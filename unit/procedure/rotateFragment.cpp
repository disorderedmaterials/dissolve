--- conflicted
+++ resolved
@@ -46,7 +46,7 @@
     auto select = procedure.createRootNode<SelectProcedureNode>("BenzeneSite", sites);
 
     // Set up the prior configuration
-    cfg->generate(ProcedureContext(ProcessPool(), dissolve.potentialMap()));
+    cfg->generate({ProcessPool(), dissolve});
 
     // Move the molecule to the origin
     auto mol = cfg->molecule(0);
@@ -56,24 +56,17 @@
     std::vector<Vec3<double>> coordinatesBefore(mol->nAtoms()), coordinatesAfter(mol->nAtoms());
     std::transform(mol->atoms().begin(), mol->atoms().end(), coordinatesBefore.begin(), [&](const auto& at) { return at->r(); });
 
-    // Rotate Benzene around the Z-Axis of the site (which is defined at the COG)
+    // Rotate Benzene around the Z-Axis of the site (which is defined at the COG, which is at the origin)
     auto rotate = procedure.createRootNode<RotateFragmentProcedureNode>("RotateBenzene", select);
     rotate->keywords().setEnumeration("Axis", OrientedSite::SiteAxis::ZAxis);
 
     for (auto x = 180.0; x <= 360.0; x+= 180.0)
     {
-<<<<<<< HEAD
         // Rotate by 'x' degrees
-        rotate->keywords().set("Rotation", NodeValue{x});
+        rotate->keywords().set("Rotation", NodeValueProxy(x));
 
         // Re-generate the configuration
-        cfg->generate(ProcedureContext(ProcessPool(), dissolve.potentialMap()));
-=======
-        auto molecules_before = cfg->molecules();
-
-        rotate->keywords().set("Rotation", NodeValueProxy(x));
         cfg->generate({ProcessPool(), dissolve});
->>>>>>> 644e973e
 
         // Move the molecule to the origin
         mol = cfg->molecule(0);
