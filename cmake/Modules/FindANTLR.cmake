# FindANTLR.cmake
# - From https://github.com/antlr/antlr4/ at 6ad9646
# - Modified by TGAY to find and use JPackage antlr4 script if present

find_package(Java 11 QUIET COMPONENTS Runtime)

if(NOT ANTLR_EXECUTABLE)
  find_program(ANTLR_EXECUTABLE
<<<<<<< HEAD
               NAMES antlr4 antlr.jar antlr4.jar antlr-4.jar antlr-4.13.1-complete.jar)
=======
               NAMES antlr4 antlr.jar antlr4.jar antlr-4.jar)
>>>>>>> cf9b34ca
endif()

# Set command to run
if(ANTLR_EXECUTABLE MATCHES ".*\\.jar")
  set(ANTLR_COMMAND_TO_RUN "${Java_JAVA_EXECUTABLE}")
  set(ANTLR_COMMAND_ARGS "-jar" ${ANTLR_EXECUTABLE})
else()
  set(ANTLR_COMMAND_TO_RUN ${ANTLR_EXECUTABLE})
endif()

if(ANTLR_EXECUTABLE AND Java_JAVA_EXECUTABLE)
  execute_process(
      COMMAND ${ANTLR_COMMAND_TO_RUN} ${ANTLR_COMMAND_ARGS}
      OUTPUT_VARIABLE ANTLR_COMMAND_OUTPUT
      ERROR_VARIABLE ANTLR_COMMAND_ERROR
      RESULT_VARIABLE ANTLR_COMMAND_RESULT
      OUTPUT_STRIP_TRAILING_WHITESPACE)

  if(ANTLR_COMMAND_RESULT EQUAL 0)
    string(REGEX MATCH "Version [0-9]+(\\.[0-9])*" ANTLR_VERSION ${ANTLR_COMMAND_OUTPUT})
    string(REPLACE "Version " "" ANTLR_VERSION ${ANTLR_VERSION})
  else()
    message(
        SEND_ERROR
        "Command '${ANTLR_COMMAND_TO_RUN} ${ANTLR_COMMAND_ARGS}'"
        "failed with the output '${ANTLR_COMMAND_OUTPUT}' '${ANTLR_COMMAND_ERROR}'")
  endif()

  macro(ANTLR_TARGET Name InputFile)
    set(ANTLR_OPTIONS LEXER PARSER LISTENER VISITOR)
    set(ANTLR_ONE_VALUE_ARGS PACKAGE OUTPUT_DIRECTORY DEPENDS_ANTLR)
    set(ANTLR_MULTI_VALUE_ARGS COMPILE_FLAGS DEPENDS)
    cmake_parse_arguments(ANTLR_TARGET
                          "${ANTLR_OPTIONS}"
                          "${ANTLR_ONE_VALUE_ARGS}"
                          "${ANTLR_MULTI_VALUE_ARGS}"
                          ${ARGN})

    set(ANTLR_${Name}_INPUT ${InputFile})

    get_filename_component(ANTLR_INPUT ${InputFile} NAME_WE)

    if(ANTLR_TARGET_OUTPUT_DIRECTORY)
      set(ANTLR_${Name}_OUTPUT_DIR ${ANTLR_TARGET_OUTPUT_DIRECTORY})
    else()
      set(ANTLR_${Name}_OUTPUT_DIR
          ${CMAKE_CURRENT_BINARY_DIR}/antlr4cpp_generated_src/${ANTLR_INPUT})
    endif()

    unset(ANTLR_${Name}_CXX_OUTPUTS)

    if((ANTLR_TARGET_LEXER AND NOT ANTLR_TARGET_PARSER) OR
       (ANTLR_TARGET_PARSER AND NOT ANTLR_TARGET_LEXER))
      list(APPEND ANTLR_${Name}_CXX_OUTPUTS
           ${ANTLR_${Name}_OUTPUT_DIR}/${ANTLR_INPUT}.h
           ${ANTLR_${Name}_OUTPUT_DIR}/${ANTLR_INPUT}.cpp)
      set(ANTLR_${Name}_OUTPUTS
          ${ANTLR_${Name}_OUTPUT_DIR}/${ANTLR_INPUT}.interp
          ${ANTLR_${Name}_OUTPUT_DIR}/${ANTLR_INPUT}.tokens)
    else()
      list(APPEND ANTLR_${Name}_CXX_OUTPUTS
           ${ANTLR_${Name}_OUTPUT_DIR}/${ANTLR_INPUT}Lexer.h
           ${ANTLR_${Name}_OUTPUT_DIR}/${ANTLR_INPUT}Lexer.cpp
           ${ANTLR_${Name}_OUTPUT_DIR}/${ANTLR_INPUT}Parser.h
           ${ANTLR_${Name}_OUTPUT_DIR}/${ANTLR_INPUT}Parser.cpp)
      list(APPEND ANTLR_${Name}_OUTPUTS
           ${ANTLR_${Name}_OUTPUT_DIR}/${ANTLR_INPUT}Lexer.interp
           ${ANTLR_${Name}_OUTPUT_DIR}/${ANTLR_INPUT}Lexer.tokens)
    endif()

    if(ANTLR_TARGET_LISTENER)
      list(APPEND ANTLR_${Name}_CXX_OUTPUTS
           ${ANTLR_${Name}_OUTPUT_DIR}/${ANTLR_INPUT}BaseListener.h
           ${ANTLR_${Name}_OUTPUT_DIR}/${ANTLR_INPUT}BaseListener.cpp
           ${ANTLR_${Name}_OUTPUT_DIR}/${ANTLR_INPUT}Listener.h
           ${ANTLR_${Name}_OUTPUT_DIR}/${ANTLR_INPUT}Listener.cpp)
      list(APPEND ANTLR_TARGET_COMPILE_FLAGS -listener)
    endif()

    if(ANTLR_TARGET_VISITOR)
      list(APPEND ANTLR_${Name}_CXX_OUTPUTS
           ${ANTLR_${Name}_OUTPUT_DIR}/${ANTLR_INPUT}BaseVisitor.h
           ${ANTLR_${Name}_OUTPUT_DIR}/${ANTLR_INPUT}BaseVisitor.cpp
           ${ANTLR_${Name}_OUTPUT_DIR}/${ANTLR_INPUT}Visitor.h
           ${ANTLR_${Name}_OUTPUT_DIR}/${ANTLR_INPUT}Visitor.cpp)
      list(APPEND ANTLR_TARGET_COMPILE_FLAGS -visitor)
    endif()

    if(ANTLR_TARGET_PACKAGE)
      list(APPEND ANTLR_TARGET_COMPILE_FLAGS -package ${ANTLR_TARGET_PACKAGE})
    endif()

    list(APPEND ANTLR_${Name}_OUTPUTS ${ANTLR_${Name}_CXX_OUTPUTS})

    if(ANTLR_TARGET_DEPENDS_ANTLR)
      if(ANTLR_${ANTLR_TARGET_DEPENDS_ANTLR}_INPUT)
        list(APPEND ANTLR_TARGET_DEPENDS
             ${ANTLR_${ANTLR_TARGET_DEPENDS_ANTLR}_INPUT})
        list(APPEND ANTLR_TARGET_DEPENDS
             ${ANTLR_${ANTLR_TARGET_DEPENDS_ANTLR}_OUTPUTS})
      else()
        message(SEND_ERROR
                "ANTLR target '${ANTLR_TARGET_DEPENDS_ANTLR}' not found")
      endif()
    endif()

    add_custom_command(
        OUTPUT ${ANTLR_${Name}_OUTPUTS}
	COMMAND ${ANTLR_COMMAND_TO_RUN}
		${ANTLR_COMMAND_ARGS}
                ${InputFile}
                -o ${ANTLR_${Name}_OUTPUT_DIR}
                -no-listener
                -Dlanguage=Cpp
                ${ANTLR_TARGET_COMPILE_FLAGS}
        DEPENDS ${InputFile}
                ${ANTLR_TARGET_DEPENDS}
        WORKING_DIRECTORY ${CMAKE_CURRENT_SOURCE_DIR}
        COMMENT "Building ${Name} with ANTLR ${ANTLR_VERSION}")
  endmacro(ANTLR_TARGET)

endif(ANTLR_EXECUTABLE AND Java_JAVA_EXECUTABLE)

include(FindPackageHandleStandardArgs)
find_package_handle_standard_args(
    ANTLR
    REQUIRED_VARS ANTLR_EXECUTABLE Java_JAVA_EXECUTABLE
    VERSION_VAR ANTLR_VERSION)<|MERGE_RESOLUTION|>--- conflicted
+++ resolved
@@ -6,11 +6,7 @@
 
 if(NOT ANTLR_EXECUTABLE)
   find_program(ANTLR_EXECUTABLE
-<<<<<<< HEAD
-               NAMES antlr4 antlr.jar antlr4.jar antlr-4.jar antlr-4.13.1-complete.jar)
-=======
                NAMES antlr4 antlr.jar antlr4.jar antlr-4.jar)
->>>>>>> cf9b34ca
 endif()
 
 # Set command to run
