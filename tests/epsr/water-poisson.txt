# Input file written by Dissolve v0.9.0 at 15:08:38 on 13-01-2022.

#==============================================================================#
#                                 Master Terms                                 #
#==============================================================================#

Master
  Bond  'HW-OW'  Harmonic  k=4431.53 eq=0.976
  Angle  'HW-OW-HW'  Harmonic  k=317.566 eq=107.134
EndMaster

#==============================================================================#
#                                   Species                                    #
#==============================================================================#

Species 'Water'
  # Atoms
  NAtoms  3
  Atom    1  O    5.139000e+00  5.968000e+00  5.000000e+00  'OW'  -8.200000e-01
  Atom    2  H    3.924000e+00  5.424000e+00  5.000000e+00  'HW'  4.100000e-01
  Atom    3  H    6.088000e+00  5.120000e+00  5.000000e+00  'HW'  4.100000e-01

  # Bonds
  NBonds  2
  Bond    1    2  @HW-OW
  Bond    3    1  @HW-OW

  # Angles
  NAngles  1
  Angle    3    1    2  @HW-OW-HW

  # Isotopologues
  Isotopologue  'Deuterated'  HW=2
EndSpecies

#==============================================================================#
#                               Pair Potentials                                #
#==============================================================================#

PairPotentials
  # Atom Type Parameters
  Parameters  OW  O  -8.200000e-01  LJ  epsilon=0.6503 sigma=3.165492
  Parameters  HW  H  4.100000e-01  LJ  epsilon=0.0 sigma=0.0
  Range  12.0
  Delta  0.005
  CoulombTruncation  Shifted
  ShortRangeTruncation  Shifted
EndPairPotentials

#==============================================================================#
#                                Configurations                                #
#==============================================================================#

Configuration  'Bulk'

  # Modules
  Generator
    Parameters
      Parameter  rho  0.1
    EndParameters
    Box
      Angles  90.0  90.0  90.0
      Lengths  1.0  1.0  1.0
      NonPeriodic  False
    EndBox
    Add
      BoxAction  AddVolume
      Density  'rho'  atoms/A3
      Population  '1000'
      Positioning  Random
      Rotate  True
      Species  'Water'
    EndAdd
<<<<<<< HEAD
    SizeFactor  'SizeFactor01'
      SizeFactor  '1.0'
    EndSizeFactor
=======
    ImportCoordinates  'InputCoordinates01'
      File  epsr  '../_data/epsr25/water1000-neutron/waterbox.ato'
      EndFile
    EndImportCoordinates
>>>>>>> 608ed874
  EndGenerator

  Temperature  300.0

EndConfiguration

#==============================================================================#
#                              Processing Layers                               #
#==============================================================================#

Layer  'RDF / Neutron S(Q)'
  Frequency  1

  Module  GR  'GR01'
    Frequency  1
    Averaging  0
    AveragingScheme  Linear
    Configurations  'Bulk'
    IntraBroadening  'None'  
    Method  Auto
  EndModule

  Module  SQ  'SQ01'
    Frequency  1
    AveragingScheme  Linear
    BraggQBroadening  'GaussianC2'  0.0  0.02
    QBroadening  'OmegaDependentGaussian'  0.02
    SourceGR  'GR01'
    WindowFunction  None
  EndModule

  Module  NeutronSQ  'H2O'
    Frequency  1
    Isotopologue  'Water'  'Natural'  1.0
    Normalisation  None
    Reference  mint  '../_data/epsr25/water1000-neutron/H2O.mint01'
    EndReference
    ReferenceFTQMax  30.0
    ReferenceFTQMin  0.3
    ReferenceNormalisation  None
    ReferenceWindowFunction  Lorch0
    SaveReference  True
    SaveSQ  True
    SourceSQs  'SQ01'
  EndModule

  Module  NeutronSQ  'D2O'
    Frequency  1
    Isotopologue  'Water'  'Deuterated'  1.0
    Normalisation  None
    Reference  mint  '../_data/epsr25/water1000-neutron/D2O.mint01'
    EndReference
    ReferenceFTQMax  30.0
    ReferenceFTQMin  0.3
    ReferenceNormalisation  None
    ReferenceWindowFunction  Lorch0
    SaveReference  True
    SaveSQ  True
    SourceSQs  'SQ01'
  EndModule

  Module  NeutronSQ  'HDO'
    Frequency  1
    Exchangeable  HW
    Isotopologue  'Water'  'Natural'  1.0
    Isotopologue  'Water'  'Deuterated'  1.0
    Normalisation  None
    Reference  mint  '../_data/epsr25/water1000-neutron/HDO.mint01'
    EndReference
    ReferenceFTQMax  30.0
    ReferenceFTQMin  0.3
    ReferenceNormalisation  None
    ReferenceWindowFunction  Lorch0
    SaveReference  True
    SaveSQ  True
    SourceSQs  'SQ01'
  EndModule
EndLayer

Layer  'Refine (EPSR)'
  Frequency  1

  Module  EPSR  'EPSR01'
    Frequency  1
    EReq  1.0
    ExpansionFunction  Poisson
    Feedback  0.9
    OverwritePotentials  True
    InpAFile  '../_data/epsr25/water1000-neutron/water.EPSR.inpa'
    QMin  1.5
    Smoothing  0
    NPItSs  0
    Target  'D2O'
    Target  'H2O'
    Target  'HDO'
    TestAbsEnergyEP  OW-OW  0.2272
    TestAbsEnergyEP  OW-HW  0.3526
    TestAbsEnergyEP  HW-HW  0.3371
  EndModule

  Module DataTest  'Estimated Partials'
    Threshold  0.02
    Data1D  'EPSR01//EstimatedSQ//OW-OW'  xy  '../_data/epsr25/water1000-neutron/water.EPSR.q01'
      Y  2
      XMin  1.5
    EndData1D
    Data1D  'EPSR01//EstimatedSQ//OW-HW'  xy  '../_data/epsr25/water1000-neutron/water.EPSR.q01'
      Y  4
      XMin  1.5
    EndData1D
    Data1D  'EPSR01//EstimatedSQ//HW-HW'  xy  '../_data/epsr25/water1000-neutron/water.EPSR.q01'
      Y  6
      XMin  1.5
    EndData1D
  EndModule

  Module DataTest  'DeltaFQ Fits'
    Threshold  0.02
    Data1D  'EPSR01//DeltaFQFit//D2O'  xy  '../_data/epsr25/water1000-neutron/FQ.delfit'
      Y  2
    EndData1D
    Data1D  'EPSR01//DeltaFQFit//H2O'  xy  '../_data/epsr25/water1000-neutron/FQ.delfit'
      Y  4
    EndData1D
    Data1D  'EPSR01//DeltaFQFit//HDO'  xy  '../_data/epsr25/water1000-neutron/FQ.delfit'
      Y  6
    EndData1D
  EndModule

  Module DataTest  'Generated Potentials'
    Threshold  0.04
    Data1D  'Dissolve//Potential_OW-OW_Additional'  xy  '../_data/epsr25/water1000-neutron/water.EPSR.p01'
      Y  2
    EndData1D
    Data1D  'Dissolve//Potential_OW-HW_Additional'  xy  '../_data/epsr25/water1000-neutron/water.EPSR.p01'
      Y  4
    EndData1D
    Data1D  'Dissolve//Potential_HW-HW_Additional'  xy  '../_data/epsr25/water1000-neutron/water.EPSR.p01'
      Y  6
    EndData1D
  EndModule

EndLayer<|MERGE_RESOLUTION|>--- conflicted
+++ resolved
@@ -71,16 +71,13 @@
       Rotate  True
       Species  'Water'
     EndAdd
-<<<<<<< HEAD
     SizeFactor  'SizeFactor01'
       SizeFactor  '1.0'
     EndSizeFactor
-=======
     ImportCoordinates  'InputCoordinates01'
       File  epsr  '../_data/epsr25/water1000-neutron/waterbox.ato'
       EndFile
     EndImportCoordinates
->>>>>>> 608ed874
   EndGenerator
 
   Temperature  300.0
