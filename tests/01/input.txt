--- conflicted
+++ resolved
@@ -27,12 +27,9 @@
   Module Energy
     Disabled
     Test on
-<<<<<<< HEAD
     TestExact on
-=======
     TestReferenceInter    -21508.21   #   LJ Only = 1.247030E+03, coul only = -2.275524E+04, full = -21508.21, lrc = -0.541613E+02
     TestReferenceIntra    4462.651
->>>>>>> 4355f626
   EndModule
   Module Forces
     Disabled
