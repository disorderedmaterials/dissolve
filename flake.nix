{
  inputs = {
    nixpkgs.url = "github:NixOS/nixpkgs/nixos-21.11";
    outdated.url = "github:NixOS/nixpkgs/nixos-21.05";
    flake-utils.url = "github:numtide/flake-utils";
    flake-utils.inputs.nixpkgs.follows = "nixpkgs";
    bundler.url = "github:matthewbauer/nix-bundle";
    bundler.inputs.nixpkgs.follows = "nixpkgs";
    nixGL-src.url = "github:guibou/nixGL";
    nixGL-src.flake = false;
    weggli.url = "github:googleprojectzero/weggli";
    weggli.flake = false;
  };
  outputs =
    { self, nixpkgs, outdated, flake-utils, bundler, nixGL-src, weggli }:
    let
      exe-name = mpi: gui:
        if mpi then
          "dissolve-mpi"
        else
          (if gui then "dissolve-gui" else "dissolve");
      cmake-bool = x: if x then "ON" else "OFF";
      version = "0.9.0";
      base_libs = pkgs:
        with pkgs; [
          antlr4
          antlr4.runtime.cpp
          cmake
          cli11
          fmt_8
          fmt_8.dev
          freetype
          inetutils # for rsh
          jre
          pkgconfig
          pugixml
        ];
      gui_libs = pkgs:
        with pkgs; [
          glib
          freetype
          ftgl
          libGL.dev
          libglvnd
          libglvnd.dev
        ];
      check_libs = pkgs: with pkgs; [ gtest ];

    in flake-utils.lib.eachSystem [ "x86_64-linux" ] (system:

      let
        pkgs = nixpkgs.legacyPackages.${system};
        nixGL = import nixGL-src { inherit pkgs; };
        QTDIR = "${import ./nix/qt6.nix { inherit pkgs; }}/6.2.2/gcc_64";
        dissolve =
          { mpi ? false, gui ? true, threading ? true, checks ? false }:
          assert (!(gui && mpi));
          pkgs.gcc9Stdenv.mkDerivation ({
            inherit version;
            pname = exe-name mpi gui;
            src =
              builtins.filterSource (path: type: baseNameOf path != "flake.nix")
              ./.;
            patches = [ ./nix/patches/ctest.patch ];
            buildInputs = base_libs pkgs ++ pkgs.lib.optional mpi pkgs.openmpi
              ++ pkgs.lib.optionals gui (gui_libs pkgs)
              ++ pkgs.lib.optionals checks (check_libs pkgs)
              ++ pkgs.lib.optional threading pkgs.tbb;
            nativeBuildInputs = [ pkgs.wrapGAppsHook ];

            TBB_DIR = "${pkgs.tbb}";
            CTEST_OUTPUT_ON_FAILURE = "ON";

            cmakeFlags = [
              "-DCONAN=OFF"
              ("-DMULTI_THREADING=" + (cmake-bool threading))
              ("-DPARALLEL=" + (cmake-bool mpi))
              ("-DGUI=" + (cmake-bool gui))
              "-DBUILD_SYSTEM_TESTS:bool=${cmake-bool checks}"
              "-DBUILD_UNIT_TESTS:bool=${cmake-bool (checks && !mpi)}"
              ("-DCMAKE_BUILD_TYPE=" + (if checks then "Debug" else "Release"))
            ] ++ pkgs.lib.optional threading
              ("-DTHREADING_LINK_LIBS=${pkgs.tbb}/lib/libtbb.so");
            doCheck = checks;
            installPhase = ''
              mkdir -p $out/bin
              ls nix
              mv ./$out/bin/* $out/bin/
            '';

            meta = with pkgs.lib; {
              description = "";
              homepage = "";
              # license = licenses.unlicense;
              maintainers = [ maintainers.rprospero ];
            };
          } // (if gui then {
            inherit QTDIR;
            Qt6_DIR = "${QTDIR}/lib/cmake/Qt6";
            Qt6CoreTools_DIR = "${QTDIR}/lib/cmake/Qt6CoreTools";
            Qt6GuiTools_DIR = "${QTDIR}/lib/cmake/Qt6GuiTools";
            Qt6WidgetsTools_DIR = "${QTDIR}/lib/cmake/Qt6WidgetsTools";

          } else
            { }))
          // (if checks then { QT_QPA_PLATFORM = "offscreen"; } else { });
        mkSingularity = { mpi ? false, gui ? false, threading ? true }:
          outdated.legacyPackages.${system}.singularity-tools.buildImage {
            name = "${exe-name mpi gui}-${version}";
            diskSize = 1024 * 25;
            contents = [ (dissolve { inherit mpi gui threading; }) ];
            runScript = if gui then
              "${nixGL.nixGLIntel}/bin/nixGLIntel ${
                dissolve { inherit mpi gui threading; }
              }/bin/${exe-name mpi gui}"
            else
              "${dissolve { inherit mpi gui threading; }}/bin/${
                exe-name mpi gui
              }";
          };
      in {
        checks.dissolve = dissolve { checks = true; };
        checks.dissolve-mpi = dissolve {
          mpi = true;
          gui = false;
          checks = true;
        };
        checks.dissolve-threadless = dissolve {
          threading = false;
          gui = false;
          checks = true;
        };

        defaultPackage = self.packages.${system}.dissolve-gui;

        devShell = pkgs.gcc9Stdenv.mkDerivation {
          name = "dissolve-shell";
          buildInputs = base_libs pkgs ++ gui_libs pkgs ++ check_libs pkgs
            ++ (with pkgs; [
              (pkgs.clang-tools.override { llvmPackages = pkgs.llvmPackages; })
              ccache
              ccls
              cmake-format
              cmake-language-server
              conan
              distcc
              gdb
              ninja
              openmpi
              tbb
              valgrind
              ((import ./nix/weggli.nix) {
                inherit pkgs;
                src = weggli;
              })
            ]);
          CMAKE_CXX_COMPILER_LAUNCHER = "${pkgs.ccache}/bin/ccache";
          CMAKE_CXX_FLAGS_DEBUG = "-g -O0";
          CXXL = "${pkgs.stdenv.cc.cc.lib}";
          inherit QTDIR;
          Qt6_DIR = "${QTDIR}/lib/cmake/Qt6";
          Qt6CoreTools_DIR = "${QTDIR}/lib/cmake/Qt6CoreTools";
          Qt6GuiTools_DIR = "${QTDIR}/lib/cmake/Qt6GuiTools";
          Qt6WidgetsTools_DIR = "${QTDIR}/lib/cmake/Qt6WidgetsTools";
          PATH = "${QTDIR}/bin";
          THREADING_LINK_LIBS = "${pkgs.tbb}/lib/libtbb.so";
        };

        apps = {
          dissolve =
            flake-utils.lib.mkApp { drv = self.packages.${system}.dissolve; };
          dissolve-mpi = flake-utils.lib.mkApp {
            drv = self.packages.${system}.dissolve-mpi;
          };
          dissolve-gui = flake-utils.lib.mkApp {
            drv = self.packages.${system}.dissolve-gui;
          };
          uploader = {
            type="app";
            program = toString (pkgs.writeScript "upload.sh" ''
              #!/bin/sh
              set -e
              if [ "$#" -ne 4 ] ; then
                echo "Usage: nix run .#uploader HARBOR_USER HARBOR_SECRET IMAGE TAG" >&2
                exit 1
              fi
<<<<<<< HEAD
              ${outdated.legacyPackages.${system}.singularity}/bin/singularity remote login --username $1 --password 2 docker://harbor.stfc.ac.uk
=======
              ${outdated.legacyPackages.${system}.singularity}/bin/singularity remote login --username $1 --password $2 docker://harbor.stfc.ac.uk
>>>>>>> 091631bf
              ${outdated.legacyPackages.${system}.singularity}/bin/singularity push $3 oras://harbor.stfc.ac.uk/isis_disordered_materials/dissolve:$4
            '');
          };
        };

        defaultApp =
          flake-utils.lib.mkApp { drv = self.defaultPackage.${system}; };

        packages = {
          dissolve = dissolve { gui = false; };
          dissolve-threadless = dissolve {
            gui = false;
            threading = false;
          };
          dissolve-mpi = dissolve {
            mpi = true;
            gui = false;
          };
          dissolve-gui = dissolve { };

          singularity = mkSingularity { };
          singularity-mpi = mkSingularity { mpi = true; };
          singularity-gui = mkSingularity { gui = true; };
          singularity-threadless = mkSingularity {
            gui = false;
            threading = false;
          };

          docker = pkgs.dockerTools.buildImage {
            name = "dissolve";
            tag = "latest";
            config.Cmd = [ "${self.packages.${system}.dissolve}/bin/dissolve" ];
          };

          docker-gui = pkgs.dockerTools.buildImage {
            name = "dissolve-gui";
            tag = "latest";
            config.ENTRYPOINT = [
              "${nixGL.nixGLIntel}/bin/nixGLIntel"
              "${self.packages.${system}.dissolve-gui}/bin/dissolve-gui"
            ];
          };

          docker-mpi = pkgs.dockerTools.buildImage {
            name = "dissolve-mpi";
            tag = "latest";
            config.ENTRYPOINT =
              [ "${self.packages.${system}.dissolve-mpi}/bin/dissolve-mpi" ];
          };

        };
      });
}<|MERGE_RESOLUTION|>--- conflicted
+++ resolved
@@ -184,11 +184,7 @@
                 echo "Usage: nix run .#uploader HARBOR_USER HARBOR_SECRET IMAGE TAG" >&2
                 exit 1
               fi
-<<<<<<< HEAD
-              ${outdated.legacyPackages.${system}.singularity}/bin/singularity remote login --username $1 --password 2 docker://harbor.stfc.ac.uk
-=======
               ${outdated.legacyPackages.${system}.singularity}/bin/singularity remote login --username $1 --password $2 docker://harbor.stfc.ac.uk
->>>>>>> 091631bf
               ${outdated.legacyPackages.${system}.singularity}/bin/singularity push $3 oras://harbor.stfc.ac.uk/isis_disordered_materials/dissolve:$4
             '');
           };
