--- conflicted
+++ resolved
@@ -1,10 +1,6 @@
 {
   inputs = {
-<<<<<<< HEAD
-    nixpkgs.url = "github:NixOS/nixpkgs/nixos-23.05";
-=======
     nixpkgs.url = "github:NixOS/nixpkgs/nixos-23.11";
->>>>>>> cf9b34ca
     outdated.url = "github:NixOS/nixpkgs/nixos-21.05";
     nixGL-src.url = "github:guibou/nixGL";
     nixGL-src.flake = false;
