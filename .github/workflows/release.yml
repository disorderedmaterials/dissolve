--- conflicted
+++ resolved
@@ -32,24 +32,17 @@
       fail-fast: false
       matrix:
         include:
-          - os: macos-latest
-<<<<<<< HEAD
-            cmake_target: x86_64
-            conan_target: x86_64
-          - os: windows-latest
-    runs-on: ${{ matrix.os }}
-    env:
-      CMAKE_TARGET: ${{ matrix.cmake_target }}
-      CONAN_TARGET: ${{ matrix.conan_target }}
-=======
-            osx_cmake_target: x86_64
-            osx_conan_target: x86_64
-          - os: windows-latest
+           - os: macos-latest
+            osx_cmake_target: arm64
+            osx_conan_target: armv8
+          #- os: macos-latest
+          #  cmake_target: x86_64
+          #  conan_target: x86_64
+          #- os: windows-latest
     runs-on: ${{ matrix.os }}
     env:
       OSX_CMAKE_TARGET: ${{ matrix.osx_cmake_target }}
       OSX_CONAN_TARGET: ${{ matrix.osx_conan_target }}
->>>>>>> cf9b34ca
     steps:
       - name: Checkout
         uses: actions/checkout@v3
@@ -85,24 +78,17 @@
       fail-fast: false
       matrix:
         include:
-          - os: macos-latest
-<<<<<<< HEAD
-            cmake_target: x86_64
-            conan_target: x86_64
-          - os: windows-latest
-    runs-on: ${{ matrix.os }}
-    env:
-      CMAKE_TARGET: ${{ matrix.cmake_target }}
-      CONAN_TARGET: ${{ matrix.conan_target }}
-=======
-            osx_cmake_target: x86_64
-            osx_conan_target: x86_64
-          - os: windows-latest
+           - os: macos-latest
+            osx_cmake_target: arm64
+            osx_conan_target: armv8
+          #- os: macos-latest
+          #  cmake_target: x86_64
+          #  conan_target: x86_64
+          #- os: windows-latest
     runs-on: ${{ matrix.os }}
     env:
       OSX_CMAKE_TARGET: ${{ matrix.osx_cmake_target }}
       OSX_CONAN_TARGET: ${{ matrix.osx_conan_target }}
->>>>>>> cf9b34ca
     steps:
       - name: Checkout
         uses: actions/checkout@v3
