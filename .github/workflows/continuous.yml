name: Continuous

on:
  push:
    branches:
    - 'develop'
    paths-ignore:
    - '.github/workflows/benchmark.yml'
    - '.github/workflows/cacheConan.yml'
    - '.github/workflows/cacheNix.yml'
    - '.github/workflows/issues.yml'
    - '.github/workflows/pr.yml'
    - '.github/workflows/release.yml'
    - '.github/workflows/web**'
    - '.github/ISSUE_TEMPLATE/**'
    - 'web/**'
    - 'README.md'

jobs:

  QC:
    runs-on: ubuntu-latest
    steps:
    - name: Checkout
      uses: actions/checkout@v3
    - name: Setup
      uses: "./.github/workflows/setup"
    - name: Quality Control
      uses: "./.github/workflows/qc"

  Build:
    needs: QC
    strategy:
      fail-fast: false
      matrix:
        include:
          - os: macos-latest
<<<<<<< HEAD
            cmake_target: arm64
            conan_target: armv8
          - os: macos-latest
            cmake_target: x86_64
            conan_target: x86_64
          - os: windows-latest
    runs-on: ${{ matrix.os }}
    env:
      CMAKE_TARGET: ${{ matrix.cmake_target }}
      CONAN_TARGET: ${{ matrix.conan_target }}
=======
            osx_cmake_target: x86_64
            osx_conan_target: x86_64
          - os: windows-latest
    runs-on: ${{ matrix.os }}
    env:
      OSX_CMAKE_TARGET: ${{ matrix.osx_cmake_target }}
      OSX_CONAN_TARGET: ${{ matrix.osx_conan_target }}
>>>>>>> cf9b34ca
    steps:
      - name: Checkout
        uses: actions/checkout@v3
      - name: Setup
        uses: "./.github/workflows/setup"
      - name: Set Short Hash
        uses: "./.github/workflows/set-short-hash"
      - name: "Build (${{ matrix.os }})"
        uses: "./.github/workflows/build"

  BuildLinux:
    needs: QC
    strategy:
      fail-fast: false
      matrix:
        target: [ dissolve, dissolve-gui ]
    runs-on: ubuntu-latest
    steps:
    - name: Checkout
      uses: actions/checkout@v3
    - name: Setup
      uses: "./.github/workflows/setup"
    - name: Set Short Hash
      uses: "./.github/workflows/set-short-hash"
    - name: "Build, Test, Package (Linux, ${{ matrix.target }})"
      uses: "./.github/workflows/build"
      with:
        target: ${{ matrix.target }}

  Package:
    needs: [ Build, BuildLinux ]
    strategy:
      fail-fast: false
      matrix:
        include:
          - os: macos-latest
<<<<<<< HEAD
            cmake_target: arm64
            conan_target: armv8
          - os: macos-latest
            cmake_target: x86_64
            conan_target: x86_64
          - os: windows-latest
    runs-on: ${{ matrix.os }}
    env:
      CMAKE_TARGET: ${{ matrix.cmake_target }}
      CONAN_TARGET: ${{ matrix.conan_target }}
=======
            osx_cmake_target: x86_64
            osx_conan_target: x86_64
          - os: windows-latest
    runs-on: ${{ matrix.os }}
    env:
      OSX_CMAKE_TARGET: ${{ matrix.osx_cmake_target }}
      OSX_CONAN_TARGET: ${{ matrix.osx_conan_target }}
>>>>>>> cf9b34ca
    steps:
      - name: Checkout
        uses: actions/checkout@v3
      - name: Setup
        uses: "./.github/workflows/setup"
      - name: "Package (${{ matrix.os }})"
        uses: "./.github/workflows/package"

  Publish:
    needs: Package
    runs-on: ubuntu-latest
    steps:
      - name: Checkout
        uses: actions/checkout@v3
      - name: Setup
        uses: "./.github/workflows/setup"
      - name: Set Short Hash
        uses: "./.github/workflows/set-short-hash"
      - name: Publish
        uses: "./.github/workflows/publish"
        with:
          isRelease: false
          publish: true
        env:
          HARBOR_USER: ${{ secrets.HARBOR_USER }}
          HARBOR_SECRET: ${{ secrets.HARBOR_SECRET }}<|MERGE_RESOLUTION|>--- conflicted
+++ resolved
@@ -35,26 +35,16 @@
       matrix:
         include:
           - os: macos-latest
-<<<<<<< HEAD
             cmake_target: arm64
             conan_target: armv8
-          - os: macos-latest
-            cmake_target: x86_64
-            conan_target: x86_64
-          - os: windows-latest
-    runs-on: ${{ matrix.os }}
-    env:
-      CMAKE_TARGET: ${{ matrix.cmake_target }}
-      CONAN_TARGET: ${{ matrix.conan_target }}
-=======
-            osx_cmake_target: x86_64
-            osx_conan_target: x86_64
-          - os: windows-latest
+          #- os: macos-latest
+          #  cmake_target: x86_64
+          #  conan_target: x86_64
+          #- os: windows-latest
     runs-on: ${{ matrix.os }}
     env:
       OSX_CMAKE_TARGET: ${{ matrix.osx_cmake_target }}
       OSX_CONAN_TARGET: ${{ matrix.osx_conan_target }}
->>>>>>> cf9b34ca
     steps:
       - name: Checkout
         uses: actions/checkout@v3
@@ -67,6 +57,7 @@
 
   BuildLinux:
     needs: QC
+    if: false
     strategy:
       fail-fast: false
       matrix:
@@ -85,32 +76,23 @@
         target: ${{ matrix.target }}
 
   Package:
-    needs: [ Build, BuildLinux ]
+    #needs: [ Build, BuildLinux ]
+    needs: [ Build ]
     strategy:
       fail-fast: false
       matrix:
         include:
           - os: macos-latest
-<<<<<<< HEAD
             cmake_target: arm64
             conan_target: armv8
-          - os: macos-latest
-            cmake_target: x86_64
-            conan_target: x86_64
-          - os: windows-latest
-    runs-on: ${{ matrix.os }}
-    env:
-      CMAKE_TARGET: ${{ matrix.cmake_target }}
-      CONAN_TARGET: ${{ matrix.conan_target }}
-=======
-            osx_cmake_target: x86_64
-            osx_conan_target: x86_64
-          - os: windows-latest
+          #- os: macos-latest
+          #  cmake_target: x86_64
+          #  conan_target: x86_64
+          #- os: windows-latest
     runs-on: ${{ matrix.os }}
     env:
       OSX_CMAKE_TARGET: ${{ matrix.osx_cmake_target }}
       OSX_CONAN_TARGET: ${{ matrix.osx_conan_target }}
->>>>>>> cf9b34ca
     steps:
       - name: Checkout
         uses: actions/checkout@v3
