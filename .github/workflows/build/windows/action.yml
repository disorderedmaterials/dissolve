--- conflicted
+++ resolved
@@ -128,11 +128,8 @@
     shell: bash
     run: |
       set -ex
-<<<<<<< HEAD
-      wget https://www.antlr.org/download/antlr-4.13.1-complete.jar -Oantlr-4.13.1-complete.jar
-=======
+
       wget https://www.antlr.org/download/antlr-${{ env.antlrVersion }}-complete.jar -Oantlr-${{ env.antlrVersion }}-complete.jar
->>>>>>> cf9b34ca
       wget https://download.oracle.com/java/21/latest/jdk-21_windows-x64_bin.zip -Ojava.zip
       unzip java.zip
       
@@ -171,11 +168,7 @@
     run: |
       # Setup environment
       Qt6_DIR="${RUNNER_TEMP}\qt\${{ env.qtVersion }}\msvc2019_64"
-<<<<<<< HEAD
-      ANTLR_EXE="${RUNNER_TEMP}\antlr-4.13.1-complete.jar"
-=======
       ANTLR_EXE="${RUNNER_TEMP}\antlr-${{ env.antlrVersion }}-complete.jar"
->>>>>>> cf9b34ca
       export PATH="${Qt6_DIR}\bin;$PATH"
       INCLUDE="${RUNNER_TEMP}\freetype-latest;$INCLUDE"
       LIB="${RUNNER_TEMP}\freetype-install\lib;${RUNNER_TEMP}\freetype-install\bin;$LIB"
