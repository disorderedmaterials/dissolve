{
<<<<<<< HEAD
	"version": 3,
	"cmakeMinimumRequired": {
		"major": 3,
		"minor": 15,
		"patch": 0
	},
	"configurePresets": [
		{
			"name": "base",
			"displayName": "Basic Config",
			"description": "The base from which all presets inherit",
			"hidden": true,
			"generator": "Ninja",
			"binaryDir": "${sourceDir}/build/",
			"cacheVariables": {
				"CMAKE_INSTALL_PREFIX": "${sourceDir}/build/install/",
				"CMAKE_EXPORT_COMPILE_COMMANDS": "ON"
			}
		},
		{
			"name": "nix",
			"displayName": "Common settings for all Nix builds",
			"description": "Common settings for building on Nix systems",
			"hidden": true,
			"cacheVariables": {
				"CONAN": "OFF",
				"AntlrRuntime_INCLUDE_DIRS": "$env{AntlrRuntime_INCLUDE_DIRS}",
				"AntlrRuntime_LINK_DIRS": "$env{AntlrRuntime_LINK_DIRS}"
			}
		}
	},
	{
		"name": "tests",
		"displayName": "Testing and benchmark settings",
		"description": "Common settings to build tests and benchmarks",
		"hidden": true,
		"cacheVariables": {
			"BUILD_TESTS": "ON",
			"BUILD_BENCHMARKS": "ON"
		}
	},
	{
		"name": "Release",
		"displayName": "Release build settings",
		"description": "Common settings for all release builds",
		"hidden": true,
		"cacheVariables": {
			"CMAKE_BUILD_TYPE": "Release"
		}
	},
	{
		"name": "Debug",
		"displayName": "Debug build settings",
		"description": "Common settings for all debug builds",
		"hidden": true,
		"cacheVariables": {
			"CMAKE_BUILD_TYPE": "Debug"
		}
	},
	{
		"name": "GUI-base",
		"displayName": "GUI build settings",
		"description": "Common settings for all GUI builds",
		"hidden": true,
		"cacheVariables": {
			"GUI": "ON"
		}
	},
	{
		"name": "MPI-base",
		"displayName": "MPI build settings",
		"description": "Common settings for all GUI builds",
		"hidden": true,
		"cacheVariables": {
			"PARALLEL": "ON"
		}
	},
	{
		"name": "GUI",
		"displayName": "GUI Build",
		"description": "The preset for a GUI developer build with tests",
		"inherits": [
			"base",
			"Release",
			"GUI-base",
			"tests"
		]
	},
	{
		"name": "GUI-Release",
		"displayName": "GUI Release Build",
		"description": "The preset for a GUI production build without tests",
		"inherits": [
			"base",
			"Release",
			"GUI-base"
		]
	},
	{
		"name": "GUI-Debug",
		"displayName": "GUI Debug Build",
		"description": "The preset for a GUI debug build with tests",
		"inherits": [
			"base",
			"Debug",
			"GUI-base",
			"tests"
		]
	},
	{
		"name": "GUI-nix",
		"displayName": "GUI Nix Build",
		"description": "The preset for a GUI developer build on a Nix system with tests",
		"inherits": [
			"base",
			"Release",
			"GUI-base",
			"nix",
			"tests"
		]
	},
	{
		"name": "GUI-Debug-nix",
		"displayName": "GUI Debug Nix Build",
		"description": "The preset for a GUI debug build on a Nix system with tests",
		"inherits": [
			"base",
			"Debug",
			"GUI-base",
			"nix",
			"tests"
		]
	},
	{
		"name": "MPI",
		"displayName": "MPI Build",
		"description": "The preset for a MPI developer build, with tests",
		"inherits": [
			"base",
			"Release",
			"MPI-base",
			"tests"
		]
	},
	{
		"name": "MPI-Release",
		"displayName": "MPI Release Build",
		"description": "The preset for a MPI production build, with without tests",
		"inherits": [
			"base",
			"Release",
			"MPI-base"
		]
	},
	{
		"name": "MPI-Debug",
		"displayName": "MPI Debug Build",
		"description": "The preset for a MPI debug build, with tests and debugging enabled",
		"inherits": [
			"base",
			"Debug",
			"MPI-base",
			"tests"
		]
	},
	{
		"name": "MPI-nix",
		"displayName": "MPI Nix Build",
		"description": "The preset for a MPI developer build on a Nix system, with tests",
		"inherits": [
			"base",
			"Release",
			"MPI-base",
			"nix"
		]
	},
	{
		"name": "MPI-Debug-nix",
		"displayName": "MPI Debug Nix Build",
		"description": "The preset for a MPI debug build on a Nix system, with tests",
		"inherits": [
			"base",
			"Debug",
			"MPI-base",
			"nix"
		]
	},
	{
		"name": "CLI",
		"displayName": "CLI Build",
		"description": "The preset for a CLI developer build with tests",
		"inherits": [
			"base",
			"Release"
		]
	},
	{
		"name": "CLI-Release",
		"displayName": "CLI Release Build",
		"description": "The preset for a CLI production build without tests",
		"inherits": [
			"base",
			"Release"
		]
	},
	{
		"name": "CLI-Debug",
		"displayName": "CLI Debug Build",
		"description": "The preset for a CLI debug build with tests",
		"inherits": [
			"base",
			"Debug"
		]
	},
	{
		"name": "CLI-nix",
		"displayName": "CLI Nix Build",
		"description": "The preset for a CLI developer build on a Nix system with tests",
		"inherits": [
			"base",
			"Release",
			"nix"
		]
	},
	{
		"name": "CLI-Debug-nix",
		"displayName": "CLI Debug Nix Build",
		"description": "The preset for a CLI debug build on a Nix system with tests",
		"inherits": [
			"base",
			"Debug",
			"nix"
		]
	},
	{
		"name": "SCARF",
		"displayName": "SCARF build",
		"description": "Best setup for SCARF",
		"inherits": [
			"MPI-Release"
		]
	}
]
=======
    "version": 3,
    "cmakeMinimumRequired": {
        "major": 3,
        "minor": 15,
        "patch": 0
    },
    "configurePresets": [
	{
	    "name": "base",
	    "displayName": "Basic Config",
	    "description": "The base from which all presets inherit",
	    "hidden": true,
            "generator": "Ninja",
            "binaryDir": "${sourceDir}/build/",
            "cacheVariables": {
                "CMAKE_INSTALL_PREFIX": "${sourceDir}/build/install/",
		"CMAKE_EXPORT_COMPILE_COMMANDS": "ON"
	    }
	},
	{
	    "name": "nix",
	    "displayName": "Common settings for all Nix builds",
	    "description": "Common settings for building on Nix systems",
	    "hidden": true,
            "cacheVariables": {
                "CONAN": "OFF"
	    }
	},
	{
	    "name": "tests",
	    "displayName": "Testing and benchmark settings",
	    "description": "Common settings to build tests and benchmarks",
	    "hidden": true,
            "cacheVariables": {
                "BUILD_TESTS": "ON",
                "BUILD_BENCHMARKS": "ON"
            }
	},

	{
            "name": "Release",
            "displayName": "Release build settings",
            "description": "Common settings for all release builds",
	    "hidden": true,
            "cacheVariables": {
                "CMAKE_BUILD_TYPE": "Release"
            }
	},
        {
            "name": "Debug",
            "displayName": "Debug build settings",
            "description": "Common settings for all debug builds",
	    "hidden": true,
            "cacheVariables": {
                "CMAKE_BUILD_TYPE": "Debug"
            }
        },
	{
	    "name": "GUI-base",
	    "displayName": "GUI build settings",
	    "description": "Common settings for all GUI builds",
	    "hidden": true,
            "cacheVariables": {
                "GUI": "ON"
	    }
	},
	{
	    "name": "MPI-base",
	    "displayName": "MPI build settings",
	    "description": "Common settings for all GUI builds",
	    "hidden": true,
            "cacheVariables": {
                "PARALLEL": "ON"
	    }
	},


	{
	    "name": "GUI",
	    "displayName": "GUI Build",
	    "description": "The preset for a GUI developer build with tests",
	    "inherits": ["base", "Release", "GUI-base", "tests"]
	},
	{
	    "name": "GUI-Release",
	    "displayName": "GUI Release Build",
	    "description": "The preset for a GUI production build without tests",
	    "inherits": ["base", "Release", "GUI-base"]
	},
	{
	    "name": "GUI-Debug",
	    "displayName": "GUI Debug Build",
	    "description": "The preset for a GUI debug build with tests",
	    "inherits": ["base", "Debug", "GUI-base", "tests"]
	},
	{
	    "name": "GUI-nix",
	    "displayName": "GUI Nix Build",
	    "description": "The preset for a GUI developer build on a Nix system with tests",
	    "inherits": ["base", "Release", "GUI-base", "nix", "tests"]
	},
	{
	    "name": "GUI-Debug-nix",
	    "displayName": "GUI Debug Nix Build",
	    "description": "The preset for a GUI debug build on a Nix system with tests",
	    "inherits": ["base", "Debug", "GUI-base", "nix", "tests"]
	},

	{
	    "name": "MPI",
	    "displayName": "MPI Build",
	    "description": "The preset for a MPI developer build, with tests",
	    "inherits": ["base", "Release", "MPI-base", "tests"]
	},
	{
	    "name": "MPI-Release",
	    "displayName": "MPI Release Build",
	    "description": "The preset for a MPI production build, with without tests",
	    "inherits": ["base", "Release", "MPI-base"]
	},
	{
	    "name": "MPI-Debug",
	    "displayName": "MPI Debug Build",
	    "description": "The preset for a MPI debug build, with tests and debugging enabled",
	    "inherits": ["base", "Debug", "MPI-base", "tests"]
	},
	{
	    "name": "MPI-nix",
	    "displayName": "MPI Nix Build",
	    "description": "The preset for a MPI developer build on a Nix system, with tests",
	    "inherits": ["base", "Release", "MPI-base", "nix"]
	},
	{
	    "name": "MPI-Debug-nix",
	    "displayName": "MPI Debug Nix Build",
	    "description": "The preset for a MPI debug build on a Nix system, with tests",
	    "inherits": ["base", "Debug", "MPI-base", "nix"]
	},

	{
	    "name": "CLI",
	    "displayName": "CLI Build",
	    "description": "The preset for a CLI developer build with tests",
	    "inherits": ["base", "Release"]
	},
	{
	    "name": "CLI-Release",
	    "displayName": "CLI Release Build",
	    "description": "The preset for a CLI production build without tests",
	    "inherits": ["base", "Release"]
	},
	{
	    "name": "CLI-Debug",
	    "displayName": "CLI Debug Build",
	    "description": "The preset for a CLI debug build with tests",
	    "inherits": ["base", "Debug"]
	},
	{
	    "name": "CLI-nix",
	    "displayName": "CLI Nix Build",
	    "description": "The preset for a CLI developer build on a Nix system with tests",
	    "inherits": ["base", "Release", "nix"]
	},
	{
	    "name": "CLI-Debug-nix",
	    "displayName": "CLI Debug Nix Build",
	    "description": "The preset for a CLI debug build on a Nix system with tests",
	    "inherits": ["base", "Debug", "nix"]
	},

        {
            "name": "SCARF",
            "displayName": "SCARF build",
            "description": "Best setup for SCARF",
	    "inherits" : ["MPI-Release"]
        }
    ]
>>>>>>> 0b52455f
}<|MERGE_RESOLUTION|>--- conflicted
+++ resolved
@@ -1,249 +1,4 @@
 {
-<<<<<<< HEAD
-	"version": 3,
-	"cmakeMinimumRequired": {
-		"major": 3,
-		"minor": 15,
-		"patch": 0
-	},
-	"configurePresets": [
-		{
-			"name": "base",
-			"displayName": "Basic Config",
-			"description": "The base from which all presets inherit",
-			"hidden": true,
-			"generator": "Ninja",
-			"binaryDir": "${sourceDir}/build/",
-			"cacheVariables": {
-				"CMAKE_INSTALL_PREFIX": "${sourceDir}/build/install/",
-				"CMAKE_EXPORT_COMPILE_COMMANDS": "ON"
-			}
-		},
-		{
-			"name": "nix",
-			"displayName": "Common settings for all Nix builds",
-			"description": "Common settings for building on Nix systems",
-			"hidden": true,
-			"cacheVariables": {
-				"CONAN": "OFF",
-				"AntlrRuntime_INCLUDE_DIRS": "$env{AntlrRuntime_INCLUDE_DIRS}",
-				"AntlrRuntime_LINK_DIRS": "$env{AntlrRuntime_LINK_DIRS}"
-			}
-		}
-	},
-	{
-		"name": "tests",
-		"displayName": "Testing and benchmark settings",
-		"description": "Common settings to build tests and benchmarks",
-		"hidden": true,
-		"cacheVariables": {
-			"BUILD_TESTS": "ON",
-			"BUILD_BENCHMARKS": "ON"
-		}
-	},
-	{
-		"name": "Release",
-		"displayName": "Release build settings",
-		"description": "Common settings for all release builds",
-		"hidden": true,
-		"cacheVariables": {
-			"CMAKE_BUILD_TYPE": "Release"
-		}
-	},
-	{
-		"name": "Debug",
-		"displayName": "Debug build settings",
-		"description": "Common settings for all debug builds",
-		"hidden": true,
-		"cacheVariables": {
-			"CMAKE_BUILD_TYPE": "Debug"
-		}
-	},
-	{
-		"name": "GUI-base",
-		"displayName": "GUI build settings",
-		"description": "Common settings for all GUI builds",
-		"hidden": true,
-		"cacheVariables": {
-			"GUI": "ON"
-		}
-	},
-	{
-		"name": "MPI-base",
-		"displayName": "MPI build settings",
-		"description": "Common settings for all GUI builds",
-		"hidden": true,
-		"cacheVariables": {
-			"PARALLEL": "ON"
-		}
-	},
-	{
-		"name": "GUI",
-		"displayName": "GUI Build",
-		"description": "The preset for a GUI developer build with tests",
-		"inherits": [
-			"base",
-			"Release",
-			"GUI-base",
-			"tests"
-		]
-	},
-	{
-		"name": "GUI-Release",
-		"displayName": "GUI Release Build",
-		"description": "The preset for a GUI production build without tests",
-		"inherits": [
-			"base",
-			"Release",
-			"GUI-base"
-		]
-	},
-	{
-		"name": "GUI-Debug",
-		"displayName": "GUI Debug Build",
-		"description": "The preset for a GUI debug build with tests",
-		"inherits": [
-			"base",
-			"Debug",
-			"GUI-base",
-			"tests"
-		]
-	},
-	{
-		"name": "GUI-nix",
-		"displayName": "GUI Nix Build",
-		"description": "The preset for a GUI developer build on a Nix system with tests",
-		"inherits": [
-			"base",
-			"Release",
-			"GUI-base",
-			"nix",
-			"tests"
-		]
-	},
-	{
-		"name": "GUI-Debug-nix",
-		"displayName": "GUI Debug Nix Build",
-		"description": "The preset for a GUI debug build on a Nix system with tests",
-		"inherits": [
-			"base",
-			"Debug",
-			"GUI-base",
-			"nix",
-			"tests"
-		]
-	},
-	{
-		"name": "MPI",
-		"displayName": "MPI Build",
-		"description": "The preset for a MPI developer build, with tests",
-		"inherits": [
-			"base",
-			"Release",
-			"MPI-base",
-			"tests"
-		]
-	},
-	{
-		"name": "MPI-Release",
-		"displayName": "MPI Release Build",
-		"description": "The preset for a MPI production build, with without tests",
-		"inherits": [
-			"base",
-			"Release",
-			"MPI-base"
-		]
-	},
-	{
-		"name": "MPI-Debug",
-		"displayName": "MPI Debug Build",
-		"description": "The preset for a MPI debug build, with tests and debugging enabled",
-		"inherits": [
-			"base",
-			"Debug",
-			"MPI-base",
-			"tests"
-		]
-	},
-	{
-		"name": "MPI-nix",
-		"displayName": "MPI Nix Build",
-		"description": "The preset for a MPI developer build on a Nix system, with tests",
-		"inherits": [
-			"base",
-			"Release",
-			"MPI-base",
-			"nix"
-		]
-	},
-	{
-		"name": "MPI-Debug-nix",
-		"displayName": "MPI Debug Nix Build",
-		"description": "The preset for a MPI debug build on a Nix system, with tests",
-		"inherits": [
-			"base",
-			"Debug",
-			"MPI-base",
-			"nix"
-		]
-	},
-	{
-		"name": "CLI",
-		"displayName": "CLI Build",
-		"description": "The preset for a CLI developer build with tests",
-		"inherits": [
-			"base",
-			"Release"
-		]
-	},
-	{
-		"name": "CLI-Release",
-		"displayName": "CLI Release Build",
-		"description": "The preset for a CLI production build without tests",
-		"inherits": [
-			"base",
-			"Release"
-		]
-	},
-	{
-		"name": "CLI-Debug",
-		"displayName": "CLI Debug Build",
-		"description": "The preset for a CLI debug build with tests",
-		"inherits": [
-			"base",
-			"Debug"
-		]
-	},
-	{
-		"name": "CLI-nix",
-		"displayName": "CLI Nix Build",
-		"description": "The preset for a CLI developer build on a Nix system with tests",
-		"inherits": [
-			"base",
-			"Release",
-			"nix"
-		]
-	},
-	{
-		"name": "CLI-Debug-nix",
-		"displayName": "CLI Debug Nix Build",
-		"description": "The preset for a CLI debug build on a Nix system with tests",
-		"inherits": [
-			"base",
-			"Debug",
-			"nix"
-		]
-	},
-	{
-		"name": "SCARF",
-		"displayName": "SCARF build",
-		"description": "Best setup for SCARF",
-		"inherits": [
-			"MPI-Release"
-		]
-	}
-]
-=======
     "version": 3,
     "cmakeMinimumRequired": {
         "major": 3,
@@ -421,5 +176,4 @@
 	    "inherits" : ["MPI-Release"]
         }
     ]
->>>>>>> 0b52455f
 }