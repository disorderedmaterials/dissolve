--- conflicted
+++ resolved
@@ -13,11 +13,5 @@
 ## Other
 - [General] Harmonise command-line arguments between CLI and GUI versions (use gengetopt?)
 
-<<<<<<< HEAD
-## GUI
-  - set the Range keywords of Calculate1DProcedureNode and others to use them.
- 
-=======
->>>>>>> 98987a9d
 ## More
 - Importing CIF structures as Species - break up into molecular units? Need to provide basic information on the contained units, probably as empirical formula (e.g. for CuBTC would be 'Cu' and 'C9O6H3'). This info can then be used to find, rotate, and re-map those molecules in a unit cell (folded molecularly). The Species then contains a list of copies of that particular molecular unit, at real coordinates.  These can then be pasted into a supercell, replicating the crystal. Need to have options in the AddSpecies node to utilise symmetry copies. A species may also contain multiple variants of coordinates in the form of conformers (potentially weighted by some factor, e.g. deltaE??). Store both these in a list of copies_, storing coordinates only (we will always use the basic Species information as a template for elements, bonds etc., as well as forcefield terms.