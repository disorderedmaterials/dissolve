--- conflicted
+++ resolved
@@ -7,20 +7,12 @@
       - "*"
   paths:
     exclude:
-<<<<<<< HEAD
-      - examples/*
-      - web/*
-      - README.md
-      - .azure-pipelines/continuous.yml
-      - .azure-pipelines/release.yml
-=======
     - examples/*
     - scripts/*
     - web/*
     - README.md
     - .azure-pipelines/continuous.yml
     - .azure-pipelines/release.yml
->>>>>>> ddc4e915
 
 stages:
   - template: templates/code-quality-checks.yml
