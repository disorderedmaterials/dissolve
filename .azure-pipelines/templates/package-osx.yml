--- conflicted
+++ resolved
@@ -13,11 +13,7 @@
       Qt6_ROOT=/tmp/qt/${{ parameters.qtver }}/clang_64/
       # Get program version
       DISSOLVE_VERSION=`grep "#define DISSOLVEVERSION" src/main/version.cpp | sed "s/.*\"\(.*\)\"/\1/g"`
-<<<<<<< HEAD
-      ./prep-dmg -a Dissolve-GUI -v ${DISSOLVE_VERSION} -b build/bin/dissolve-gui.app/Contents/MacOS/dissolve-gui -d ${Qt5_ROOT} -i icon/icon-1024x1024.png -p build/bin/dissolve-gui.app/Contents/Info.plist
-=======
-      ci/scripts/prep-dmg -a Dissolve-GUI -v ${DISSOLVE_VERSION} -b build/bin/dissolve-gui.app/Contents/MacOS/dissolve-gui -d ${Qt6_ROOT} -i icon/icon-1024x1024.png -p build/bin/dissolve-gui.app/Contents/Info.plist
->>>>>>> 60198880
+      ./prep-dmg -a Dissolve-GUI -v ${DISSOLVE_VERSION} -b build/bin/dissolve-gui.app/Contents/MacOS/dissolve-gui -d ${Qt6_ROOT} -i icon/icon-1024x1024.png -p build/bin/dissolve-gui.app/Contents/Info.plist
     displayName: 'Prepare DMG Dirs'
   - bash: |
       set -ex
