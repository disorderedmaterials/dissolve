--- conflicted
+++ resolved
@@ -85,8 +85,6 @@
             nRows = data_.nRows();
             nColumns = data_.nColumns();
             half = data_.halved();
-<<<<<<< HEAD
-=======
         }
         // Slaves receive the size, and then create and receive the array
         if (!procPool.broadcast(nRows, root))
@@ -99,22 +97,7 @@
         if (procPool.poolRank() != root)
         {
             data_.initialise(nRows, nColumns, half);
->>>>>>> 54e88a92
         }
-
-        // Resize and receive array
-        if ((nRows * nColumns) > 0)
-        {
-<<<<<<< HEAD
-            data_.initialise(nRows, nColumns, half);
-        }
-        // Slaves receive the size, and then create and receive the array
-        if (!procPool.broadcast(nRows, root))
-            return false;
-        if (!procPool.broadcast(nColumns, root))
-            return false;
-        if (!procPool.broadcast(half, root))
-            return false;
 
         // Resize and receive array
         if ((nRows * nColumns) > 0)
@@ -122,11 +105,6 @@
             if (!procPool.broadcast(data_, root))
                 return false;
         }
-=======
-            if (!procPool.broadcast(data_, root))
-                return false;
-        }
->>>>>>> 54e88a92
         else
             data_.clear();
 #endif
