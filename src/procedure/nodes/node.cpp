--- conflicted
+++ resolved
@@ -61,11 +61,8 @@
                      {ProcedureNode::NodeType::Process2D, "Process2D"},
                      {ProcedureNode::NodeType::Process3D, "Process3D"},
                      {ProcedureNode::NodeType::Remove, "Remove"},
-<<<<<<< HEAD
+                     {ProcedureNode::NodeType::RestraintPotential, "RestraintPotential"},
                      {ProcedureNode::NodeType::RotateFragment, "RotateFragment"},
-=======
-                     {ProcedureNode::NodeType::RestraintPotential, "RestraintPotential"},
->>>>>>> 1b697bd9
                      {ProcedureNode::NodeType::Select, "Select"},
                      {ProcedureNode::NodeType::Sequence, "Sequence"},
                      {ProcedureNode::NodeType::SimpleGlobalPotential, "SimpleGlobalPotential"},
