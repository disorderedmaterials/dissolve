// SPDX-License-Identifier: GPL-3.0-or-later
// Copyright (c) 2021 Team Dissolve and contributors

#pragma once

#include "expression/expression.h"
#include "procedure/nodes/node.h"
#include "templates/list.h"

// Forward Declarations
class Procedure;

// Sequence Node
class SequenceProcedureNode : public ProcedureNode
{
    public:
    SequenceProcedureNode(ProcedureNode::NodeContext context, const Procedure *procedure, NodeRef parentNode = nullptr,
                          std::string_view blockTerminationKeyword = "");
    ~SequenceProcedureNode() override;

    /*
     * Identity
     */
    public:
    // Return whether specified context is relevant for this node type
    bool isContextRelevant(ProcedureNode::NodeContext context) override;

    /*
     * Node Keywords
     */
    public:
    // Node Keywords
    enum SequenceNodeKeyword
    {
        nSequenceNodeKeywords
    };
    // Return enum option info for SequenceNodeKeyword
    static EnumOptions<SequenceNodeKeyword> sequenceNodeKeywords();

    /*
     * Node Contents
     */
    protected:
    // Sequential node list
    std::vector<NodeRef> sequence_;
  // Range for query search
  class QueryRange {
  private:
    std::vector<NodeRef>::const_reverse_iterator start_, stop_;
  public:
    QueryRange(ConstNodeRef queryingNode, const std::vector<NodeRef> &seq);
    std::vector<NodeRef>::const_reverse_iterator begin();
    std::vector<NodeRef>::const_reverse_iterator end();
    bool empty();
    void next();
  };

    public:
    // Clear all data
    void clear();
    // Add (own) node into sequence
    void addNode(NodeRef node);
    // Return sequential node list
    const std::vector<NodeRef> &sequence() const;
    // Return number of nodes in sequence
    int nNodes() const;

    /*
     * Scope
     */
    private:
    // Parent Procedure to which this sequence belongs
    const Procedure *procedure_;
    // Parent ProcedureNode in which this sequence exists
    NodeRef parentNode_;
    // Context of the sequence
    ProcedureNode::NodeContext context_;

    private:
    // Return named node if it exists anywhere in our sequence or below (and matches the type / class given)
    NodeRef searchNodes(std::string_view name, NodeRef excludeNode = nullptr,
                               std::optional<ProcedureNode::NodeType> optNodeType = std::nullopt,
                               std::optional<ProcedureNode::NodeClass> optNodeClass = std::nullopt) const;
    // Search through the Procedure for the named parameter
    std::shared_ptr<ExpressionVariable>
    searchParameters(std::string_view name, const std::shared_ptr<ExpressionVariable> &excludeParameter = nullptr) const;

    public:
    // Return parent Procedure to which this sequence belongs
    const Procedure *procedure() const override;
    // Return the context of the sequence
    ProcedureNode::NodeContext sequenceContext() const;
    // Return named node if present (and matches the type / class given)
    ConstNodeRef node(std::string_view name, std::optional<ProcedureNode::NodeType> optNodeType = std::nullopt,
                              std::optional<ProcedureNode::NodeClass> optNodeClass = std::nullopt) const;
    // Return list of nodes (of specified type / class) present in the Procedure
    std::vector<ConstNodeRef> nodes(std::optional<ProcedureNode::NodeType> optNodeType = std::nullopt,
                                             std::optional<ProcedureNode::NodeClass> optNodeClass = std::nullopt) const;
    // Return named node if it is currently in scope (and matches the type / class given)
    ConstNodeRef nodeInScope(ConstNodeRef queryingNode, std::string_view name,
                                     ConstNodeRef excludeNode = nullptr,
                                     std::optional<ProcedureNode::NodeType> optNodeType = std::nullopt,
                                     std::optional<ProcedureNode::NodeClass> optNodeClass = std::nullopt) const;
    // Return list of nodes in scope (and matching the type / class given)
    std::vector<ConstNodeRef > nodesInScope(ConstNodeRef queryingNode,
                                                    std::optional<ProcedureNode::NodeType> optNodeType = std::nullopt,
                                                    std::optional<ProcedureNode::NodeClass> optNodeClass = std::nullopt) const;
    // Return named node if it exists anywhere in the same Procedure (and matches the type / class given)
    ConstNodeRef nodeExists(std::string_view name, NodeRef excludeNode = nullptr,
                                    std::optional<ProcedureNode::NodeType> optNodeType = std::nullopt,
                                    std::optional<ProcedureNode::NodeClass> optNodeClass = std::nullopt) const;
    // Return the named parameter if it is currently in scope
    std::shared_ptr<ExpressionVariable> parameterInScope(NodeRef queryingNode, std::string_view name,
                                                         const std::shared_ptr<ExpressionVariable> &excludeParameter = nullptr);
    // Return whether the named parameter exists in this sequence or its children (branches)
    std::shared_ptr<ExpressionVariable>
    parameterExists(std::string_view name, const std::shared_ptr<ExpressionVariable> &excludeParameter = nullptr) const;
    // Create and return reference list of parameters in scope
<<<<<<< HEAD
    std::vector<std::shared_ptr<ExpressionVariable>> parametersInScope(NodeRef queryingNode);
=======
    std::vector<std::shared_ptr<ExpressionVariable>> parametersInScope(const ProcedureNode *queryingNode);
>>>>>>> 194029ad

    /*
     * Execute
     */
    public:
    // Prepare any necessary data, ready for execution
    bool prepare(Configuration *cfg, std::string_view prefix, GenericList &targetList) override;
    // Execute node, targetting the supplied Configuration
    bool execute(ProcessPool &procPool, Configuration *cfg, std::string_view prefix, GenericList &targetList) override;
    // Finalise any necessary data after execution
    bool finalise(ProcessPool &procPool, Configuration *cfg, std::string_view prefix, GenericList &targetList) override;

    /*
     * Read / Write
     */
    private:
    // Block termination keyword for current context when reading
    std::string blockTerminationKeyword_;

    public:
    // Set block termination keyword for current context when reading
    void setBlockTerminationKeyword(std::string_view endKeyword);
    // Return block termination keyword for current context
    std::string_view blockTerminationKeyword() const;
    // Read structure from specified LineParser
    bool deserialise(LineParser &parser, const CoreData &coreData) override;
    // Write structure to specified LineParser
    bool write(LineParser &parser, std::string_view prefix) override;
};<|MERGE_RESOLUTION|>--- conflicted
+++ resolved
@@ -116,11 +116,7 @@
     std::shared_ptr<ExpressionVariable>
     parameterExists(std::string_view name, const std::shared_ptr<ExpressionVariable> &excludeParameter = nullptr) const;
     // Create and return reference list of parameters in scope
-<<<<<<< HEAD
-    std::vector<std::shared_ptr<ExpressionVariable>> parametersInScope(NodeRef queryingNode);
-=======
-    std::vector<std::shared_ptr<ExpressionVariable>> parametersInScope(const ProcedureNode *queryingNode);
->>>>>>> 194029ad
+  std::vector<std::shared_ptr<ExpressionVariable>> parametersInScope(ConstNodeRef queryingNode);
 
     /*
      * Execute
