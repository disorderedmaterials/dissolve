--- conflicted
+++ resolved
@@ -149,21 +149,10 @@
     histogram_ = &target;
 
     // Retrieve the observables
-<<<<<<< HEAD
     std::tie(xObservable_, xObservableIndex_) = keywords_.retrieve<std::tuple<CalculateProcedureNodeBase *, int>>("QuantityX");
     if (!xObservable_)
         return Messenger::error("No valid x quantity set in '%s'.\n", name());
     std::tie(yObservable_, yObservableIndex_) = keywords_.retrieve<std::tuple<CalculateProcedureNodeBase *, int>>("QuantityY");
-=======
-    auto xObs = keywords_.retrieve<Pair<CalculateProcedureNodeBase *, int>>("QuantityX");
-    xObservable_ = xObs.a();
-    xObservableIndex_ = xObs.b();
-    if (!xObservable_)
-        return Messenger::error("No valid x quantity set in '%s'.\n", name());
-    auto yObs = keywords_.retrieve<Pair<CalculateProcedureNodeBase *, int>>("QuantityY");
-    yObservable_ = yObs.a();
-    yObservableIndex_ = yObs.b();
->>>>>>> 467f8f3e
     if (!yObservable_)
         return Messenger::error("No valid y quantity set in '%s'.\n", name());
 
