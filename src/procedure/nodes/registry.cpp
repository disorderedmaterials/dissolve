--- conflicted
+++ resolved
@@ -59,13 +59,10 @@
     registerProducer<ImportCoordinatesProcedureNode>(ProcedureNode::NodeType::ImportCoordinates,
                                                      "Import coordinates into a configuration", "Build");
     registerProducer<RemoveProcedureNode>(ProcedureNode::NodeType::Remove, "Remove molecules from a configuration", "Build");
-<<<<<<< HEAD
+    registerProducer<SizeFactorProcedureNode>(ProcedureNode::NodeType::SizeFactor,
+                                              "Scale a configuration's contents with a size factor", "Build");
     registerProducer<TemperatureProcedureNode>(ProcedureNode::NodeType::Temperature, "Set temperature for configuration",
                                                "Build");
-=======
-    registerProducer<SizeFactorProcedureNode>(ProcedureNode::NodeType::SizeFactor,
-                                              "Scale a configuration's contents with a size factor", "Build");
->>>>>>> 97d50c04
     registerProducer<TransmuteProcedureNode>(ProcedureNode::NodeType::Transmute,
                                              "Turn molecules from one species type into another", "Build");
 
