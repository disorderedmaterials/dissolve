// SPDX-License-Identifier: GPL-3.0-or-later
// Copyright (c) 2021 Team Dissolve and contributors

#include "procedure/nodes/sum1d.h"
#include "base/lineparser.h"
#include "base/sysfunc.h"
#include "classes/box.h"
#include "classes/configuration.h"
#include "io/export/data1d.h"
#include "keywords/types.h"
#include "math/integrator.h"
#include "modules/analyse/analyse.h"
#include "procedure/nodes/operatebase.h"
#include "procedure/nodes/process1d.h"
#include "procedure/nodes/select.h"

<<<<<<< HEAD
Sum1DProcedureNode::Sum1DProcedureNode(std::shared_ptr<Process1DProcedureNode> target) : ProcedureNode(ProcedureNode::NodeType::Sum1D)
{
  keywords_.add("Control", new NodeKeyword(this, ProcedureNode::NodeType::Process1D, false, target), "SourceData",
                  "Process1D node containing the data to sum");
    keywords_.add("Control", new RangeKeyword(Range(0.0, 3.0), Vec3Labels::MinMaxDeltaLabels), "RangeA",
                  "X range for first summation region");
    keywords_.add("Control", new BoolKeyword(false), "RangeBEnabled", "Whether the second summation region is enabled");
    keywords_.add("Control", new RangeKeyword(Range(3.0, 6.0), Vec3Labels::MinMaxDeltaLabels), "RangeB",
                  "X range for second summation region");
    keywords_.add("Control", new BoolKeyword(false), "RangeCEnabled", "Whether the second summation region is enabled");
    keywords_.add("Control", new RangeKeyword(Range(6.0, 9.0), Vec3Labels::MinMaxDeltaLabels), "RangeC",
                  "X range for third summation region");
=======
Sum1DProcedureNode::Sum1DProcedureNode(Process1DProcedureNode *target)
    : ProcedureNode(ProcedureNode::NodeType::Sum1D), sourceData_(target)
{
    keywords_.add<NodeKeyword<Process1DProcedureNode>>("Control", "SourceData", "Process1D node containing the data to sum",
                                                       sourceData_, this, ProcedureNode::NodeType::Process1D, false);
    keywords_.add<RangeKeyword>("Control", "RangeA", "X range for first summation region", range_[0],
                                Vec3Labels::MinMaxDeltaLabels);
    keywords_.add<BoolKeyword>("Control", "RangeBEnabled", "Whether the second summation region is enabled", rangeEnabled_[1]);
    keywords_.add<RangeKeyword>("Control", "RangeB", "X range for second summation region", range_[1],
                                Vec3Labels::MinMaxDeltaLabels);
    keywords_.add<BoolKeyword>("Control", "RangeCEnabled", "Whether the second summation region is enabled", rangeEnabled_[2]);
    keywords_.add<RangeKeyword>("Control", "RangeC", "X range for third summation region", range_[2],
                                Vec3Labels::MinMaxDeltaLabels);
>>>>>>> 194029ad
}

/*
 * Identity
 */

// Return whether specified context is relevant for this node type
bool Sum1DProcedureNode::isContextRelevant(ProcedureNode::NodeContext context)
{
    return (context == ProcedureNode::AnalysisContext);
}

/*
 * Data
 */

// Return calculated sum
SampledDouble Sum1DProcedureNode::sum(int index) const
{
    if (sum_[index].has_value())
        return sum_[index].value();
    return {};
}

// Return reference to specified range for calculation
Range &Sum1DProcedureNode::range(int n)
{
    assert(n >= 0 && n < 3);
    return range_[n];
}

// Return reference to range enabled flag
bool &Sum1DProcedureNode::rangeEnabled(int n)
{
    assert(n >= 1 && n < 3);
    return rangeEnabled_[n];
}

// Return whether range B is enabled (from keyword data)
bool Sum1DProcedureNode::isRangeBEnabled() const { return rangeEnabled_[1]; }

// Return whether range C is enabled (from keyword data)
bool Sum1DProcedureNode::isRangeCEnabled() const { return rangeEnabled_[2]; }

/*
 * Execute
 */

// Prepare any necessary data, ready for execution
bool Sum1DProcedureNode::prepare(Configuration *cfg, std::string_view prefix, GenericList &targetList)
{
<<<<<<< HEAD
    // Retrieve the Process1D node target
    processNode_ = std::dynamic_pointer_cast<const Process1DProcedureNode>(keywords_.retrieve<ConstNodeRef >("SourceData"));
    if (!processNode_)
=======
    if (!sourceData_)
>>>>>>> 194029ad
        return Messenger::error("No source Process1D node set in '{}'.\n", name());

    return true;
}

// Finalise any necessary data after execution
bool Sum1DProcedureNode::finalise(ProcessPool &procPool, Configuration *cfg, std::string_view prefix, GenericList &targetList)
{
    // Calculate integrals
    const std::vector<std::string> rangeNames = {"A", "B", "C"};
    for (int i = 0; i < 3; ++i)
        if (rangeEnabled_[i])
        {
            if (!sum_[i].has_value())
                sum_[i] = targetList.realise<SampledDouble>(fmt::format("Sum1D//{}//{}", name(), rangeNames[i]), prefix,
                                                            GenericItem::InRestartFileFlag);
            sum_[i]->get() += Integrator::sum(sourceData_->processedData(), range_[i]);
        }

    // Print info
    for (int i = 0; i < 3; ++i)
        if (rangeEnabled_[i])
            Messenger::print("Sum1D - Range {}: {:e} +/- {:e} over {:e} < x < {:e}.\n", rangeNames[i], sum_[i]->get().value(),
                             sum_[i]->get().stDev(), range_[i].minimum(), range_[i].maximum());

    return true;
}<|MERGE_RESOLUTION|>--- conflicted
+++ resolved
@@ -14,21 +14,7 @@
 #include "procedure/nodes/process1d.h"
 #include "procedure/nodes/select.h"
 
-<<<<<<< HEAD
-Sum1DProcedureNode::Sum1DProcedureNode(std::shared_ptr<Process1DProcedureNode> target) : ProcedureNode(ProcedureNode::NodeType::Sum1D)
-{
-  keywords_.add("Control", new NodeKeyword(this, ProcedureNode::NodeType::Process1D, false, target), "SourceData",
-                  "Process1D node containing the data to sum");
-    keywords_.add("Control", new RangeKeyword(Range(0.0, 3.0), Vec3Labels::MinMaxDeltaLabels), "RangeA",
-                  "X range for first summation region");
-    keywords_.add("Control", new BoolKeyword(false), "RangeBEnabled", "Whether the second summation region is enabled");
-    keywords_.add("Control", new RangeKeyword(Range(3.0, 6.0), Vec3Labels::MinMaxDeltaLabels), "RangeB",
-                  "X range for second summation region");
-    keywords_.add("Control", new BoolKeyword(false), "RangeCEnabled", "Whether the second summation region is enabled");
-    keywords_.add("Control", new RangeKeyword(Range(6.0, 9.0), Vec3Labels::MinMaxDeltaLabels), "RangeC",
-                  "X range for third summation region");
-=======
-Sum1DProcedureNode::Sum1DProcedureNode(Process1DProcedureNode *target)
+Sum1DProcedureNode::Sum1DProcedureNode(std::shared_ptr<Process1DProcedureNode> target)
     : ProcedureNode(ProcedureNode::NodeType::Sum1D), sourceData_(target)
 {
     keywords_.add<NodeKeyword<Process1DProcedureNode>>("Control", "SourceData", "Process1D node containing the data to sum",
@@ -41,7 +27,6 @@
     keywords_.add<BoolKeyword>("Control", "RangeCEnabled", "Whether the second summation region is enabled", rangeEnabled_[2]);
     keywords_.add<RangeKeyword>("Control", "RangeC", "X range for third summation region", range_[2],
                                 Vec3Labels::MinMaxDeltaLabels);
->>>>>>> 194029ad
 }
 
 /*
@@ -93,13 +78,7 @@
 // Prepare any necessary data, ready for execution
 bool Sum1DProcedureNode::prepare(Configuration *cfg, std::string_view prefix, GenericList &targetList)
 {
-<<<<<<< HEAD
-    // Retrieve the Process1D node target
-    processNode_ = std::dynamic_pointer_cast<const Process1DProcedureNode>(keywords_.retrieve<ConstNodeRef >("SourceData"));
-    if (!processNode_)
-=======
     if (!sourceData_)
->>>>>>> 194029ad
         return Messenger::error("No source Process1D node set in '{}'.\n", name());
 
     return true;
