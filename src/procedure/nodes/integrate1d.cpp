--- conflicted
+++ resolved
@@ -14,13 +14,8 @@
 #include "procedure/nodes/process1d.h"
 #include "procedure/nodes/select.h"
 
-<<<<<<< HEAD
 Integrate1DProcedureNode::Integrate1DProcedureNode(std::shared_ptr<Process1DProcedureNode> target)
-    : ProcedureNode(ProcedureNode::NodeType::Integrate1D)
-=======
-Integrate1DProcedureNode::Integrate1DProcedureNode(Process1DProcedureNode *target)
     : ProcedureNode(ProcedureNode::NodeType::Integrate1D), sourceData_(target)
->>>>>>> 194029ad
 {
     keywords_.add<NodeKeyword<Process1DProcedureNode>>("Control", "SourceData",
                                                        "Process1D node containing the data to integrate", sourceData_, this,
@@ -57,13 +52,7 @@
 // Prepare any necessary data, ready for execution
 bool Integrate1DProcedureNode::prepare(Configuration *cfg, std::string_view prefix, GenericList &targetList)
 {
-<<<<<<< HEAD
-    // Retrieve the Process1D node target
-  processNode_ = std::dynamic_pointer_cast<const Process1DProcedureNode>(keywords_.retrieve<ConstNodeRef >("SourceData"));
-    if (!processNode_)
-=======
     if (!sourceData_)
->>>>>>> 194029ad
         return Messenger::error("No source Process1D node set in '{}'.\n", name());
 
     return true;
