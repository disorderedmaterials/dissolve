--- conflicted
+++ resolved
@@ -8,20 +8,12 @@
 #include "keywords/types.h"
 #include "procedure/nodes/regionbase.h"
 
-<<<<<<< HEAD
 PickRegionProcedureNode::PickRegionProcedureNode(std::shared_ptr<const RegionProcedureNodeBase> region)
-    : PickProcedureNodeBase(ProcedureNode::NodeType::PickRegion)
-{
-  keywords_.add("Control", new NodeKeyword(this, ProcedureNode::NodeClass::Region, true, region), "Region",
-                  "Region containing molecules that should be picked");
-=======
-PickRegionProcedureNode::PickRegionProcedureNode(const RegionProcedureNodeBase *region)
     : PickProcedureNodeBase(ProcedureNode::NodeType::PickRegion), region_(region)
 {
     keywords_.add<NodeKeyword<RegionProcedureNodeBase>>("Control", "Region",
                                                         "Region containing molecules that should be picked", region_, this,
                                                         ProcedureNode::NodeClass::Region, true);
->>>>>>> 194029ad
 }
 
 /*
@@ -32,12 +24,7 @@
 bool PickRegionProcedureNode::execute(ProcessPool &procPool, Configuration *cfg, std::string_view prefix,
                                       GenericList &targetList)
 {
-<<<<<<< HEAD
-    auto regionNode = std::dynamic_pointer_cast<const RegionProcedureNodeBase>(keywords_.retrieve<ConstNodeRef >("Region"));
-    if (!regionNode)
-=======
     if (!region_)
->>>>>>> 194029ad
         return Messenger::error("A region must be supplied to PickRegion.\n");
     Messenger::print("[PickRegion] Molecules will be selected from {}.\n", moleculePoolName());
     Messenger::print("[PickRegion] Target region is '{}'.\n", region_->name());
