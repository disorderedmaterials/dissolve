--- conflicted
+++ resolved
@@ -13,21 +13,7 @@
 #include "procedure/nodes/operatebase.h"
 #include "procedure/nodes/select.h"
 
-<<<<<<< HEAD
 Process2DProcedureNode::Process2DProcedureNode(std::shared_ptr<Collect2DProcedureNode> target)
-    : ProcedureNode(ProcedureNode::NodeType::Process2D)
-{
-  keywords_.add("Control", new NodeKeyword(this, ProcedureNode::NodeType::Collect2D, false, target), "SourceData",
-                  "Collect2D node containing the histogram data to process");
-    keywords_.add("Control", new StringKeyword("Counts"), "LabelValue", "Label for the value axis");
-    keywords_.add("Control", new StringKeyword("X"), "LabelX", "Label for the x axis");
-    keywords_.add("Control", new StringKeyword("Y"), "LabelY", "Label for the y axis");
-    keywords_.add("Export", new FileAndFormatKeyword(exportFileAndFormat_, "EndExport"), "Export",
-                  "File format and file name under which to save processed data");
-    keywords_.add("HIDDEN", new NodeBranchKeyword(this, &normalisationBranch_, ProcedureNode::OperateContext), "Normalisation",
-                  "Branch providing normalisation operations for the data");
-=======
-Process2DProcedureNode::Process2DProcedureNode(Collect2DProcedureNode *target)
     : ProcedureNode(ProcedureNode::NodeType::Process2D), sourceData_(target)
 {
     keywords_.add<NodeKeyword<Collect2DProcedureNode>>("Control", "SourceData",
@@ -40,7 +26,6 @@
                                         exportFileAndFormat_, "EndExport");
     keywords_.addKeyword<NodeBranchKeyword>("Normalisation", "Branch providing normalisation operations for the data",
                                             normalisationBranch_, this, ProcedureNode::OperateContext);
->>>>>>> 194029ad
 
     // Initialise branch
     normalisationBranch_ = nullptr;
@@ -114,13 +99,7 @@
 // Prepare any necessary data, ready for execution
 bool Process2DProcedureNode::prepare(Configuration *cfg, std::string_view prefix, GenericList &targetList)
 {
-<<<<<<< HEAD
-    // Retrieve the Collect2D node target
-    collectNode_ = std::dynamic_pointer_cast<const Collect2DProcedureNode>(keywords_.retrieve<ConstNodeRef >("SourceData"));
-    if (!collectNode_)
-=======
     if (!sourceData_)
->>>>>>> 194029ad
         return Messenger::error("No source Collect2D node set in '{}'.\n", name());
 
     if (normalisationBranch_)
