--- conflicted
+++ resolved
@@ -10,14 +10,9 @@
 class CalculateExpressionProcedureNode : public CalculateProcedureNodeBase
 {
     public:
-<<<<<<< HEAD
     CalculateExpressionProcedureNode();
     ~CalculateExpressionProcedureNode() override = default;
     NodeValue expression_{};
-=======
-    CalculateExpression();
-    ~CalculateExpression() override = default;
->>>>>>> f3e9a95e
 
     /*
      * Observable Target (implements virtuals in CalculateProcedureNodeBase)
@@ -37,9 +32,5 @@
      */
     public:
     // Execute node
-<<<<<<< HEAD
     bool execute();
-=======
-    bool execute(const ProcedureContext &procedureContext) override;
->>>>>>> f3e9a95e
 };