--- conflicted
+++ resolved
@@ -209,13 +209,8 @@
 	/*
 	 * Add sites from specified Species/Sites
 	 */
-<<<<<<< HEAD
+	double r;
 	for (SpeciesSite* site : speciesSites_)
-=======
-	double r;
-	RefListIterator<SpeciesSite> siteIterator(speciesSites_);
-	while (SpeciesSite* site = siteIterator.iterate())
->>>>>>> cd67b762
 	{
 		const SiteStack* siteStack = cfg->siteStack(site);
 		if (siteStack == NULL) return ProcedureNode::Failure;
