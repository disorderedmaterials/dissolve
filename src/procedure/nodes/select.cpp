--- conflicted
+++ resolved
@@ -179,43 +179,10 @@
         return false;
 
     // Prepare any dynamic site nodes
-<<<<<<< HEAD
-    for (std::shared_ptr<DynamicSiteProcedureNode> dynamicNode : dynamicSites_)
+    for (auto dynamicNode : dynamicSites_)
         if (!dynamicNode->prepare(cfg, prefix, targetList))
             return false;
 
-    // Retrieve data from keywords
-    auto node = keywords_.retrieve<ConstNodeRef>("SameMoleculeAsSite");
-    if (node)
-    {
-        sameMolecule_ = std::dynamic_pointer_cast<const SelectProcedureNode>(node);
-        assert(sameMolecule_);
-    }
-    else
-        sameMolecule_ = nullptr;
-    node = keywords_.retrieve<ConstNodeRef>("ReferenceSite");
-    if (node)
-    {
-        distanceReferenceSite_ = std::dynamic_pointer_cast<const SelectProcedureNode>(node);
-        assert(distanceReferenceSite_);
-    }
-    else
-        distanceReferenceSite_ = nullptr;
-
-    inclusiveDistanceRange_ = keywords_.retrieve<Range>("InclusiveRange");
-    sameMoleculeExclusions_.clear();
-    for (auto node : keywords_.retrieve<std::vector<ConstNodeRef>>("ExcludeSameMolecule"))
-        sameMoleculeExclusions_.push_back(std::dynamic_pointer_cast<const SelectProcedureNode>(node));
-    sameSiteExclusions_.clear();
-    for (auto node : keywords_.retrieve<std::vector<ConstNodeRef>>("ExcludeSameSite"))
-        sameSiteExclusions_.push_back(std::dynamic_pointer_cast<const SelectProcedureNode>(node));
-
-=======
-    for (auto *dynamicNode : dynamicSites_)
-        if (!dynamicNode->prepare(cfg, prefix, targetList))
-            return false;
-
->>>>>>> 194029ad
     return true;
 }
 
