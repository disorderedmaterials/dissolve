/*
    *** Procedure Node - Collect3D
    *** src/procedure/nodes/collect3d.cpp
    Copyright T. Youngs 2012-2020

    This file is part of Dissolve.

    Dissolve is free software: you can redistribute it and/or modify
    it under the terms of the GNU General Public License as published by
    the Free Software Foundation, either version 3 of the License, or
    (at your option) any later version.

    Dissolve is distributed in the hope that it will be useful,
    but WITHOUT ANY WARRANTY; without even the implied warranty of
    MERCHANTABILITY or FITNESS FOR A PARTICULAR PURPOSE.  See the
    GNU General Public License for more details.

    You should have received a copy of the GNU General Public License
    along with Dissolve.  If not, see <http://www.gnu.org/licenses/>.
*/

#include "procedure/nodes/collect3d.h"
#include "base/lineparser.h"
#include "base/sysfunc.h"
#include "classes/configuration.h"
#include "genericitems/listhelper.h"
#include "keywords/types.h"
#include "math/data3d.h"
#include "procedure/nodes/calculatebase.h"
#include "procedure/nodes/sequence.h"

Collect3DProcedureNode::Collect3DProcedureNode(CalculateProcedureNodeBase *xObservable, CalculateProcedureNodeBase *yObservable,
                                               CalculateProcedureNodeBase *zObservable, double xMin, double xMax,
                                               double xBinWidth, double yMin, double yMax, double yBinWidth, double zMin,
                                               double zMax, double zBinWidth)
    : ProcedureNode(ProcedureNode::Collect3DNode)
{
    keywords_.add(
        "Target",
        new NodeAndIntegerKeyword<CalculateProcedureNodeBase>(this, ProcedureNode::CalculateBaseNode, true, xObservable, 0),
        "QuantityX", "Calculated observable to collect for x axis");
    keywords_.add(
        "Target",
        new NodeAndIntegerKeyword<CalculateProcedureNodeBase>(this, ProcedureNode::CalculateBaseNode, true, yObservable, 0),
        "QuantityY", "Calculated observable to collect for y axis");
    keywords_.add(
        "Target",
        new NodeAndIntegerKeyword<CalculateProcedureNodeBase>(this, ProcedureNode::CalculateBaseNode, true, zObservable, 0),
        "QuantityZ", "Calculated observable to collect for z axis");
    keywords_.add("Target",
                  new Vec3DoubleKeyword(Vec3<double>(xMin, xMax, xBinWidth), Vec3<double>(-1.0e6, -1.0e6, 0.001),
                                        Vec3Labels::MinMaxDeltaLabels),
                  "RangeX", "Range of calculation for the specified x observable");
    keywords_.add("Target",
                  new Vec3DoubleKeyword(Vec3<double>(yMin, yMax, yBinWidth), Vec3<double>(-1.0e6, -1.0e6, 0.001),
                                        Vec3Labels::MinMaxDeltaLabels),
                  "RangeY", "Range of calculation for the specified y observable");
    keywords_.add("Target",
                  new Vec3DoubleKeyword(Vec3<double>(zMin, zMax, zBinWidth), Vec3<double>(-1.0e6, -1.0e6, 0.0015),
                                        Vec3Labels::MinMaxDeltaLabels),
                  "RangeZ", "Range of calculation for the specified z observable");
    keywords_.add("HIDDEN", new NodeBranchKeyword(this, &subCollectBranch_, ProcedureNode::AnalysisContext), "SubCollect",
                  "Branch which runs if the target quantities were binned successfully");

    // Initialise branch
    subCollectBranch_ = NULL;
}
Collect3DProcedureNode::Collect3DProcedureNode(CalculateProcedureNodeBase *xyzObservable, double xMin, double xMax,
                                               double xBinWidth, double yMin, double yMax, double yBinWidth, double zMin,
                                               double zMax, double zBinWidth)
    : ProcedureNode(ProcedureNode::Collect3DNode)
{
    keywords_.add(
        "Target",
        new NodeAndIntegerKeyword<CalculateProcedureNodeBase>(this, ProcedureNode::CalculateBaseNode, true, xyzObservable, 0),
        "QuantityX", "Calculated observable to collect for x axis");
    keywords_.add(
        "Target",
        new NodeAndIntegerKeyword<CalculateProcedureNodeBase>(this, ProcedureNode::CalculateBaseNode, true, xyzObservable, 1),
        "QuantityY", "Calculated observable to collect for y axis");
    keywords_.add(
        "Target",
        new NodeAndIntegerKeyword<CalculateProcedureNodeBase>(this, ProcedureNode::CalculateBaseNode, true, xyzObservable, 2),
        "QuantityZ", "Calculated observable to collect for z axis");
    keywords_.add("Target",
                  new Vec3DoubleKeyword(Vec3<double>(xMin, xMax, xBinWidth), Vec3<double>(-1.0e6, -1.0e6, 0.001),
                                        Vec3Labels::MinMaxDeltaLabels),
                  "RangeX", "Range of calculation for the specified x observable");
    keywords_.add("Target",
                  new Vec3DoubleKeyword(Vec3<double>(yMin, yMax, yBinWidth), Vec3<double>(-1.0e6, -1.0e6, 0.001),
                                        Vec3Labels::MinMaxDeltaLabels),
                  "RangeY", "Range of calculation for the specified y observable");
    keywords_.add("Target",
                  new Vec3DoubleKeyword(Vec3<double>(zMin, zMax, zBinWidth), Vec3<double>(-1.0e6, -1.0e6, 0.001),
                                        Vec3Labels::MinMaxDeltaLabels),
                  "RangeZ", "Range of calculation for the specified z observable");
    keywords_.add("HIDDEN", new NodeBranchKeyword(this, &subCollectBranch_, ProcedureNode::AnalysisContext), "SubCollect",
                  "Branch which runs if the target quantities were binned successfully");

    // Initialise branch
    subCollectBranch_ = NULL;
}

Collect3DProcedureNode::~Collect3DProcedureNode() {}

/*
 * Identity
 */

// Return whether specified context is relevant for this node type
bool Collect3DProcedureNode::isContextRelevant(ProcedureNode::NodeContext context)
{
    return (context == ProcedureNode::AnalysisContext);
}

/*
 * Data
 */

// Return accumulated data
const Data3D &Collect3DProcedureNode::accumulatedData() const
{
    if (!histogram_)
    {
        Messenger::error("No histogram pointer set in Collect3DProcedureNode, so no accumulated data to return.\n");
        static Data3D dummy;
        return dummy;
    }

    return histogram_->accumulatedData();
}

// Return x range minimum
double Collect3DProcedureNode::xMinimum() const { return keywords_.asVec3Double("RangeX").x; }

// Return x range maximum
double Collect3DProcedureNode::xMaximum() const { return keywords_.asVec3Double("RangeX").y; }

// Return x bin width
double Collect3DProcedureNode::xBinWidth() const { return keywords_.asVec3Double("RangeX").z; }

// Return y range minimum
double Collect3DProcedureNode::yMinimum() const { return keywords_.asVec3Double("RangeY").x; }

// Return y range maximum
double Collect3DProcedureNode::yMaximum() const { return keywords_.asVec3Double("RangeY").y; }

// Return y bin width
double Collect3DProcedureNode::yBinWidth() const { return keywords_.asVec3Double("RangeY").z; }

// Return z range minimum
double Collect3DProcedureNode::zMinimum() const { return keywords_.asVec3Double("RangeZ").x; }

// Return z range maximum
double Collect3DProcedureNode::zMaximum() const { return keywords_.asVec3Double("RangeZ").y; }

// Return z bin width
double Collect3DProcedureNode::zBinWidth() const { return keywords_.asVec3Double("RangeZ").z; }

/*
 * Branches
 */

// Add and return subcollection sequence branch
SequenceProcedureNode *Collect3DProcedureNode::addSubCollectBranch(ProcedureNode::NodeContext context)
{
    if (!subCollectBranch_)
        subCollectBranch_ = new SequenceProcedureNode(context, procedure());

    return subCollectBranch_;
}

// Return whether this node has a branch
bool Collect3DProcedureNode::hasBranch() const { return (subCollectBranch_ != NULL); }
// Return SequenceNode for the branch (if it exists)
SequenceProcedureNode *Collect3DProcedureNode::branch() { return subCollectBranch_; }

/*
 * Execute
 */

// Prepare any necessary data, ready for execution
bool Collect3DProcedureNode::prepare(Configuration *cfg, const char *prefix, GenericList &targetList)
{
    // Construct our data name, and search for it in the supplied list
    CharString dataName("%s_%s_Bins", name(), cfg->niceName());
    bool created;
    auto &target =
        GenericListHelper<Histogram3D>::realise(targetList, dataName.get(), prefix, GenericItem::InRestartFileFlag, &created);
    if (created)
    {
        Messenger::printVerbose("Three-dimensional histogram data for '%s' was not in the target list, so it will now "
                                "be initialised...\n",
                                name());
        target.initialise(xMinimum(), xMaximum(), xBinWidth(), yMinimum(), yMaximum(), yBinWidth(), zMinimum(), zMaximum(),
                          zBinWidth());
    }

    // Zero the current bins, ready for the new pass
    target.zeroBins();

    // Store a pointer to the data
    histogram_ = &target;

    // Retrieve the observables
<<<<<<< HEAD
    std::tie(xObservable_, xObservableIndex_) = keywords_.retrieve<std::tuple<CalculateProcedureNodeBase *, int>>("QuantityX");
    if (!xObservable_)
        return Messenger::error("No valid x quantity set in '%s'.\n", name());
    std::tie(yObservable_, yObservableIndex_) = keywords_.retrieve<std::tuple<CalculateProcedureNodeBase *, int>>("QuantityY");
    if (!yObservable_)
        return Messenger::error("No valid y quantity set in '%s'.\n", name());
    std::tie(zObservable_, zObservableIndex_) = keywords_.retrieve<std::tuple<CalculateProcedureNodeBase *, int>>("QuantityZ");
=======
    auto xObs = keywords_.retrieve<Pair<CalculateProcedureNodeBase *, int>>("QuantityX");
    xObservable_ = xObs.a();
    xObservableIndex_ = xObs.b();
    if (!xObservable_)
        return Messenger::error("No valid x quantity set in '%s'.\n", name());
    auto yObs = keywords_.retrieve<Pair<CalculateProcedureNodeBase *, int>>("QuantityY");
    yObservable_ = yObs.a();
    yObservableIndex_ = yObs.b();
    if (!yObservable_)
        return Messenger::error("No valid y quantity set in '%s'.\n", name());
    auto zObs = keywords_.retrieve<Pair<CalculateProcedureNodeBase *, int>>("QuantityZ");
    zObservable_ = zObs.a();
    zObservableIndex_ = zObs.b();
>>>>>>> 467f8f3e
    if (!zObservable_)
        return Messenger::error("No valid z quantity set in '%s'.\n", name());

    // Prepare any branches
    if (subCollectBranch_ && (!subCollectBranch_->prepare(cfg, prefix, targetList)))
        return false;

    return true;
}

// Execute node, targetting the supplied Configuration
ProcedureNode::NodeExecutionResult Collect3DProcedureNode::execute(ProcessPool &procPool, Configuration *cfg,
                                                                   const char *prefix, GenericList &targetList)
{
#ifdef CHECKS
    if (!xObservable_)
    {
        Messenger::error("No CalculateProcedureNodeBase pointer set for X observable in Collect3DProcedureNode '%s'.\n",
                         name());
        return ProcedureNode::Failure;
    }
    if (!yObservable_)
    {
        Messenger::error("No CalculateProcedureNodeBase pointer set for Y observable in Collect3DProcedureNode '%s'.\n",
                         name());
        return ProcedureNode::Failure;
    }
    if (!zObservable_)
    {
        Messenger::error("No CalculateProcedureNodeBase pointer set for Z observable in Collect3DProcedureNode '%s'.\n",
                         name());
        return ProcedureNode::Failure;
    }
#endif
    // Bin the current value of the observable
    if (histogram_->bin(xObservable_->value(xObservableIndex_), yObservable_->value(yObservableIndex_),
                        zObservable_->value(zObservableIndex_)) &&
        subCollectBranch_)
        return subCollectBranch_->execute(procPool, cfg, prefix, targetList);

    return ProcedureNode::Success;
}

// Finalise any necessary data after execution
bool Collect3DProcedureNode::finalise(ProcessPool &procPool, Configuration *cfg, const char *prefix, GenericList &targetList)
{
#ifdef CHECKS
    if (!histogram_)
    {
        Messenger::error("No Data3D pointer set in Collect3DProcedureNode '%s'.\n", name());
        return ProcedureNode::Failure;
    }
#endif
    // Accumulate the current binned data
    histogram_->accumulate();

    // Finalise any branches
    if (subCollectBranch_ && (!subCollectBranch_->finalise(procPool, cfg, prefix, targetList)))
        return false;

    return true;
}<|MERGE_RESOLUTION|>--- conflicted
+++ resolved
@@ -203,7 +203,6 @@
     histogram_ = &target;
 
     // Retrieve the observables
-<<<<<<< HEAD
     std::tie(xObservable_, xObservableIndex_) = keywords_.retrieve<std::tuple<CalculateProcedureNodeBase *, int>>("QuantityX");
     if (!xObservable_)
         return Messenger::error("No valid x quantity set in '%s'.\n", name());
@@ -211,21 +210,6 @@
     if (!yObservable_)
         return Messenger::error("No valid y quantity set in '%s'.\n", name());
     std::tie(zObservable_, zObservableIndex_) = keywords_.retrieve<std::tuple<CalculateProcedureNodeBase *, int>>("QuantityZ");
-=======
-    auto xObs = keywords_.retrieve<Pair<CalculateProcedureNodeBase *, int>>("QuantityX");
-    xObservable_ = xObs.a();
-    xObservableIndex_ = xObs.b();
-    if (!xObservable_)
-        return Messenger::error("No valid x quantity set in '%s'.\n", name());
-    auto yObs = keywords_.retrieve<Pair<CalculateProcedureNodeBase *, int>>("QuantityY");
-    yObservable_ = yObs.a();
-    yObservableIndex_ = yObs.b();
-    if (!yObservable_)
-        return Messenger::error("No valid y quantity set in '%s'.\n", name());
-    auto zObs = keywords_.retrieve<Pair<CalculateProcedureNodeBase *, int>>("QuantityZ");
-    zObservable_ = zObs.a();
-    zObservableIndex_ = zObs.b();
->>>>>>> 467f8f3e
     if (!zObservable_)
         return Messenger::error("No valid z quantity set in '%s'.\n", name());
 
