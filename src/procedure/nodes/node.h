--- conflicted
+++ resolved
@@ -82,12 +82,9 @@
         RestraintPotential,
         RotateFragment,
         RunLayer,
-<<<<<<< HEAD
-        RunTask,
-=======
         RunModule,
         RunModuleList,
->>>>>>> 7b6a4c54
+        RunTask,
         Select,
         Sequence,
         SimpleGlobalPotential,
