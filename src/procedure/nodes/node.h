// SPDX-License-Identifier: GPL-3.0-or-later
// Copyright (c) 2023 Team Dissolve and contributors

#pragma once

#include "base/enumoptions.h"
#include "keywords/store.h"
#include "procedure/nodes/aliases.h"
#include "procedure/nodes/context.h"
#include "templates/optionalref.h"

// Forward Declarations
class Configuration;
class CoreData;
class ExpressionVariable;
class GenericList;
class LineParser;
class ProcedureNodeSequence;
class ProcessPool;
class Site;

// Procedure Node
class ProcedureNode : public std::enable_shared_from_this<ProcedureNode>
{
    public:
    // Node Classes
    enum class NodeClass
    {
        None,
        Calculate,
        Operate,
        Pick,
        Region
    };
    // Return enum option info for NodeClass
    static EnumOptions<NodeClass> nodeClasses();
    // Node Types
    enum class NodeType
    {
        Add,
        AddPair,
        Box,
        CalculateAngle,
        CalculateAxisAngle,
        CalculateDistance,
        CalculateExpression,
        CalculateVector,
        Collect1D,
        Collect2D,
        Collect3D,
        CoordinateSets,
        Copy,
        CustomRegion,
        CylindricalRegion,
        DirectionalGlobalPotential,
        DynamicSite,
        GeneralRegion,
        Integrate1D,
        OperateDivide,
        OperateExpression,
        OperateGridNormalise,
        OperateMultiply,
        OperateNormalise,
        OperateNumberDensityNormalise,
        OperateSitePopulationNormalise,
        OperateSphericalShellNormalise,
        Parameters,
        Pick,
        PickProximity,
        PickRegion,
        Process1D,
        Process2D,
        Process3D,
        Remove,
<<<<<<< HEAD
        RotateFragment,
=======
        RestraintPotential,
>>>>>>> 1b697bd9
        Select,
        Sequence,
        SimpleGlobalPotential,
        Sum1D,
        Transmute
    };
    // Return enum option info for NodeType
    static EnumOptions<NodeType> nodeTypes();
    // Node Contexts
    enum NodeContext
    {
        NoContext = 0,
        AnalysisContext = 1,
        GenerationContext = 2,
        OperateContext = 4,
        AnyContext = 8,
        ParentProcedureContext = 16
    };
    // Return enum option info for NodeContext
    static EnumOptions<NodeContext> nodeContexts();
    ProcedureNode(NodeType nodeType, std::vector<NodeContext> relevantContexts, NodeClass nodeClass = NodeClass::None);
    virtual ~ProcedureNode() = default;

    /*
     * Identity
     */
    protected:
    // Node type
    NodeType type_;
    // Relevant contexts for node
    std::vector<NodeContext> relevantContexts_;
    // Node class
    NodeClass class_;
    // Node name
    std::string name_;

    public:
    // Return node type
    NodeType type() const;
    // Return whether the supplied context is relevant for the current node
    bool isContextRelevant(NodeContext targetContext) const;
    // Return node class
    NodeClass nodeClass() const;
    // Return whether a name for the node must be provided
    virtual bool mustBeNamed() const;
    // Set node name
    virtual void setName(std::string_view name);
    // Return node name
    std::string_view name() const;

    /*
     * Keywords
     */
    protected:
    // Keywords for this node
    KeywordStore keywords_;

    public:
    // Return keywords for this node
    KeywordStore &keywords();
    const KeywordStore &keywords() const;

    /*
     * Scope
     */
    private:
    // Scope (SequenceNode) in which this node exists
    OptionalReferenceWrapper<ProcedureNodeSequence> scope_;

    public:
    // Return the parent node which owns this node
    ProcedureNode *parent() const;
    // Set scope
    void setScope(ProcedureNodeSequence &scopeNode);
    // Return scope (ProcedureNodeSequence) in which this node exists
    OptionalReferenceWrapper<ProcedureNodeSequence> scope() const;
    // Return context of scope in which this node exists
    ProcedureNode::NodeContext scopeContext() const;
    // Return named node, optionally matching the type / class given, in or out of scope
    ConstNodeRef getNode(std::string_view name, bool onlyInScope, ConstNodeRef excludeNode = nullptr,
                         std::optional<ProcedureNode::NodeType> optNodeType = std::nullopt,
                         std::optional<ProcedureNode::NodeClass> optNodeClass = std::nullopt) const;
    // Return nodes, optionally matching the type / class given, in or out of scope
    std::vector<ConstNodeRef> getNodes(bool onlyInScope, std::optional<ProcedureNode::NodeType> optNodeType = std::nullopt,
                                       std::optional<ProcedureNode::NodeClass> optNodeClass = std::nullopt) const;
    // Return the named parameter, in or out of scope
    std::shared_ptr<ExpressionVariable> getParameter(std::string_view name, bool onlyInScope,
                                                     std::shared_ptr<ExpressionVariable> excludeParameter = nullptr) const;
    // Return all parameters in scope
    std::vector<std::shared_ptr<ExpressionVariable>> getParameters() const;

    /*
     * Branch
     */
    public:
    // Return the branch from this node (if it has one)
    virtual OptionalReferenceWrapper<ProcedureNodeSequence> branch();

    /*
     * Parameters
     */
    protected:
    // Set named parameter in supplied vector
    bool setParameter(std::vector<std::shared_ptr<ExpressionVariable>> &parameters, std::string_view parameter,
                      ExpressionValue value);

    public:
    // Return the named parameter (if it exists)
    virtual std::shared_ptr<ExpressionVariable> getParameter(std::string_view name,
                                                             std::shared_ptr<ExpressionVariable> excludeParameter = nullptr);
    // Return references to all parameters for this node
    virtual OptionalReferenceWrapper<const std::vector<std::shared_ptr<ExpressionVariable>>> parameters() const;

    /*
     * Execution
     */
    public:
    // Prepare any necessary data, ready for execution
    virtual bool prepare(const ProcedureContext &procedureContext);
    // Execute node
    virtual bool execute(const ProcedureContext &procedureContext);
    // Finalise any necessary data after execution
    virtual bool finalise(const ProcedureContext &procedureContext);

    /*
     * Read / Write
     */
    public:
    // Read node data from specified LineParser
    virtual bool deserialise(LineParser &parser, const CoreData &coreData);
    // Write node data to specified LineParser
    virtual bool serialise(LineParser &parser, std::string_view prefix);
};<|MERGE_RESOLUTION|>--- conflicted
+++ resolved
@@ -72,11 +72,8 @@
         Process2D,
         Process3D,
         Remove,
-<<<<<<< HEAD
+        RestraintPotential,
         RotateFragment,
-=======
-        RestraintPotential,
->>>>>>> 1b697bd9
         Select,
         Sequence,
         SimpleGlobalPotential,
