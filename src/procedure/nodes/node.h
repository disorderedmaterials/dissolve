--- conflicted
+++ resolved
@@ -97,12 +97,8 @@
         GenerationContext = 2,
         OperateContext = 4,
         AnyContext = 8,
-<<<<<<< HEAD
-        ParentProcedureContext = 16,
+        InheritContext = 16,
         ControlContext = 32
-=======
-        InheritContext = 16
->>>>>>> 231a83c4
     };
     // Return enum option info for NodeContext
     static EnumOptions<NodeContext> nodeContexts();
