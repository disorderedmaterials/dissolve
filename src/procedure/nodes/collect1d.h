// SPDX-License-Identifier: GPL-3.0-or-later
// Copyright (c) 2021 Team Dissolve and contributors

#pragma once

#include "math/histogram1d.h"
#include "procedure/nodes/node.h"

// Forward Declarations
class CalculateProcedureNodeBase;
class SequenceProcedureNode;
class LineParser;

// Procedure Node - Collect1D
class Collect1DProcedureNode : public ProcedureNode
{
    public:
    Collect1DProcedureNode(std::shared_ptr<CalculateProcedureNodeBase> observable = nullptr, double rMin = 0.0, double rMax = 10.0,
                           double binWidth = 0.05);
    ~Collect1DProcedureNode() override = default;

    /*
     * Identity
     */
    public:
    // Return whether specified context is relevant for this node type
    bool isContextRelevant(ProcedureNode::NodeContext context) override;

    /*
     * Data
     */
    private:
<<<<<<< HEAD
    // Observable to bin along x (retrieved from keyword)
    std::shared_ptr<const CalculateProcedureNodeBase> xObservable_;
    // Index of x observable data to use (retrieved from keyword)
    int xObservableIndex_;
=======
    // Observable (and associated index thereof) to bin along x
    std::pair<const CalculateProcedureNodeBase *, int> xObservable_{nullptr, 0};
>>>>>>> 194029ad
    // Histogram in which to accumulate data
    OptionalReferenceWrapper<Histogram1D> histogram_;
    // Range and binwidth of the histogram for QuantityX
    Vec3<double> rangeX_{0.0, 10.0, 0.05};
    ;

    public:
    // Return current data
    Data1D data() const;
    // Return accumulated data
    const Data1D &accumulatedData() const;

    /*
     * Branches
     */
    private:
    // Branch for subcollection (if defined), run if the target quantity is successfully binned
<<<<<<< HEAD
    std::shared_ptr<SequenceProcedureNode> subCollectBranch_;
=======
    SequenceProcedureNode *subCollectBranch_{nullptr};
>>>>>>> 194029ad

    public:
    // Add and return subcollection sequence branch
    std::shared_ptr<SequenceProcedureNode> addSubCollectBranch(ProcedureNode::NodeContext context);
    // Return whether this node has a branch
    bool hasBranch() const override;
    // Return SequenceNode for the branch (if it exists)
    std::shared_ptr<SequenceProcedureNode> branch() override;

    /*
     * Execute
     */
    public:
    // Prepare any necessary data, ready for execution
    bool prepare(Configuration *cfg, std::string_view prefix, GenericList &targetList) override;
    // Execute node, targetting the supplied Configuration
    bool execute(ProcessPool &procPool, Configuration *cfg, std::string_view prefix, GenericList &targetList) override;
    // Finalise any necessary data after execution
    bool finalise(ProcessPool &procPool, Configuration *cfg, std::string_view prefix, GenericList &targetList) override;
};<|MERGE_RESOLUTION|>--- conflicted
+++ resolved
@@ -30,15 +30,8 @@
      * Data
      */
     private:
-<<<<<<< HEAD
-    // Observable to bin along x (retrieved from keyword)
-    std::shared_ptr<const CalculateProcedureNodeBase> xObservable_;
-    // Index of x observable data to use (retrieved from keyword)
-    int xObservableIndex_;
-=======
     // Observable (and associated index thereof) to bin along x
-    std::pair<const CalculateProcedureNodeBase *, int> xObservable_{nullptr, 0};
->>>>>>> 194029ad
+    std::pair<std::shared_ptr<const CalculateProcedureNodeBase> , int> xObservable_{nullptr, 0};
     // Histogram in which to accumulate data
     OptionalReferenceWrapper<Histogram1D> histogram_;
     // Range and binwidth of the histogram for QuantityX
@@ -56,11 +49,7 @@
      */
     private:
     // Branch for subcollection (if defined), run if the target quantity is successfully binned
-<<<<<<< HEAD
-    std::shared_ptr<SequenceProcedureNode> subCollectBranch_;
-=======
-    SequenceProcedureNode *subCollectBranch_{nullptr};
->>>>>>> 194029ad
+  std::shared_ptr<SequenceProcedureNode> subCollectBranch_{nullptr};
 
     public:
     // Add and return subcollection sequence branch
