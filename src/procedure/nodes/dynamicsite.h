// SPDX-License-Identifier: GPL-3.0-or-later
// Copyright (c) 2021 Team Dissolve and contributors

#pragma once

#include "classes/site.h"
#include "data/elements.h"
#include "procedure/nodes/node.h"
#include "templates/refdatalist.h"
#include "templates/reflist.h"
#include <memory>
#include <vector>

// Forward Declarations
class SelectProcedureNode;
class AtomType;
class LineParser;
class Molecule;
class NodeScopeStack;

// Procedure Node - Dynamic Site
class DynamicSiteProcedureNode : public ProcedureNode
{
    public:
  DynamicSiteProcedureNode(std::shared_ptr<SelectProcedureNode> parent);

    /*
     * Identity
     */
    public:
    // Return whether specified context is relevant for this node type
    bool isContextRelevant(ProcedureNode::NodeContext context) override;
    // Return whether a name for the node must be provided
    bool mustBeNamed() const override;

    /*
     * Site Criteria
     */
    private:
    // Parent Select node for context
<<<<<<< HEAD
    std::shared_ptr<SelectProcedureNode> parent_;
=======
    SelectProcedureNode *parent_;
    // Target atom types for selection as sites
    std::vector<std::shared_ptr<AtomType>> atomTypes_;
>>>>>>> 194029ad
    // Target Elements for selection as sites
    std::vector<Elements::Element> elements_;

    public:
    // Return whether axes are specified for the dynamic site
    bool hasAxes() const { return false; }

    /*
     * Site Generation
     */
    private:
    // Generated sites
    std::vector<Site> generatedSites_;

    private:
    // Generate dynamic sites from the specified Molecule
    void generateSites(const std::shared_ptr<const Molecule> &molecule);

    public:
    // Return Array of generated sites
    const std::vector<Site> &generatedSites() const;

    /*
     * Execute
     */
    public:
    // Execute node, targetting the supplied Configuration
    bool execute(ProcessPool &procPool, Configuration *cfg, std::string_view prefix, GenericList &targetList) override;
};<|MERGE_RESOLUTION|>--- conflicted
+++ resolved
@@ -38,13 +38,9 @@
      */
     private:
     // Parent Select node for context
-<<<<<<< HEAD
     std::shared_ptr<SelectProcedureNode> parent_;
-=======
-    SelectProcedureNode *parent_;
     // Target atom types for selection as sites
     std::vector<std::shared_ptr<AtomType>> atomTypes_;
->>>>>>> 194029ad
     // Target Elements for selection as sites
     std::vector<Elements::Element> elements_;
 
