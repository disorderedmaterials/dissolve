// SPDX-License-Identifier: GPL-3.0-or-later
// Copyright (c) 2021 Team Dissolve and contributors

#include "procedure/nodes/operatenumberdensitynormalise.h"
#include "base/lineparser.h"
#include "base/sysfunc.h"
#include "classes/box.h"
#include "classes/configuration.h"
#include "classes/species.h"
#include "keywords/types.h"
#include "math/data2d.h"
#include "math/data3d.h"
#include "procedure/nodes/select.h"

<<<<<<< HEAD
OperateNumberDensityNormaliseProcedureNode::OperateNumberDensityNormaliseProcedureNode(std::vector<const ProcedureNode*> nodes)
    : OperateProcedureNodeBase(ProcedureNode::NodeType::OperateNumberDensityNormalise)
{
    // Create keywords
  keywords_.add("Control", new NodeVectorKeyword(this, ProcedureNode::NodeType::Select, false, nodes), "Site",
                  "Site(s) by which to normalise data based on their population");
=======
OperateNumberDensityNormaliseProcedureNode::OperateNumberDensityNormaliseProcedureNode(
    std::vector<const SelectProcedureNode *> nodes)
    : OperateProcedureNodeBase(ProcedureNode::NodeType::OperateNumberDensityNormalise), normalisationSites_(std::move(nodes))
{
    // Create keywords
    keywords_.add<NodeVectorKeyword<SelectProcedureNode>>("Control", "Site",
                                                          "Site(s) by which to normalise data based on their population",
                                                          normalisationSites_, this, ProcedureNode::NodeType::Select, false);
>>>>>>> 194029ad
}

/*
 * Data Target (implements virtuals in OperateProcedureNodeBase)
 */

// Operate on Data1D target
bool OperateNumberDensityNormaliseProcedureNode::operateData1D(ProcessPool &procPool, Configuration *cfg)
{
<<<<<<< HEAD
    auto &nodes = keywords_.retrieve<std::vector<ConstNodeRef >>("Site");
    for (const auto node : nodes)
    {
        auto selectNode = std::dynamic_pointer_cast<const SelectProcedureNode>(node);
        assert(selectNode);
        (*targetData1D_) /= (selectNode->nAverageSites() / cfg->box()->volume());
    }
=======
    for (const auto *node : normalisationSites_)
        (*targetData1D_) /= (node->nAverageSites() / cfg->box()->volume());
>>>>>>> 194029ad

    return true;
}

// Operate on Data2D target
bool OperateNumberDensityNormaliseProcedureNode::operateData2D(ProcessPool &procPool, Configuration *cfg)
{
<<<<<<< HEAD
    auto &nodes = keywords_.retrieve<std::vector<ConstNodeRef >>("Site");
    for (const auto node : nodes)
    {
        auto selectNode = std::dynamic_pointer_cast<const SelectProcedureNode>(node);
        assert(selectNode);
        (*targetData2D_) /= (selectNode->nAverageSites() / cfg->box()->volume());
    }
=======
    for (const auto *node : normalisationSites_)
        (*targetData2D_) /= (node->nAverageSites() / cfg->box()->volume());
>>>>>>> 194029ad

    return true;
}

// Operate on Data3D target
bool OperateNumberDensityNormaliseProcedureNode::operateData3D(ProcessPool &procPool, Configuration *cfg)
{
<<<<<<< HEAD
    auto &nodes = keywords_.retrieve<std::vector<ConstNodeRef >>("Site");
    for (const auto node : nodes)
    {
        auto selectNode = std::dynamic_pointer_cast<const SelectProcedureNode>(node);
        assert(selectNode);
        (*targetData3D_) /= (selectNode->nAverageSites() / cfg->box()->volume());
    }
=======
    for (const auto *node : normalisationSites_)
        (*targetData3D_) /= (node->nAverageSites() / cfg->box()->volume());
>>>>>>> 194029ad

    return true;
}<|MERGE_RESOLUTION|>--- conflicted
+++ resolved
@@ -12,14 +12,6 @@
 #include "math/data3d.h"
 #include "procedure/nodes/select.h"
 
-<<<<<<< HEAD
-OperateNumberDensityNormaliseProcedureNode::OperateNumberDensityNormaliseProcedureNode(std::vector<const ProcedureNode*> nodes)
-    : OperateProcedureNodeBase(ProcedureNode::NodeType::OperateNumberDensityNormalise)
-{
-    // Create keywords
-  keywords_.add("Control", new NodeVectorKeyword(this, ProcedureNode::NodeType::Select, false, nodes), "Site",
-                  "Site(s) by which to normalise data based on their population");
-=======
 OperateNumberDensityNormaliseProcedureNode::OperateNumberDensityNormaliseProcedureNode(
     std::vector<const SelectProcedureNode *> nodes)
     : OperateProcedureNodeBase(ProcedureNode::NodeType::OperateNumberDensityNormalise), normalisationSites_(std::move(nodes))
@@ -28,7 +20,6 @@
     keywords_.add<NodeVectorKeyword<SelectProcedureNode>>("Control", "Site",
                                                           "Site(s) by which to normalise data based on their population",
                                                           normalisationSites_, this, ProcedureNode::NodeType::Select, false);
->>>>>>> 194029ad
 }
 
 /*
@@ -38,18 +29,8 @@
 // Operate on Data1D target
 bool OperateNumberDensityNormaliseProcedureNode::operateData1D(ProcessPool &procPool, Configuration *cfg)
 {
-<<<<<<< HEAD
-    auto &nodes = keywords_.retrieve<std::vector<ConstNodeRef >>("Site");
-    for (const auto node : nodes)
-    {
-        auto selectNode = std::dynamic_pointer_cast<const SelectProcedureNode>(node);
-        assert(selectNode);
-        (*targetData1D_) /= (selectNode->nAverageSites() / cfg->box()->volume());
-    }
-=======
-    for (const auto *node : normalisationSites_)
+    for (const auto node : normalisationSites_)
         (*targetData1D_) /= (node->nAverageSites() / cfg->box()->volume());
->>>>>>> 194029ad
 
     return true;
 }
@@ -57,18 +38,8 @@
 // Operate on Data2D target
 bool OperateNumberDensityNormaliseProcedureNode::operateData2D(ProcessPool &procPool, Configuration *cfg)
 {
-<<<<<<< HEAD
-    auto &nodes = keywords_.retrieve<std::vector<ConstNodeRef >>("Site");
-    for (const auto node : nodes)
-    {
-        auto selectNode = std::dynamic_pointer_cast<const SelectProcedureNode>(node);
-        assert(selectNode);
-        (*targetData2D_) /= (selectNode->nAverageSites() / cfg->box()->volume());
-    }
-=======
-    for (const auto *node : normalisationSites_)
+    for (const auto node : normalisationSites_)
         (*targetData2D_) /= (node->nAverageSites() / cfg->box()->volume());
->>>>>>> 194029ad
 
     return true;
 }
@@ -76,18 +47,8 @@
 // Operate on Data3D target
 bool OperateNumberDensityNormaliseProcedureNode::operateData3D(ProcessPool &procPool, Configuration *cfg)
 {
-<<<<<<< HEAD
-    auto &nodes = keywords_.retrieve<std::vector<ConstNodeRef >>("Site");
-    for (const auto node : nodes)
-    {
-        auto selectNode = std::dynamic_pointer_cast<const SelectProcedureNode>(node);
-        assert(selectNode);
-        (*targetData3D_) /= (selectNode->nAverageSites() / cfg->box()->volume());
-    }
-=======
-    for (const auto *node : normalisationSites_)
+    for (const auto node : normalisationSites_)
         (*targetData3D_) /= (node->nAverageSites() / cfg->box()->volume());
->>>>>>> 194029ad
 
     return true;
 }