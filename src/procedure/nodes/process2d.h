// SPDX-License-Identifier: GPL-3.0-or-later
// Copyright (c) 2021 Team Dissolve and contributors

#pragma once

#include "io/export/data2d.h"
#include "procedure/nodes/node.h"

// Forward Declarations
class Collect2DProcedureNode;
class Data2D;
class LineParser;
class NodeScopeStack;

// Procedure Node - Process2D
class Process2DProcedureNode : public ProcedureNode
{
    public:
    Process2DProcedureNode(std::shared_ptr<Collect2DProcedureNode> target = nullptr);
    ~Process2DProcedureNode() override = default;

    /*
     * Identity
     */
    public:
    // Return whether specified context is relevant for this node type
    bool isContextRelevant(ProcedureNode::NodeContext context) override;

    /*
     * Data
     */
    private:
    // Collect2D node that we are processing
<<<<<<< HEAD
    std::shared_ptr<const Collect2DProcedureNode> sourceData_;
=======
    const Collect2DProcedureNode *sourceData_{nullptr};
>>>>>>> cbe57c62
    // Export file and format for processed data
    Data2DExportFileFormat exportFileAndFormat_;
    // Label for the value axis
    std::string labelValue_{"Counts"};
    // Label for the x axis
    std::string labelX_{"X"};
    // Label for the y axis
    std::string labelY_{"Y"};
    // Pointer to processed data (stored in processing data list)
    Data2D *processedData_{nullptr};

    public:
    // Return processed data
    const Data2D &processedData() const;
    // Return export file and format for processed data
    Data2DExportFileFormat &exportFileAndFormat();
    // Return value label
    std::string valueLabel() const;
    // Return x axis label
    std::string xAxisLabel() const;
    // Return y axis label
    std::string yAxisLabel() const;

    /*
     * Branches
     */
    private:
    // Branch for normalisation of data (if defined)
    std::shared_ptr<SequenceProcedureNode> normalisationBranch_;

    public:
    // Add and return normalisation sequence branch
    std::shared_ptr<SequenceProcedureNode> addNormalisationBranch();
    // Return whether this node has a branch
    bool hasBranch() const override;
    // Return SequenceNode for the branch (if it exists)
    std::shared_ptr<SequenceProcedureNode> branch() override;

    /*
     * Execute
     */
    public:
    // Prepare any necessary data, ready for execution
    bool prepare(Configuration *cfg, std::string_view prefix, GenericList &targetList) override;
    // Finalise any necessary data after execution
    bool finalise(ProcessPool &procPool, Configuration *cfg, std::string_view prefix, GenericList &targetList) override;
};<|MERGE_RESOLUTION|>--- conflicted
+++ resolved
@@ -31,11 +31,7 @@
      */
     private:
     // Collect2D node that we are processing
-<<<<<<< HEAD
     std::shared_ptr<const Collect2DProcedureNode> sourceData_;
-=======
-    const Collect2DProcedureNode *sourceData_{nullptr};
->>>>>>> cbe57c62
     // Export file and format for processed data
     Data2DExportFileFormat exportFileAndFormat_;
     // Label for the value axis
