// SPDX-License-Identifier: GPL-3.0-or-later
// Copyright (c) 2021 Team Dissolve and contributors

#include "procedure/nodes/calculatebase.h"
#include "base/lineparser.h"
#include "base/sysfunc.h"
#include "procedure/nodes/select.h"

<<<<<<< HEAD
CalculateProcedureNodeBase::CalculateProcedureNodeBase(ProcedureNode::NodeType nodeType, std::shared_ptr<SelectProcedureNode> site0,
                                                       std::shared_ptr<SelectProcedureNode> site1, std::shared_ptr<SelectProcedureNode> site2,
                                                       std::shared_ptr<SelectProcedureNode> site3)
    : ProcedureNode(nodeType, ProcedureNode::NodeClass::Calculate)
=======
CalculateProcedureNodeBase::CalculateProcedureNodeBase(ProcedureNode::NodeType nodeType, SelectProcedureNode *site0,
                                                       SelectProcedureNode *site1, SelectProcedureNode *site2,
                                                       SelectProcedureNode *site3)
    : ProcedureNode(nodeType, ProcedureNode::NodeClass::Calculate), sites_{site0, site1, site2, site3}, value_{0.0, 0.0, 0.0}
>>>>>>> 194029ad
{
}

/*
 * Identity
 */

// Return whether specified context is relevant for this node type
bool CalculateProcedureNodeBase::isContextRelevant(ProcedureNode::NodeContext context)
{
    return (context == ProcedureNode::AnalysisContext);
}

/*
 * Observable Target
 */

// Return last calculated value of observable
double CalculateProcedureNodeBase::value(int id) const { return value_.get(id); }

// Return last calculated value of observable
Vec3<double> CalculateProcedureNodeBase::values() const { return value_; }

/*
 * Execute
 */

// Prepare any necessary data, ready for execution
bool CalculateProcedureNodeBase::prepare(Configuration *cfg, std::string_view prefix, GenericList &targetList)
{
    // Check that the sites have been properly defined
    for (auto n = 0; n < nSitesRequired(); ++n)
    {
<<<<<<< HEAD
      sites_[n] = siteKeywords_[n] ? std::dynamic_pointer_cast<const SelectProcedureNode>(siteKeywords_[n]->data()->shared_from_this()) : nullptr; //FIXME: Commented to allow compile
	if (!sites_[n])
=======
        if (!sites_[n])
>>>>>>> 194029ad
            return Messenger::error("Observable site {} is not set.\n", n);
    }

    return true;
}<|MERGE_RESOLUTION|>--- conflicted
+++ resolved
@@ -6,17 +6,10 @@
 #include "base/sysfunc.h"
 #include "procedure/nodes/select.h"
 
-<<<<<<< HEAD
 CalculateProcedureNodeBase::CalculateProcedureNodeBase(ProcedureNode::NodeType nodeType, std::shared_ptr<SelectProcedureNode> site0,
-                                                       std::shared_ptr<SelectProcedureNode> site1, std::shared_ptr<SelectProcedureNode> site2,
+                                                       std::shared_ptr<SelectProcedureNode> site1, SelectProcedureNode *site2,
                                                        std::shared_ptr<SelectProcedureNode> site3)
-    : ProcedureNode(nodeType, ProcedureNode::NodeClass::Calculate)
-=======
-CalculateProcedureNodeBase::CalculateProcedureNodeBase(ProcedureNode::NodeType nodeType, SelectProcedureNode *site0,
-                                                       SelectProcedureNode *site1, SelectProcedureNode *site2,
-                                                       SelectProcedureNode *site3)
     : ProcedureNode(nodeType, ProcedureNode::NodeClass::Calculate), sites_{site0, site1, site2, site3}, value_{0.0, 0.0, 0.0}
->>>>>>> 194029ad
 {
 }
 
@@ -49,15 +42,8 @@
 {
     // Check that the sites have been properly defined
     for (auto n = 0; n < nSitesRequired(); ++n)
-    {
-<<<<<<< HEAD
-      sites_[n] = siteKeywords_[n] ? std::dynamic_pointer_cast<const SelectProcedureNode>(siteKeywords_[n]->data()->shared_from_this()) : nullptr; //FIXME: Commented to allow compile
-	if (!sites_[n])
-=======
         if (!sites_[n])
->>>>>>> 194029ad
             return Messenger::error("Observable site {} is not set.\n", n);
-    }
 
     return true;
 }