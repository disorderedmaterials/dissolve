--- conflicted
+++ resolved
@@ -41,47 +41,27 @@
     std::vector<DynamicSiteProcedureNode *> dynamicSites_;
     // Whether sites must have a defined orientation
     bool axesRequired_;
-<<<<<<< HEAD
-    // Vector of sites to select (retrieved from keyword)
-    std::vector<const SpeciesSite *> speciesSites_;
-    // List of DynamicSites to select, if any
-    std::vector<std::shared_ptr<DynamicSiteProcedureNode>> dynamicSites_;
-=======
 
     public:
     // Return vector of sites to select
     std::vector<const SpeciesSite *> &speciesSites();
     // Return whether sites must have a defined orientation
     bool axesRequired();
->>>>>>> 194029ad
 
     /*
      * Selection Control
      */
     private:
-<<<<<<< HEAD
-    // List of other sites (nodes) which will exclude one of our sites if it has the same Molecule parent
+    // Other sites (nodes) which will exclude one of our sites if it has the same Molecule parent
     std::vector<std::shared_ptr<const SelectProcedureNode> > sameMoleculeExclusions_;
-    // List of Molecules currently excluded from selection
-    std::vector<std::shared_ptr<const Molecule>> excludedMolecules_;
-    // List of other sites (nodes) which will exclude one of our sites if it is the same site
-    std::vector<std::shared_ptr<const SelectProcedureNode> > sameSiteExclusions_;
-    // List of Sites currently excluded from selection
-    RefList<const Site> excludedSites_;
-    // Molecule (from site) in which the site must exist (retrieved from keyword data)
-    std::shared_ptr<const SelectProcedureNode> sameMolecule_;
-=======
-    // Other sites (nodes) which will exclude one of our sites if it has the same Molecule parent
-    std::vector<const SelectProcedureNode *> sameMoleculeExclusions_;
     // Molecules currently excluded from selection
     std::vector<std::shared_ptr<const Molecule>> excludedMolecules_;
     // Other sites (nodes) which will exclude one of our sites if it is the same site
-    std::vector<const SelectProcedureNode *> sameSiteExclusions_;
+    std::vector<std::shared_ptr<const SelectProcedureNode> > sameSiteExclusions_;
     // Sites currently excluded from selection
     RefList<const Site> excludedSites_;
     // Molecule (from site) in which the site must exist
-    const SelectProcedureNode *sameMolecule_;
->>>>>>> 194029ad
+    std::shared_ptr<const SelectProcedureNode> sameMolecule_;
     // Site to use for distance check
     std::shared_ptr<const SelectProcedureNode> distanceReferenceSite_;
     // Range of distance to allow from distance reference site (if limiting)
