--- conflicted
+++ resolved
@@ -8,13 +8,8 @@
 PickProcedureNodeBase::PickProcedureNodeBase(ProcedureNode::NodeType nodeType)
     : ProcedureNode(nodeType, ProcedureNode::NodeClass::Pick), selection_(nullptr)
 {
-<<<<<<< HEAD
-  keywords_.add("Control", new NodeKeyword(this, ProcedureNode::NodeClass::Pick, true), "From",
-                  "Previous selection of molecules from which to pick");
-=======
     keywords_.add<NodeKeyword<PickProcedureNodeBase>>("Control", "From", "Previous selection of molecules from which to pick",
                                                       selection_, this, ProcedureNode::NodeClass::Pick, true);
->>>>>>> 194029ad
 }
 
 /*
