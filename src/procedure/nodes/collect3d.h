--- conflicted
+++ resolved
@@ -16,24 +16,14 @@
 class Collect3DProcedureNode : public ProcedureNode
 {
     public:
-<<<<<<< HEAD
-    Collect3DProcedureNode(std::shared_ptr<CalculateProcedureNodeBase> xObservable = nullptr, std::shared_ptr<CalculateProcedureNodeBase> yObservable = nullptr,
-                           std::shared_ptr<CalculateProcedureNodeBase> zObservable = nullptr, double xMin = 0.0, double xMax = 10.0,
-                           double xBinWidth = 0.05, double yMin = 0.0, double yMax = 10.0, double yBinWidth = 0.05,
-                           double zMin = 0.0, double zMax = 10.0, double zBinWidth = 0.05);
-    Collect3DProcedureNode(std::shared_ptr<CalculateProcedureNodeBase> xyzObservable, double xMin = 0.0, double xMax = 10.0,
-                           double xBinWidth = 0.05, double yMin = 0.0, double yMax = 10.0, double yBinWidth = 0.05,
-                           double zMin = 0.0, double zMax = 10.0, double zBinWidth = 0.05);
-=======
     explicit Collect3DProcedureNode(CalculateProcedureNodeBase *xObservable = nullptr,
-                                    CalculateProcedureNodeBase *yObservable = nullptr,
-                                    CalculateProcedureNodeBase *zObservable = nullptr, double xMin = 0.0, double xMax = 10.0,
+                                    std::shared_ptr<CalculateProcedureNodeBase> yObservable = nullptr,
+                                    std::shared_ptr<CalculateProcedureNodeBase> zObservable = nullptr, double xMin = 0.0, double xMax = 10.0,
                                     double xBinWidth = 0.05, double yMin = 0.0, double yMax = 10.0, double yBinWidth = 0.05,
                                     double zMin = 0.0, double zMax = 10.0, double zBinWidth = 0.05);
-    explicit Collect3DProcedureNode(CalculateProcedureNodeBase *xyzObservable, double xMin = 0.0, double xMax = 10.0,
+    explicit Collect3DProcedureNode(std::shared_ptr<CalculateProcedureNodeBase> xyzObservable, double xMin = 0.0, double xMax = 10.0,
                                     double xBinWidth = 0.05, double yMin = 0.0, double yMax = 10.0, double yBinWidth = 0.05,
                                     double zMin = 0.0, double zMax = 10.0, double zBinWidth = 0.05);
->>>>>>> 194029ad
     ~Collect3DProcedureNode() override = default;
 
     /*
@@ -47,27 +37,12 @@
      * Data
      */
     private:
-<<<<<<< HEAD
-    // Observable to bin along x (retrieved from keyword)
-    std::shared_ptr<const CalculateProcedureNodeBase> xObservable_;
-    // Index of x observable data to use (retrieved from keyword)
-    int xObservableIndex_;
-    // Observable to bin along y (retrieved from keyword)
-    std::shared_ptr<const CalculateProcedureNodeBase> yObservable_;
-    // Index of y observable data to use (retrieved from keyword)
-    int yObservableIndex_;
-    // Observable to bin along z (retrieved from keyword)
-    std::shared_ptr<const CalculateProcedureNodeBase> zObservable_;
-    // Index of z observable data to use (retrieved from keyword)
-    int zObservableIndex_;
-=======
     // Observable (and associated index thereof) to bin along x
-    std::pair<const CalculateProcedureNodeBase *, int> xObservable_{nullptr, 0};
+    std::pair<std::shared_ptr<const CalculateProcedureNodeBase> , int> xObservable_{nullptr, 0};
     // Observable (and associated index thereof) to bin along y
-    std::pair<const CalculateProcedureNodeBase *, int> yObservable_{nullptr, 0};
+    std::pair<std::shared_ptr<const CalculateProcedureNodeBase> , int> yObservable_{nullptr, 0};
     // Observable (and associated index thereof) to bin along z
-    std::pair<const CalculateProcedureNodeBase *, int> zObservable_{nullptr, 0};
->>>>>>> 194029ad
+    std::pair<std::shared_ptr<const CalculateProcedureNodeBase> , int> zObservable_{nullptr, 0};
     // Histogram in which to accumulate data
     OptionalReferenceWrapper<Histogram3D> histogram_;
     // Range and binwidth of the histogram for QuantityX
@@ -86,11 +61,7 @@
      */
     private:
     // Branch for subcollection (if defined), run if the target quantity is successfully binned
-<<<<<<< HEAD
-    std::shared_ptr<SequenceProcedureNode> subCollectBranch_;
-=======
-    SequenceProcedureNode *subCollectBranch_{nullptr};
->>>>>>> 194029ad
+    std::shared_ptr<SequenceProcedureNode> subCollectBranch_{nullptr};
 
     public:
     // Add and return subcollection sequence branch
