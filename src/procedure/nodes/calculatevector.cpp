--- conflicted
+++ resolved
@@ -14,22 +14,12 @@
                                                            bool rotateIntoFrame)
     : CalculateProcedureNodeBase(ProcedureNode::NodeType::CalculateVector, site0, site1), rotateIntoFrame_(rotateIntoFrame)
 {
-<<<<<<< HEAD
-    // Create keywords - store the pointers to the superclasses for later use
-  siteKeywords_[0] = new NodeKeyword(this, ProcedureNode::NodeType::Select, true, site0);
-    keywords_.add("Control", siteKeywords_[0], "I", "Site that represents 'i' in the vector i->j");
-    siteKeywords_[1] = new NodeKeyword(this, ProcedureNode::NodeType::Select, true, site1);
-    keywords_.add("Control", siteKeywords_[1], "J", "Site that represents 'j' in the vector i->j");
-    keywords_.add("Control", new BoolKeyword(rotateIntoFrame), "RotateIntoFrame",
-                  "Whether to rotate the calculated vector into the local frame defined on 'I'");
-=======
     keywords_.add<NodeKeyword<SelectProcedureNode>>("Control", "I", "Site that represents 'i' in the vector i->j", sites_[0],
                                                     this, ProcedureNode::NodeType::Select, true);
     keywords_.add<NodeKeyword<SelectProcedureNode>>("Control", "J", "Site that represents 'j' in the vector i->j", sites_[1],
                                                     this, ProcedureNode::NodeType::Select, true);
     keywords_.add<BoolKeyword>("Control", "RotateIntoFrame",
                                "Whether to rotate the calculated vector into the local frame defined on 'I'", rotateIntoFrame_);
->>>>>>> 194029ad
 }
 
 /*
