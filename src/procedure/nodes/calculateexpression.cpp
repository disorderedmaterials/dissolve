// SPDX-License-Identifier: GPL-3.0-or-later
// Copyright (c) 2023 Team Dissolve and contributors

#include "procedure/nodes/calculateexpression.h"
#include "base/lineparser.h"
#include "base/sysfunc.h"
#include "classes/box.h"
#include "classes/configuration.h"
#include "classes/species.h"
#include "keywords/nodevalue.h"
#include "procedure/nodes/select.h"

CalculateExpressionProcedureNode::CalculateExpressionProcedureNode()
    : CalculateProcedureNodeBase(ProcedureNode::NodeType::CalculateExpression)
{
    keywords_.add<NodeValueKeyword>("Expression", "Expression to evaluate", expression_, this);
}

/*
 * Observable Target
 */

// Return number of sites required to calculate observable
int CalculateExpressionProcedureNode::nSitesRequired() const { return 0; }

// Return dimensionality of calculated observable
int CalculateExpressionProcedureNode::dimensionality() const { return 1; }

/*
 * Execute
 */

// Execute node
<<<<<<< HEAD
bool CalculateExpressionProcedureNode::execute()
{
    value_ = expression_.asDouble();
    return true;
}
=======
bool CalculateExpression::execute(const ProcedureContext &procedureContext) { return (expression_.asDouble()); }
>>>>>>> f3e9a95e
<|MERGE_RESOLUTION|>--- conflicted
+++ resolved
@@ -31,12 +31,8 @@
  */
 
 // Execute node
-<<<<<<< HEAD
 bool CalculateExpressionProcedureNode::execute()
 {
     value_ = expression_.asDouble();
     return true;
 }
-=======
-bool CalculateExpression::execute(const ProcedureContext &procedureContext) { return (expression_.asDouble()); }
->>>>>>> f3e9a95e
