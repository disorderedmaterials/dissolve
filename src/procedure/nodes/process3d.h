--- conflicted
+++ resolved
@@ -32,13 +32,7 @@
      */
     private:
     // Collect3D node that we are processing
-<<<<<<< HEAD
-    std::shared_ptr<const Collect3DProcedureNode> collectNode_;
-    // Pointer to processed data (stored in processing data list)
-    Data3D *processedData_;
-=======
-    const Collect3DProcedureNode *sourceData_;
->>>>>>> 194029ad
+    std::shared_ptr<const Collect3DProcedureNode> sourceData_;
     // Export file and format
     Data3DExportFileFormat exportFileAndFormat_;
     // Label for the value axis
