--- conflicted
+++ resolved
@@ -25,11 +25,6 @@
 #include "templates/array.h"
 #include "templates/reflist.h"
 #include <vector>
-<<<<<<< HEAD
-
-#define MAXINTRAPARAMS 4
-=======
->>>>>>> 227e75ad
 
 // Forward Declarations
 class SpeciesAtom;
