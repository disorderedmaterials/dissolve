--- conflicted
+++ resolved
@@ -127,15 +127,10 @@
 // Return IsotopologueSet for the specified Species
 std::optional<const Isotopologues> IsotopologueSet::getIsotopologues(const Species *sp) const
 {
-<<<<<<< HEAD
-    auto it = std::find_if(isotopologues_.cbegin(), isotopologues_.cend(),
-                           [sp](const Isotopologues &mix) { return mix.species() == sp; });
-=======
     auto it =
         std::find_if(isotopologues_.cbegin(), isotopologues_.cend(), [sp](const auto &data) { return data.species() == sp; });
     if (it == isotopologues_.end())
         return {};
->>>>>>> 0c1def67
 
     return *it;
 }
