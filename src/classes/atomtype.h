// SPDX-License-Identifier: GPL-3.0-or-later
// Copyright (c) 2022 Team Dissolve and contributors

#pragma once

#include "base/enumoptions.h"
#include "base/serialiser.h"
#include "classes/interactionpotential.h"
#include "data/elements.h"

#include <map>
#include <vector>

// Short-range functional forms
class ShortRangeFunctions
{
    public:
    enum class Form
    {
        None,                 /* No short-range dispersive forces */
        LennardJones,         /* Lennard-Jones 12-6 form with Lorentz-Berthelot combination rules */
        LennardJonesGeometric /* Lennard-Jones 12-6 form with Geometric combination rules */
    };
    // Return enum options for form
    static EnumOptions<Form> forms();
    // Return parameters for specified form
    static const std::vector<std::string> &parameters(Form form);
    // Return nth parameter for the given form
    static std::string parameter(Form form, int n);
    // Return index of parameter in the given form
    static std::optional<int> parameterIndex(Form form, std::string_view name);
};

// AtomType Definition
class AtomType : public Serialisable
{
    public:
    AtomType(Elements::Element Z = Elements::Unknown);
    AtomType(std::string name);
    ~AtomType() = default;

    /*
     * Character
     */
    private:
    // Name
    std::string name_{"XX"};
    // Associated chemical element
    Elements::Element Z_;

    public:
    // Set name of AtomType
    void setName(std::string_view name);
    // Return name of AtomType
    std::string_view name() const;
    // Set chemical element
    void setZ(Elements::Element Z);
    // Return chemical element
    Elements::Element Z() const;

    /*
     * Interaction Parameters
     */
    private:
    // Short-range interaction potential
    InteractionPotential<ShortRangeFunctions> interactionPotential_;
    // Atomic charge
    double charge_{0.0};
    // Index of this type in the master type index
    int index_{-1};

    public:
    // Return short-range interaction potential
    InteractionPotential<ShortRangeFunctions> &interactionPotential();
    const InteractionPotential<ShortRangeFunctions> &interactionPotential() const;
    // Set atomic charge
    void setCharge(double q);
    // Return atomic charge
    double charge() const;
    // Set index of this type in the master type index
    void setIndex(int id);
    // Return index of this type in the master type index
    int index() const;
    // Return whether our parameters are the same as those provided
    bool sameParametersAs(const AtomType *other, bool checkCharge = false);

<<<<<<< HEAD
    // This method generates an 'atomTypes' TOML node from the object's members
    toml::basic_value<toml::discard_comments, std::map, std::vector> serialise();
    // This method populates the object's members with values read from an 'atomTypes' TOML node
    void deserialise(toml::value node);
=======
    // Express as a tree node
    SerialisedData serialise() const override;
>>>>>>> a1b03925
};<|MERGE_RESOLUTION|>--- conflicted
+++ resolved
@@ -84,13 +84,8 @@
     // Return whether our parameters are the same as those provided
     bool sameParametersAs(const AtomType *other, bool checkCharge = false);
 
-<<<<<<< HEAD
-    // This method generates an 'atomTypes' TOML node from the object's members
-    toml::basic_value<toml::discard_comments, std::map, std::vector> serialise();
-    // This method populates the object's members with values read from an 'atomTypes' TOML node
-    void deserialise(toml::value node);
-=======
     // Express as a tree node
     SerialisedData serialise() const override;
->>>>>>> a1b03925
+    // Read values from a tree node
+    void deserialise(toml::value node);
 };