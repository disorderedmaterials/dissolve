// SPDX-License-Identifier: GPL-3.0-or-later
// Copyright (c) 2022 Team Dissolve and contributors

#pragma once

#include "base/enumoptions.h"
#include "base/serialiser.h"
#include "classes/interactionpotential.h"
#include "data/elements.h"

#include <map>
#include <vector>

// Short-range functional forms
class ShortRangeFunctions
{
    public:
    enum class Form
    {
        None,                 /* No short-range dispersive forces */
        LennardJones,         /* Lennard-Jones 12-6 form with Lorentz-Berthelot combination rules */
        LennardJonesGeometric /* Lennard-Jones 12-6 form with Geometric combination rules */
    };
    // Return enum options for form
    static EnumOptions<Form> forms();
    // Return parameters for specified form
    static const std::vector<std::string> &parameters(Form form);
    // Return nth parameter for the given form
    static std::string parameter(Form form, int n);
    // Return index of parameter in the given form
    static std::optional<int> parameterIndex(Form form, std::string_view name);
};

// AtomType Definition
class AtomType : public Serialisable
{
    public:
    AtomType(Elements::Element Z = Elements::Unknown);
    AtomType(std::string name);
    ~AtomType() = default;

    /*
     * Character
     */
    private:
    // Name
    std::string name_{"XX"};
    // Associated chemical element
    Elements::Element Z_;

    public:
    // Set name of AtomType
    void setName(std::string_view name);
    // Return name of AtomType
    std::string_view name() const;
    // Set chemical element
    void setZ(Elements::Element Z);
    // Return chemical element
    Elements::Element Z() const;

    /*
     * Interaction Parameters
     */
    private:
    // Short-range interaction potential
    InteractionPotential<ShortRangeFunctions> interactionPotential_;
    // Atomic charge
    double charge_{0.0};
    // Index of this type in the master type index
    int index_{-1};

    public:
    // Return short-range interaction potential
    InteractionPotential<ShortRangeFunctions> &interactionPotential();
    const InteractionPotential<ShortRangeFunctions> &interactionPotential() const;
    // Set atomic charge
    void setCharge(double q);
    // Return atomic charge
    double charge() const;
    // Set index of this type in the master type index
    void setIndex(int id);
    // Return index of this type in the master type index
    int index() const;
    // Return whether our parameters are the same as those provided
    bool sameParametersAs(const AtomType *other, bool checkCharge = false);

    // Express as a tree node
<<<<<<< HEAD
    SerialisedData serialise() const override;
    // Read values from a tree node
    void deserialise(toml::value node);
=======
    SerialisedValue serialise() const override;
>>>>>>> c7357a24
};<|MERGE_RESOLUTION|>--- conflicted
+++ resolved
@@ -85,11 +85,7 @@
     bool sameParametersAs(const AtomType *other, bool checkCharge = false);
 
     // Express as a tree node
-<<<<<<< HEAD
-    SerialisedData serialise() const override;
+    SerialisedValue serialise() const override;
     // Read values from a tree node
-    void deserialise(toml::value node);
-=======
-    SerialisedValue serialise() const override;
->>>>>>> c7357a24
+    void deserialise(SerialisedValue node);
 };