/*
    *** EnergyKernel
    *** src/classes/energykernel.h
    Copyright T. Youngs 2012-2020

    This file is part of Dissolve.

    Dissolve is free software: you can redistribute it and/or modify
    it under the terms of the GNU General Public License as published by
    the Free Software Foundation, either version 3 of the License, or
    (at your option) any later version.

    Dissolve is distributed in the hope that it will be useful,
    but WITHOUT ANY WARRANTY; without even the implied warranty of
    MERCHANTABILITY or FITNESS FOR A PARTICULAR PURPOSE.  See the
    GNU General Public License for more details.

    You should have received a copy of the GNU General Public License
    along with Dissolve.  If not, see <http://www.gnu.org/licenses/>.
*/

#pragma once

#include "base/processpool.h"
#include "classes/kernelflags.h"
#include "templates/orderedpointerlist.h"
#include <memory>

// Forward Declarations
class Atom;
class Cell;
class CellArray;
class Box;
class Configuration;
class PotentialMap;
class Molecule;
class SpeciesBond;
class SpeciesAngle;
class SpeciesImproper;
class SpeciesTorsion;

// Energy Kernel
class EnergyKernel
{
    public:
    EnergyKernel(ProcessPool &procPool, Configuration *config, const PotentialMap &potentialMap, double energyCutoff = -1.0);
    ~EnergyKernel();
    // Clear all data
    void clear();

    /*
     * Source Data
     */
    protected:
    // Source Configuration
    const Configuration *configuration_;
    // Source Box (from Configuration)
    const Box *box_;
    // Source CellArray (from Configuration)
    const CellArray &cells_;
    // Potential map to use
    const PotentialMap &potentialMap_;
    // Squared cutoff distance to use in calculation
    double cutoffDistanceSquared_;

    /*
     * Internal Routines
     */
    private:
    // Return PairPotential energy between atoms provided as pointers, at the distance specified
    virtual double pairPotentialEnergy(const Atom *i, const Atom *j, double r);
    // Return PairPotential energy between atoms provided as pointers (no minimum image calculation)
    double energyWithoutMim(const Atom *i, const Atom *j);
    // Return PairPotential energy between atoms provided as pointers (minimum image calculation)
    double energyWithMim(const Atom *i, const Atom *j);

    /*
     * PairPotential Terms
     */
    public:
    // Return PairPotential energy between atoms provided (as pointers)
    double energy(const Atom *i, const Atom *j, bool applyMim, bool excludeIgeJ);
    // Return PairPotential energy between two cells
    double energy(Cell *cell, Cell *otherCell, bool applyMim, bool excludeIgeJ, bool interMolecular,
                  ProcessPool::DivisionStrategy strategy, bool performSum);
    // Return PairPotential energy between Cell and its neighbours
    double energy(Cell *cell, bool excludeIgeJ, bool interMolecular, ProcessPool::DivisionStrategy strategy, bool performSum);
    // Return PairPotential energy between Atom and Cell
    double energy(const Atom *i, Cell *cell, int flags, ProcessPool::DivisionStrategy strategy, bool performSum);
    // Return PairPotential energy of atom with world
    double energy(const Atom *i, ProcessPool::DivisionStrategy strategy, bool performSum);
    // Return PairPotential energy of Molecule with world
    double energy(std::shared_ptr<const Molecule> mol, ProcessPool::DivisionStrategy strategy, bool performSum);
    // Return molecular correction energy related to intramolecular terms involving supplied atom
    double correct(const Atom *i);
    // Return total interatomic PairPotential energy of the system
    double energy(const CellArray &cellArray, bool interMolecular, ProcessPool::DivisionStrategy strategy, bool performSum);

    /*
     * Intramolecular Terms
     */
    public:
<<<<<<< HEAD
    // Return SpeciesBond energy
    double energy(const SpeciesBond &bond, const Atom *i, const Atom *j);
    // Return SpeciesAngle energy
    double energy(const SpeciesAngle &angle, const Atom *i, const Atom *j, const Atom *k);
    // Return SpeciesTorsion energy
    double energy(const SpeciesTorsion &t, const Atom *i, const Atom *j, const Atom *k, const Atom *l);
=======
    // Return SpeciesBond energy at Atoms specified
    double energy(const SpeciesBond *b, const Atom *i, const Atom *j);
    // Return SpeciesBond energy
    static double energy(const SpeciesBond *b);
    // Return SpeciesAngle energy at Atoms specified
    double energy(const SpeciesAngle *a, const Atom *i, const Atom *j, const Atom *k);
    // Return SpeciesAngle energy
    static double energy(const SpeciesAngle *a);
    // Return SpeciesTorsion energy at Atoms specified
    double energy(const SpeciesTorsion *t, const Atom *i, const Atom *j, const Atom *k, const Atom *l);
    // Return SpeciesTorsion energy
    static double energy(const SpeciesTorsion *t);
    // Return SpeciesImproper energy
    double energy(const SpeciesImproper *imp, const Atom *i, const Atom *j, const Atom *k, const Atom *l);
>>>>>>> 227e75ad
    // Return intramolecular energy for the supplied Atom
    double intramolecularEnergy(std::shared_ptr<const Molecule> mol, const Atom *i);
    // Return intramolecular energy for the supplied Molecule
    double intramolecularEnergy(std::shared_ptr<const Molecule> mol);

    /*
     * Parallel Comms
     */
    private:
    // Process pool over which this kernel operates
    ProcessPool &processPool_;
};<|MERGE_RESOLUTION|>--- conflicted
+++ resolved
@@ -100,29 +100,20 @@
      * Intramolecular Terms
      */
     public:
-<<<<<<< HEAD
+    // Return SpeciesBond energy at Atoms specified
+    double energy(const SpeciesBond &b, const Atom *i, const Atom *j);
     // Return SpeciesBond energy
-    double energy(const SpeciesBond &bond, const Atom *i, const Atom *j);
+    static double energy(const SpeciesBond &b);
+    // Return SpeciesAngle energy at Atoms specified
+    double energy(const SpeciesAngle &a, const Atom *i, const Atom *j, const Atom *k);
     // Return SpeciesAngle energy
-    double energy(const SpeciesAngle &angle, const Atom *i, const Atom *j, const Atom *k);
+    static double energy(const SpeciesAngle &a);
+    // Return SpeciesTorsion energy at Atoms specified
+    double energy(const SpeciesTorsion &t, const Atom *i, const Atom *j, const Atom *k, const Atom *l);
     // Return SpeciesTorsion energy
-    double energy(const SpeciesTorsion &t, const Atom *i, const Atom *j, const Atom *k, const Atom *l);
-=======
-    // Return SpeciesBond energy at Atoms specified
-    double energy(const SpeciesBond *b, const Atom *i, const Atom *j);
-    // Return SpeciesBond energy
-    static double energy(const SpeciesBond *b);
-    // Return SpeciesAngle energy at Atoms specified
-    double energy(const SpeciesAngle *a, const Atom *i, const Atom *j, const Atom *k);
-    // Return SpeciesAngle energy
-    static double energy(const SpeciesAngle *a);
-    // Return SpeciesTorsion energy at Atoms specified
-    double energy(const SpeciesTorsion *t, const Atom *i, const Atom *j, const Atom *k, const Atom *l);
-    // Return SpeciesTorsion energy
-    static double energy(const SpeciesTorsion *t);
+    static double energy(const SpeciesTorsion &t);
     // Return SpeciesImproper energy
-    double energy(const SpeciesImproper *imp, const Atom *i, const Atom *j, const Atom *k, const Atom *l);
->>>>>>> 227e75ad
+    double energy(const SpeciesImproper &imp, const Atom *i, const Atom *j, const Atom *k, const Atom *l);
     // Return intramolecular energy for the supplied Atom
     double intramolecularEnergy(std::shared_ptr<const Molecule> mol, const Atom *i);
     // Return intramolecular energy for the supplied Molecule
