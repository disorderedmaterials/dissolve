--- conflicted
+++ resolved
@@ -425,15 +425,9 @@
 }
 
 // Express as a tree node
-<<<<<<< HEAD
-SerialisedData SpeciesSite::serialise() const
-{
-    SerialisedData site;
-=======
 SerialisedValue SpeciesSite::serialise() const
 {
     SerialisedValue site;
->>>>>>> c7357a24
     Serialisable::fromVector(originAtoms_, "originAtoms", site, [](const auto &item) { return item->index(); });
     Serialisable::fromVector(xAxisAtoms_, "xAxisAtoms", site, [](const auto &item) { return item->index(); });
     Serialisable::fromVector(yAxisAtoms_, "yAxisAtoms", site, [](const auto &item) { return item->index(); });
