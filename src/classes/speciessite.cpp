// SPDX-License-Identifier: GPL-3.0-or-later
// Copyright (c) 2023 Team Dissolve and contributors

#include "classes/speciessite.h"
#include "base/lineparser.h"
#include "classes/coredata.h"
#include "classes/site.h"
#include "classes/species.h"
#include "data/atomicmasses.h"
#include "neta/matchedgroup.h"
#include "neta/neta.h"
#include "templates/algorithms.h"
#include <numeric>
#include <string_view>

SpeciesSite::SpeciesSite(const Species *parent, SiteType type) : parent_(parent), type_(type), originMassWeighted_(false) {}
SpeciesSite::SpeciesSite(const Species *parent, std::string name, SiteType type)
    : name_(name), parent_(parent), type_(type), originMassWeighted_(false)
{
}

/*
 * Basic Information
 */

// Set name of site
void SpeciesSite::setName(std::string_view newName) { name_ = newName; }

// Return name of site
std::string_view SpeciesSite::name() const { return name_; }

// Return species parent
const Species *SpeciesSite::parent() const { return parent_; }

// Return version
int SpeciesSite::version() const { return version_; }

/*
 * Basic Definition
 */

// Clear definition data from site
void SpeciesSite::clearDefinition()
{
    staticOriginAtoms_.clear();
    staticXAxisAtoms_.clear();
    staticYAxisAtoms_.clear();
    dynamicElements_.clear();
    dynamicAtomTypes_.clear();
    sitesOriginAtomsIndices_.clear();
    sitesXAxisAtomsIndices_.clear();
    sitesYAxisAtomsIndices_.clear();
    fragment_ = NETADefinition{};

    ++version_;
}

// Set type of site
void SpeciesSite::setType(SpeciesSite::SiteType type)
{
    type_ = type;

    clearDefinition();
}

// Return type of site
SpeciesSite::SiteType SpeciesSite::type() const { return type_; }

// Return whether the site has defined axes sites
bool SpeciesSite::hasAxes() const
{
    return (type_ == SiteType::Static && !(staticXAxisAtoms_.empty() && staticYAxisAtoms_.empty())) ||
           (type_ == SiteType::Fragment && fragment_.hasAxes());
}

/*
 * Static Site Definition
 */

// Add origin atom
bool SpeciesSite::addStaticOriginAtom(const SpeciesAtom *originAtom)
{
    assert(originAtom);

    if (type_ != SpeciesSite::SiteType::Static)
        return Messenger::error("Setting origin atoms for a non-static site is not permitted.\n");

    // If the SpeciesAtom already exists in the vector, complain
    if (std::find(staticOriginAtoms_.begin(), staticOriginAtoms_.end(), originAtom) != staticOriginAtoms_.end())
        return Messenger::error("Origin atom index {} specified twice for site '{}'.\n", originAtom->index(), name_);

    staticOriginAtoms_.push_back(originAtom);

    ++version_;

    return generateUniqueSites();
}

// Add origin atom from index
bool SpeciesSite::addStaticOriginAtom(int atomIndex)
{
    assert(parent_);

    if (type_ != SpeciesSite::SiteType::Static)
        return Messenger::error("Setting origin atoms for a non-static site is not permitted.\n");

    return addStaticOriginAtom(&parent_->atom(atomIndex));
}

// Set origin atoms
bool SpeciesSite::setStaticOriginAtoms(const std::vector<const SpeciesAtom *> &atoms)
{
    if (type_ != SpeciesSite::SiteType::Static)
        return Messenger::error("Setting origin atoms for a non-static site is not permitted.\n");

    staticOriginAtoms_.clear();

    ++version_;

    for (auto *i : atoms)
        if (!addStaticOriginAtom(i))
        {
            staticOriginAtoms_.clear();
            return false;
        }

    return generateUniqueSites();
}

// Return origin atom vector
const std::vector<const SpeciesAtom *> &SpeciesSite::staticOriginAtoms() const { return staticOriginAtoms_; }

// Return integer array of indices from which the origin should be formed
std::vector<int> SpeciesSite::staticOriginAtomIndices() const
{
    std::vector<int> indices;
    std::transform(staticOriginAtoms_.begin(), staticOriginAtoms_.end(), std::back_inserter(indices),
                   [](auto *atom) { return atom->index(); });
    return indices;
}

// Set whether the origin should be calculated with mass-weighted positions
void SpeciesSite::setOriginMassWeighted(bool b)
{
    originMassWeighted_ = b;

    ++version_;
}

// Return whether the origin should be calculated with mass-weighted positions
bool SpeciesSite::originMassWeighted() const { return originMassWeighted_; }

// Add x-axis atom
bool SpeciesSite::addStaticXAxisAtom(const SpeciesAtom *xAxisAtom)
{
    assert(xAxisAtom);

    if (type_ != SpeciesSite::SiteType::Static)
        return Messenger::error("Setting x-axis atoms for a non-static site is not permitted.\n");

    // If the SpeciesAtom already exists in the vector, complain
    if (std::find(staticXAxisAtoms_.begin(), staticXAxisAtoms_.end(), xAxisAtom) != staticXAxisAtoms_.end())
        return Messenger::error("X-axis atom index {} specified twice for site '{}'.\n", xAxisAtom->index(), name_);

    staticXAxisAtoms_.push_back(xAxisAtom);

    ++version_;

    return generateUniqueSites();
}

// Add x-axis atom from index
bool SpeciesSite::addStaticXAxisAtom(int atomIndex)
{
    assert(parent_);

    if (type_ != SpeciesSite::SiteType::Static)
        return Messenger::error("Setting x-axis atoms for a non-static site is not permitted.\n");

    return addStaticXAxisAtom(&parent_->atom(atomIndex));
}

// Set x-axis atoms
bool SpeciesSite::setStaticXAxisAtoms(const std::vector<const SpeciesAtom *> &atoms)
{
    if (type_ != SpeciesSite::SiteType::Static)
        return Messenger::error("Setting x-axis atoms for a non-static site is not permitted.\n");

    staticXAxisAtoms_.clear();

    ++version_;

    if (!std::all_of(atoms.begin(), atoms.end(), [&](const auto *i) { return addStaticXAxisAtom(i); }))
    {
        staticXAxisAtoms_.clear();
        return false;
    }

    return generateUniqueSites();
}

// Return x-axis atom vector
const std::vector<const SpeciesAtom *> &SpeciesSite::staticXAxisAtoms() const { return staticXAxisAtoms_; }

// Return integer array of indices from which x-axis should be formed
std::vector<int> SpeciesSite::staticXAxisAtomIndices() const
{
    std::vector<int> indices;
    std::transform(staticXAxisAtoms_.begin(), staticXAxisAtoms_.end(), std::back_inserter(indices),
                   [](auto *atom) { return atom->index(); });
    return indices;
}

// Add y-axis atom
bool SpeciesSite::addStaticYAxisAtom(const SpeciesAtom *yAxisAtom)
{
    assert(yAxisAtom);

    if (type_ != SpeciesSite::SiteType::Static)
        return Messenger::error("Setting y-axis atoms for a non-static site is not permitted.\n");

    // If the SpeciesAtom already exists in the vector, complain
    if (std::find(staticYAxisAtoms_.begin(), staticYAxisAtoms_.end(), yAxisAtom) != staticYAxisAtoms_.end())
        return Messenger::error("Y-axis atom index {} specified twice for site '{}'.\n", yAxisAtom->index(), name_);

    staticYAxisAtoms_.push_back(yAxisAtom);

    ++version_;

    return generateUniqueSites();
}

// Add y-axis atom from index
bool SpeciesSite::addStaticYAxisAtom(int atomIndex)
{
    assert(parent_);

    if (type_ != SpeciesSite::SiteType::Static)
        return Messenger::error("Setting y-axis atoms for a non-static site is not permitted.\n");

    return addStaticYAxisAtom(&parent_->atom(atomIndex));
}

// Set y-axis atoms
bool SpeciesSite::setStaticYAxisAtoms(const std::vector<const SpeciesAtom *> &atoms)
{
    if (type_ != SpeciesSite::SiteType::Static)
        return Messenger::error("Setting y-axis atoms for a non-static site is not permitted.\n");

    staticYAxisAtoms_.clear();

    ++version_;

    if (!std::all_of(atoms.begin(), atoms.end(), [&](const auto *i) { return addStaticYAxisAtom(i); }))
    {
        staticYAxisAtoms_.clear();
        return false;
    }

    return generateUniqueSites();
}

// Return y-axis atom vector
const std::vector<const SpeciesAtom *> &SpeciesSite::staticYAxisAtoms() const { return staticYAxisAtoms_; }

// Return integer array of indices from which y-axis should be formed
std::vector<int> SpeciesSite::staticYAxisAtomIndices() const
{
    std::vector<int> indices;
    std::transform(staticYAxisAtoms_.begin(), staticYAxisAtoms_.end(), std::back_inserter(indices),
                   [](auto *atom) { return atom->index(); });
    return indices;
}

/*
 * Dynamic Site Definition
 */

// Add target Elements for selection as sites
bool SpeciesSite::addDynamicElement(Elements::Element el)
{
    if (type_ != SiteType::Dynamic)
        return Messenger::error("Setting element targets for a non-dynamic site is not permitted.\n");

    if (std::find(dynamicElements_.begin(), dynamicElements_.end(), el) != dynamicElements_.end())
        return Messenger::error("Element '{}' is already defined as a target for site '{}'.\n", Elements::symbol(el), name_);

    dynamicElements_.push_back(el);

    return generateUniqueSites();
}

// Set target Elements for selection as sites
bool SpeciesSite::setDynamicElements(const std::vector<Elements::Element> &els)
{
    dynamicElements_.clear();

    if (std::all_of(els.begin(), els.end(), [&](const auto el) { return addDynamicElement(el); }))
        return generateUniqueSites();
    else
        return false;
}

// Return elements for selection as sites
const std::vector<Elements::Element> SpeciesSite::dynamicElements() const { return dynamicElements_; }

// Add target atom type for selection as sites
bool SpeciesSite::addDynamicAtomType(const std::shared_ptr<AtomType> &at)
{
    if (type_ != SiteType::Dynamic)
        return Messenger::error("Setting atom type targets for a non-dynamic site is not permitted.\n");

    if (std::find(dynamicAtomTypes_.begin(), dynamicAtomTypes_.end(), at) != dynamicAtomTypes_.end())
        return Messenger::error("Atom type '{}' is already defined as a target for site '{}'.\n", at->name(), name_);

    dynamicAtomTypes_.push_back(at);

    return generateUniqueSites();
}

// Set target atom types for selection as sites
bool SpeciesSite::setDynamicAtomTypes(const std::vector<std::shared_ptr<AtomType>> &types)
{
    dynamicAtomTypes_.clear();

    if (std::all_of(types.begin(), types.end(), [&](const auto &at) { return addDynamicAtomType(at); }))
        return generateUniqueSites();
    else
        return false;
}

// Return atom types for selection as sites
const std::vector<std::shared_ptr<AtomType>> &SpeciesSite::dynamicAtomTypes() const { return dynamicAtomTypes_; }

// Return fragment definition
const NETADefinition &SpeciesSite::fragment() const { return fragment_; }
// Update fragment definition
bool SpeciesSite::setFragmentDefinitionString(std::string_view definitionString)
{
    fragment_.create(definitionString);
    return generateUniqueSites();
}

// Generate unique sites
bool SpeciesSite::generateUniqueSites()
{
    sitesOriginAtomsIndices_.clear();
    sitesXAxisAtomsIndices_.clear();
    sitesYAxisAtomsIndices_.clear();

    switch (type_)
    {
        case (SiteType::Static):
        {
            sitesOriginAtomsIndices_.push_back(staticOriginAtomIndices());
            sitesXAxisAtomsIndices_.push_back(staticXAxisAtomIndices());
            sitesYAxisAtomsIndices_.push_back(staticYAxisAtomIndices());
        }
        case (SiteType::Dynamic):
        {
            for (auto &i : parent_->atoms())
            {
                // Valid element or atom type?
                if ((std::find(dynamicElements_.begin(), dynamicElements_.end(), i.Z()) != dynamicElements_.end()) ||
                    std::find(dynamicAtomTypes_.begin(), dynamicAtomTypes_.end(), i.atomType()) != dynamicAtomTypes_.end())
                    sitesOriginAtomsIndices_.push_back({i.index()});
            }
            return true;
        }
        case (SiteType::Fragment):
        {
            std::vector<std::vector<int>> matchedIndices;
            for (auto &i : parent_->atoms())
            {
                if (fragment_.matches(&i))
                {
                    // Determine the path of matched atoms - i.e. the atoms in the fragment.
                    auto matchedGroup = fragment_.matchedPath(&i);
                    auto matchedAtoms = matchedGroup.set();

                    // Create vector of indices of the matched atoms.
                    std::vector<int> matchedAtomIndices(matchedAtoms.size());
                    std::transform(matchedAtoms.begin(), matchedAtoms.end(), matchedAtomIndices.begin(),
                                   [](const auto &atom) { return atom->index(); });

                    // Check if the fragment we have found is unique.
                    std::sort(matchedAtomIndices.begin(), matchedAtomIndices.end());
                    if (std::find(matchedIndices.begin(), matchedIndices.end(), matchedAtomIndices) != matchedIndices.end())
                        continue;

                    // If it's unique, remember it and proceed.
                    matchedIndices.push_back(std::move(matchedAtomIndices));

                    auto identifiers = matchedGroup.identifiers();

                    // Determine origin atoms
                    sitesOriginAtomsIndices_.emplace_back(identifiers["origin"].size());
                    std::transform(identifiers["origin"].begin(), identifiers["origin"].end(),
                                   sitesOriginAtomsIndices_.back().begin(), [](const auto &atom) { return atom->index(); });
                    if (hasAxes())
                    {
                        // Determine x axis atoms.
                        sitesXAxisAtomsIndices_.emplace_back(identifiers["x"].size());
                        std::transform(identifiers["x"].begin(), identifiers["x"].end(), sitesXAxisAtomsIndices_.back().begin(),
                                       [](const auto &atom) { return atom->index(); });
                        // Determine y axis atoms.
                        sitesYAxisAtomsIndices_.emplace_back(identifiers["y"].size());
                        std::transform(identifiers["y"].begin(), identifiers["y"].end(), sitesYAxisAtomsIndices_.back().begin(),
                                       [](const auto &atom) { return atom->index(); });
                    }
                }
            }
            return true;
        }
        default:
        {
            Messenger::print("Can't generate unique sites for site '{}'.", name());
            return false;
        }
    }
}

// Return number of unique sites
const int SpeciesSite::nSites() const { return sitesOriginAtomsIndices_.size(); }
// Return atom indices contributing to unique site origins
const std::vector<std::vector<int>> &SpeciesSite::sitesOriginAtomsIndices() const { return sitesOriginAtomsIndices_; }
// Return atom indices indicating the x axis with the origins of unique sites.
const std::vector<std::vector<int>> &SpeciesSite::sitesXAxisAtomsIndices() const { return sitesXAxisAtomsIndices_; }
// Return atom indices indicating the y axis with the origins of unique sites.
const std::vector<std::vector<int>> &SpeciesSite::sitesYAxisAtomsIndices() const { return sitesYAxisAtomsIndices_; }

// Generate unique sites
bool SpeciesSite::generateUniqueSites()
{
    sitesOriginAtomsIndices_.clear();
    sitesXAxisAtomsIndices_.clear();
    sitesYAxisAtomsIndices_.clear();

    switch (type_)
    {
        case (SiteType::Static):
            sitesOriginAtomsIndices_.push_back(staticOriginAtomIndices());
            sitesXAxisAtomsIndices_.push_back(staticXAxisAtomIndices());
            sitesYAxisAtomsIndices_.push_back(staticYAxisAtomIndices());
            break;
        case (SiteType::Dynamic):
            for (auto &i : parent_->atoms())
            {
                // Valid element or atom type?
                if ((std::find(dynamicElements_.begin(), dynamicElements_.end(), i.Z()) != dynamicElements_.end()) ||
                    std::find(dynamicAtomTypes_.begin(), dynamicAtomTypes_.end(), i.atomType()) != dynamicAtomTypes_.end())
                    sitesOriginAtomsIndices_.push_back({i.index()});
            }
            break;
        case (SiteType::Fragment):
        {
            std::vector<std::vector<int>> matchedIndices;
            for (auto &i : parent_->atoms())
            {
                if (fragment_.matches(&i))
                {
                    // Determine the path of matched atoms - i.e. the atoms in the fragment.
                    auto matchedGroup = fragment_.matchedPath(&i);
                    auto matchedAtoms = matchedGroup.set();

                    // Create vector of indices of the matched atoms.
                    std::vector<int> matchedAtomIndices(matchedAtoms.size());
                    std::transform(matchedAtoms.begin(), matchedAtoms.end(), matchedAtomIndices.begin(),
                                   [](const auto &atom) { return atom->index(); });

                    // Check if the fragment we have found is unique.
                    std::sort(matchedAtomIndices.begin(), matchedAtomIndices.end());
                    if (std::find(matchedIndices.begin(), matchedIndices.end(), matchedAtomIndices) != matchedIndices.end())
                        continue;

                    // If it's unique, remember it and proceed.
                    matchedIndices.push_back(std::move(matchedAtomIndices));

                    auto identifiers = matchedGroup.identifiers();

                    // Determine origin atoms
                    sitesOriginAtomsIndices_.emplace_back(identifiers["origin"].size());
                    std::transform(identifiers["origin"].begin(), identifiers["origin"].end(),
                                   sitesOriginAtomsIndices_.back().begin(), [](const auto &atom) { return atom->index(); });
                    if (hasAxes())
                    {
                        // Determine x axis atoms.
                        sitesXAxisAtomsIndices_.emplace_back(identifiers["x"].size());
                        std::transform(identifiers["x"].begin(), identifiers["x"].end(), sitesXAxisAtomsIndices_.back().begin(),
                                       [](const auto &atom) { return atom->index(); });
                        // Determine y axis atoms.
                        sitesYAxisAtomsIndices_.emplace_back(identifiers["y"].size());
                        std::transform(identifiers["y"].begin(), identifiers["y"].end(), sitesYAxisAtomsIndices_.back().begin(),
                                       [](const auto &atom) { return atom->index(); });
                    }
                }
            }
            break;
        }
        default:
            return Messenger::error("Can't generate unique sites for site '{}'.", name());
    }

    return true;
}

// Return number of unique sites
const int SpeciesSite::nSites() const { return sitesOriginAtomsIndices_.size(); }
// Return atom indices contributing to unique site origins
const std::vector<std::vector<int>> &SpeciesSite::sitesOriginAtomsIndices() const { return sitesOriginAtomsIndices_; }
// Return atom indices indicating the x axis with the origins of unique sites.
const std::vector<std::vector<int>> &SpeciesSite::sitesXAxisAtomsIndices() const { return sitesXAxisAtomsIndices_; }
// Return atom indices indicating the y axis with the origins of unique sites.
const std::vector<std::vector<int>> &SpeciesSite::sitesYAxisAtomsIndices() const { return sitesYAxisAtomsIndices_; }

/*
 * Generation from Parent
 */

// Create and return site description from parent Species
std::vector<std::shared_ptr<Site>> SpeciesSite::createFromParent() const
{
    std::vector<std::shared_ptr<Site>> sites;

    auto originAtomsIndices = sitesOriginAtomsIndices();
    auto xAxisAtomsIndices = sitesXAxisAtomsIndices();
    auto yAxisAtomsIndices = sitesYAxisAtomsIndices();

    for (auto i = 0; i < nSites(); ++i)
    {
        Vec3<double> origin, x, y, z;
        if (originMassWeighted_)
        {
            auto massNorm = 0.0;
            for (const auto &idx : originAtomsIndices.at(i))
            {
                auto mass = AtomicMass::mass(parent_->atom(idx).Z());
                origin += parent_->atom(idx).r() * mass;
                massNorm += mass;
            }
            origin /= massNorm;
        }
        else
        {
            for (const auto &idx : originAtomsIndices.at(i))
                origin += parent_->atom(idx).r();
            origin /= originAtomsIndices.at(i).size();
        }

        if (hasAxes())
        {
            Vec3<double> v;
            for (const auto &idx : xAxisAtomsIndices.at(i))
                v += parent_->atom(idx).r();
            v /= xAxisAtomsIndices.at(i).size();

            auto x = v - origin;
            x.normalise();

            v.zero();
            for (const auto &idx : yAxisAtomsIndices.at(i))
                v += parent_->atom(idx).r();
            v /= yAxisAtomsIndices.at(i).size();

            auto y = v - origin;
            y.orthogonalise(x);
            y.normalise();

            sites.push_back(std::make_shared<OrientedSite>(nullptr, origin, x, y, x * y));
        }
        else
            sites.push_back(std::make_shared<Site>(nullptr, origin));
    }
<<<<<<< HEAD
=======

>>>>>>> b5fe055b
    return sites;
}

/*
 * Read / Write
 */

// Return enum option info for SiteKeyword
EnumOptions<SpeciesSite::SiteKeyword> SpeciesSite::keywords()
{
    return EnumOptions<SpeciesSite::SiteKeyword>("SiteKeyword",
                                                 {{SpeciesSite::AtomTypeKeyword, "AtomType", OptionArguments::OneOrMore},
                                                  {SpeciesSite::DynamicKeyword, "Dynamic"},
                                                  {SpeciesSite::ElementKeyword, "Element", OptionArguments::OneOrMore},
                                                  {SpeciesSite::FragmentKeyword, "Fragment"},
                                                  {SpeciesSite::DescriptionKeyword, "Description", 1},
                                                  {SpeciesSite::EndSiteKeyword, "EndSite"},
                                                  {SpeciesSite::OriginKeyword, "Origin", OptionArguments::OneOrMore},
                                                  {SpeciesSite::OriginMassWeightedKeyword, "OriginMassWeighted", 1},
                                                  {SpeciesSite::XAxisKeyword, "XAxis", OptionArguments::OneOrMore},
                                                  {SpeciesSite::YAxisKeyword, "YAxis", OptionArguments::OneOrMore}});
}

// Read site definition from specified LineParser
bool SpeciesSite::read(LineParser &parser, const CoreData &coreData)
{
    Messenger::printVerbose("\nReading information for Site '{}'...\n", name());

    auto blockDone = false, error = false;

    while (!parser.eofOrBlank())
    {
        // Read in a line, which should contain a keyword and a minimum number of arguments
        if (parser.getArgsDelim() != LineParser::Success)
            return false;

        // Do we recognise this keyword and, if so, do we have an appropriate number of arguments?
        if (!keywords().isValid(parser.argsv(0)))
            return keywords().errorAndPrintValid(parser.argsv(0));
        auto kwd = keywords().enumeration(parser.argsv(0));
        if (!keywords().validNArgs(kwd, parser.nArgs() - 1))
            return false;

        // All OK, so process the keyword
        switch (kwd)
        {
            case (SpeciesSite::AtomTypeKeyword):
                for (auto n = 1; n < parser.nArgs(); ++n)
                {
                    auto at = coreData.findAtomType(parser.args(n));
                    if (!at || !addDynamicAtomType(at))
                    {
                        Messenger::error("Failed to add target atom type for site '{}'.\n", name());
                        error = true;
                        break;
                    }
                }
                break;
            case (SpeciesSite::DynamicKeyword):
                if (staticOriginAtoms_.empty() && staticXAxisAtoms_.empty() && staticYAxisAtoms_.empty())
                    type_ = SiteType::Dynamic;
                else
                {
                    Messenger::error(
                        "Can't set '{}' to be dynamic as origin, x-axis, or y-axis atoms have already been defined.\n", name());
                    error = true;
                }
                break;
            case (SpeciesSite::ElementKeyword):
                for (auto n = 1; n < parser.nArgs(); ++n)
                {
                    auto el = Elements::element(parser.args(n));
                    if (el == Elements::Unknown || !addDynamicElement(el))
                    {
                        Messenger::error("Failed to add target element for site '{}'.\n", name());
                        error = true;
                        break;
                    }
                }
                break;
            case (SpeciesSite::FragmentKeyword):
                type_ = SiteType::Fragment;
                break;
            case (SpeciesSite::DescriptionKeyword):
                if (!fragment_.create(parser.args(1)))
                {
                    Messenger::error("Failed to parse NETA description for site '{}'.\n", name());
                    error = true;
                }
                break;
            case (SpeciesSite::EndSiteKeyword):
                if (type_ == SiteType::Fragment || type_ == SiteType::Dynamic)
                {
                    if (!generateUniqueSites())
                    {
                        Messenger::error("Failed to generate unique sites for site '{}'.\n", name());
                        error = true;
                    }
                }
                Messenger::print("Found end of Site '{}'.\n", name());
                blockDone = true;
                break;
            case (SpeciesSite::OriginKeyword):
                for (auto n = 1; n < parser.nArgs(); ++n)
                {
                    if (!addStaticOriginAtom(parser.argi(n) - 1))
                    {
                        Messenger::error("Failed to add origin atom for site '{}'.\n", name());
                        error = true;
                        break;
                    }
                }
                break;
            case (SpeciesSite::OriginMassWeightedKeyword):
                setOriginMassWeighted(parser.argb(1));
                break;
            case (SpeciesSite::XAxisKeyword):
                for (int n = 1; n < parser.nArgs(); ++n)
                {
                    if (!addStaticXAxisAtom(parser.argi(n) - 1))
                    {
                        Messenger::error("Failed to add x-axis atom for site '{}'.\n", name());
                        error = true;
                        break;
                    }
                }
                break;
            case (SpeciesSite::YAxisKeyword):
                for (int n = 1; n < parser.nArgs(); ++n)
                {
                    if (!addStaticYAxisAtom(parser.argi(n) - 1))
                    {
                        Messenger::error("Failed to add y-axis atom for site '{}'.\n", name());
                        error = true;
                        break;
                    }
                }
                break;
            default:
                Messenger::error("Site block keyword '{}' not accounted for.\n", keywords().keyword(kwd));
                error = true;
                break;
        }

        // Error encountered?
        if (error)
            break;

        // End of block?
        if (blockDone)
            break;
    }

    // If there's no error and the blockDone flag isn't set, return an error
    if (!error && !blockDone)
    {
        Messenger::error("Unterminated Site block found.\n");
        error = true;
    }

    return (!error);
}

// Write site definition to specified LineParser
bool SpeciesSite::write(LineParser &parser, std::string_view prefix)
{
    // Write start of site definition
    if (!parser.writeLineF("{}Site  '{}'\n", prefix, name()))
        return false;

    // Site type
    if (type_ == SiteType::Dynamic)
    {
        if (!parser.writeLineF("{}  {}\n", prefix, keywords().keyword(DynamicKeyword)))
            return false;
    }
    else if (type_ == SiteType::Fragment)
    {
        if (!parser.writeLineF("{}  {}\n", prefix, keywords().keyword(FragmentKeyword)))
            return false;
    }

    // Origin atom indices
    if (!staticOriginAtoms_.empty() &&
        !parser.writeLineF("{}  {}  {}\n", prefix, keywords().keyword(OriginKeyword),
                           joinStrings(staticOriginAtomIndices(), "  ", [](const auto i) { return i + 1; })))
<<<<<<< HEAD
=======
        return false;

    if (!fragment_.definitionString().empty() &&
        !parser.writeLineF("{}  {}  \"{}\"\n", prefix, keywords().keyword(DescriptionKeyword), fragment_.definitionString()))
>>>>>>> b5fe055b
        return false;

    // Origin mass weighted?
    if (originMassWeighted_ && (!parser.writeLineF("{}  {}  True\n", prefix, keywords().keyword(OriginMassWeightedKeyword))))
        return false;

    // X-Axis atom indices
    if (!staticXAxisAtoms_.empty() &&
        !parser.writeLineF("{}  {}  {}\n", prefix, keywords().keyword(XAxisKeyword),
                           joinStrings(staticXAxisAtomIndices(), "  ", [](const auto i) { return i + 1; })))
        return false;

    // Y-Axis atom indices
    if (!staticYAxisAtoms_.empty() &&
        !parser.writeLineF("{}  {}  {}\n", prefix, keywords().keyword(YAxisKeyword),
                           joinStrings(staticYAxisAtomIndices(), "  ", [](const auto i) { return i + 1; })))
        return false;

    // Elements
    if (!dynamicElements_.empty() &&
        !parser.writeLineF("{}  {}  {}\n", prefix, keywords().keyword(ElementKeyword),
                           joinStrings(dynamicElements_, "  ", [](const auto el) { return Elements::symbol(el); })))
        return false;

    // Atom Types
    if (!dynamicAtomTypes_.empty() &&
        !parser.writeLineF("{}  {}  {}\n", prefix, keywords().keyword(AtomTypeKeyword),
                           joinStrings(dynamicAtomTypes_, "  ", [](const auto &at) { return at->name(); })))
<<<<<<< HEAD
        return false;

    // Fragment definition string
    if (!fragment_.definitionString().empty() &&
        !parser.writeLineF("{}  {}  \"{}\"\n", prefix, keywords().keyword(DescriptionKeyword), fragment_.definitionString()))
=======
>>>>>>> b5fe055b
        return false;

    // Write end of site definition
    if (!parser.writeLineF("{}{}\n", prefix, keywords().keyword(EndSiteKeyword)))
        return false;

    return true;
}

// Express as a tree node
SerialisedValue SpeciesSite::serialise() const
{
    SerialisedValue site;
    if (type_ == SiteType::Dynamic)
        site["dynamic"] = true;
    Serialisable::fromVector(staticOriginAtoms_, "originAtoms", site, [](const auto &item) { return item->index(); });
    Serialisable::fromVector(staticXAxisAtoms_, "xAxisAtoms", site, [](const auto &item) { return item->index(); });
    Serialisable::fromVector(staticYAxisAtoms_, "yAxisAtoms", site, [](const auto &item) { return item->index(); });
    Serialisable::fromVector(dynamicElements_, "elements", site, [](const auto &item) { return Elements::symbol(item); });
    Serialisable::fromVector(dynamicAtomTypes_, "atomTypes", site, [](const auto &item) { return item->name(); });
    site["originMassWeighted"] = originMassWeighted_;
    return site;
}

void SpeciesSite::deserialise(SerialisedValue &node, CoreData &coreData)
{
    if (node.contains("dynamic"))
        type_ = SiteType::Dynamic;

    toVector(node, "originAtoms", [this](const auto &originAtom) { addStaticOriginAtom(originAtom.as_integer()); });
    toVector(node, "xAxisAtoms", [this](const auto &xAxisAtom) { addStaticXAxisAtom(xAxisAtom.as_integer()); });
    toVector(node, "yAxisAtoms", [this](const auto &yAxisAtom) { addStaticYAxisAtom(yAxisAtom.as_integer()); });
    toVector(node, "elements", [this](const auto &el) { addDynamicElement(Elements::element(std::string(el.as_string()))); });
    toVector(node, "atomTypes",
             [&, this](const auto &at) { addDynamicAtomType(coreData.findAtomType(std::string(at.as_string()))); });

    if (node.contains("originMassWeighted"))
        originMassWeighted_ = node["originMassWeighted"].as_boolean();
}<|MERGE_RESOLUTION|>--- conflicted
+++ resolved
@@ -571,10 +571,6 @@
         else
             sites.push_back(std::make_shared<Site>(nullptr, origin));
     }
-<<<<<<< HEAD
-=======
-
->>>>>>> b5fe055b
     return sites;
 }
 
@@ -761,13 +757,6 @@
     if (!staticOriginAtoms_.empty() &&
         !parser.writeLineF("{}  {}  {}\n", prefix, keywords().keyword(OriginKeyword),
                            joinStrings(staticOriginAtomIndices(), "  ", [](const auto i) { return i + 1; })))
-<<<<<<< HEAD
-=======
-        return false;
-
-    if (!fragment_.definitionString().empty() &&
-        !parser.writeLineF("{}  {}  \"{}\"\n", prefix, keywords().keyword(DescriptionKeyword), fragment_.definitionString()))
->>>>>>> b5fe055b
         return false;
 
     // Origin mass weighted?
@@ -796,14 +785,11 @@
     if (!dynamicAtomTypes_.empty() &&
         !parser.writeLineF("{}  {}  {}\n", prefix, keywords().keyword(AtomTypeKeyword),
                            joinStrings(dynamicAtomTypes_, "  ", [](const auto &at) { return at->name(); })))
-<<<<<<< HEAD
         return false;
 
     // Fragment definition string
     if (!fragment_.definitionString().empty() &&
         !parser.writeLineF("{}  {}  \"{}\"\n", prefix, keywords().keyword(DescriptionKeyword), fragment_.definitionString()))
-=======
->>>>>>> b5fe055b
         return false;
 
     // Write end of site definition
