--- conflicted
+++ resolved
@@ -338,12 +338,8 @@
 // Update fragment definition
 bool SpeciesSite::setFragmentDefinitionString(std::string_view definitionString)
 {
-<<<<<<< HEAD
-    fragment_.create(definitionString);
-=======
     if (!fragment_.create(definitionString))
         return false;
->>>>>>> 70801d1a
     return generateUniqueSites();
 }
 
