--- conflicted
+++ resolved
@@ -379,19 +379,11 @@
     angle["form"] = form;
 
     std::vector<double> values = SpeciesAngle::interactionPotential().parameters();
-<<<<<<< HEAD
-    if (values.size() > 0)
-    {
-        toml::basic_value<toml::discard_comments, std::map, std::vector> parametersNode;
-        std::vector<std::string> parameters = AngleFunctions::parameters(interactionForm());
-        for (auto &[parameter, value] : zip(parameters, values))
-=======
     if (!values.empty())
     {
         toml::basic_value<toml::discard_comments, std::map, std::vector> parametersNode;
         std::vector<std::string> parameters = AngleFunctions::parameters(interactionForm());
         for (auto &&[parameter, value] : zip(parameters, values))
->>>>>>> bd1e1967
             parametersNode[parameter] = value;
         angle["parameters"] = parametersNode;
     }
