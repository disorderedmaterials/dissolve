// SPDX-License-Identifier: GPL-3.0-or-later
// Copyright (c) 2022 Team Dissolve and contributors

#include "classes/speciesangle.h"
#include "classes/speciesatom.h"
#include <map>

// Return enum options for AngleFunction
EnumOptions<AngleFunctions::Form> AngleFunctions::forms()
{
    return EnumOptions<AngleFunctions::Form>("AngleFunction", {{AngleFunctions::Form::None, "None"},
                                                               {AngleFunctions::Form::Harmonic, "Harmonic", 2},
                                                               {AngleFunctions::Form::Cosine, "Cos", 4},
                                                               {AngleFunctions::Form::Cos2, "Cos2", 4}});
}

// Return parameters for specified form
const std::vector<std::string> &AngleFunctions::parameters(Form form)
{
    static std::map<AngleFunctions::Form, std::vector<std::string>> params_ = {
        {AngleFunctions::Form::None, {}},
        {AngleFunctions::Form::Harmonic, {"k", "eq"}},
        {AngleFunctions::Form::Cosine, {"k", "n", "eq", "s"}},
        {AngleFunctions::Form::Cos2, {"k", "C0", "C1", "C2"}}};
    return params_[form];
}

// Return nth parameter for the given form
std::string AngleFunctions::parameter(Form form, int n)
{
    return (n < 0 || n >= parameters(form).size()) ? "" : parameters(form)[n];
}

// Return index of parameter in the given form
std::optional<int> AngleFunctions::parameterIndex(Form form, std::string_view name)
{
    auto it = std::find_if(parameters(form).begin(), parameters(form).end(),
                           [name](const auto &param) { return DissolveSys::sameString(name, param); });
    if (it == parameters(form).end())
        return {};

    return it - parameters(form).begin();
}

SpeciesAngle::SpeciesAngle() : SpeciesIntra(AngleFunctions::Form::None) {}

SpeciesAngle::SpeciesAngle(SpeciesAtom *i, SpeciesAtom *j, SpeciesAtom *k) : SpeciesIntra(AngleFunctions::Form::None)
{
    assign(i, j, k);
}

SpeciesAngle::SpeciesAngle(SpeciesAngle &source) : SpeciesIntra(source) { this->operator=(source); }

SpeciesAngle::SpeciesAngle(SpeciesAngle &&source) noexcept : SpeciesIntra(source)
{
    // Detach source angle referred to by the species atoms
    if (source.i_ && source.j_ && source.k_)
    {
        source.i_->removeAngle(source);
        source.j_->removeAngle(source);
        source.k_->removeAngle(source);
    }

    // Copy data
    assign(source.i_, source.j_, source.k_);
    interactionPotential_ = source.interactionPotential_;
    masterTerm_ = source.masterTerm_;

    // Reset source data
    source.i_ = nullptr;
    source.j_ = nullptr;
    source.k_ = nullptr;
}

SpeciesAngle &SpeciesAngle::operator=(const SpeciesAngle &source)
{
    // Copy data
    assign(source.i_, source.j_, source.k_);
    interactionPotential_ = source.interactionPotential_;
    masterTerm_ = source.masterTerm_;
    SpeciesIntra::operator=(source);

    return *this;
}

SpeciesAngle &SpeciesAngle::operator=(SpeciesAngle &&source) noexcept
{
    // Detach any current atoms
    if (i_ && j_ && k_)
        detach();

    // Copy data
    assign(source.i_, source.j_, source.k_);
    interactionPotential_ = source.interactionPotential_;
    masterTerm_ = source.masterTerm_;
    SpeciesIntra::operator=(source);

    // Clean source
    source.detach();

    return *this;
}

/*
 * Atom Information
 */

// Rewrite SpeciesAtom pointer
void SpeciesAngle::switchAtom(const SpeciesAtom *oldPtr, SpeciesAtom *newPtr)
{
    assert(i_ == oldPtr || j_ == oldPtr || k_ == oldPtr);

    if (i_ == oldPtr)
        i_ = newPtr;
    else if (j_ == oldPtr)
        j_ = newPtr;
    else
        k_ = newPtr;
}

// Assign the three atoms in the angle
void SpeciesAngle::assign(SpeciesAtom *i, SpeciesAtom *j, SpeciesAtom *k)
{
    i_ = i;
    j_ = j;
    k_ = k;
    assert(i_ && j_ && k_);

    i_->addAngle(*this);
    j_->addAngle(*this);
    k_->addAngle(*this);
}

// Return first SpeciesAtom
SpeciesAtom *SpeciesAngle::i() const { return i_; }

// Return second (central) SpeciesAtom
SpeciesAtom *SpeciesAngle::j() const { return j_; }

// Return third SpeciesAtom
SpeciesAtom *SpeciesAngle::k() const { return k_; }

// Return vector of involved atoms
std::vector<const SpeciesAtom *> SpeciesAngle::atoms() const { return {i_, j_, k_}; }

// Return index (in parent Species) of first SpeciesAtom
int SpeciesAngle::indexI() const
{
    assert(i_);
    return i_->index();
}

// Return index (in parent Species) of second (central) SpeciesAtom
int SpeciesAngle::indexJ() const
{
    assert(j_);
    return j_->index();
}

// Return index (in parent Species) of third SpeciesAtom
int SpeciesAngle::indexK() const
{
    assert(k_);
    return k_->index();
}

// Return index (in parent Species) of nth SpeciesAtom in interaction
int SpeciesAngle::index(int n) const
{
    if (n == 0)
        return indexI();
    else if (n == 1)
        return indexJ();
    else if (n == 2)
        return indexK();

    Messenger::error("SpeciesAtom index {} is out of range in SpeciesAngle::index(int). Returning 0...\n");
    return 0;
}

// Return whether Atoms in Angle match those specified
bool SpeciesAngle::matches(const SpeciesAtom *i, const SpeciesAtom *j, const SpeciesAtom *k) const
{
    return (j_ == j) && ((i_ == i && k_ == k) || (i_ == k && k_ == i));
}

// Return whether all atoms in the interaction are currently selected
bool SpeciesAngle::isSelected() const
{
    assert(i_ && j_ && k_);
    return (i_->isSelected() && j_->isSelected() && k_->isSelected());
}

// Detach from current atoms
void SpeciesAngle::detach()
{
    if (i_ && j_ && k_)
    {
        i_->removeAngle(*this);
        j_->removeAngle(*this);
        k_->removeAngle(*this);
    }
    i_ = nullptr;
    j_ = nullptr;
    k_ = nullptr;
}

/*
 * Interaction Parameters
 */

// Calculate and return fundamental frequency for the interaction
double SpeciesAngle::fundamentalFrequency(double reducedMass) const
{
    // Get pointer to relevant parameters array
    const auto &params = interactionParameters();
    const auto angleForm = interactionForm();

    double k = 0.0;
    if (angleForm == AngleFunctions::Form::Harmonic)
        k = params[0];
    else
    {
        Messenger::error("Functional form of SpeciesAngle term not set, or no force constant available, so can't "
                         "determine fundamental frequency.\n");
        return 0.0;
    }

    // Convert force constant from (assumed) kJ mol-1 A-2 into J m-2 (kg s-2)
    k *= 1000.0 * 1.0e20 / AVOGADRO;

    // Convert reduced mass from amu to kg
    double mu = reducedMass / (AVOGADRO * 1000.0);

    // Calculate fundamental frequency
    double v = (1.0 / TWOPI) * sqrt(k / mu);

    return v;
}

// Return energy for specified angle
double SpeciesAngle::energy(double angleInDegrees) const
{
    // Get pointer to relevant parameters array
    const auto &params = interactionParameters();
    const auto angleForm = interactionForm();

    if (angleForm == AngleFunctions::Form::None)
        return 0.0;
    else if (angleForm == AngleFunctions::Form::Harmonic)
    {
        /*
         * U(theta) = 0.5 * forcek * (theta - eq)**2
         *
         * Parameters:
         * 0 : Force constant, k
         * 1 : Equilibrium angle, eq (degrees)
         */
        const auto delta = (angleInDegrees - params[1]) / DEGRAD;
        return 0.5 * params[0] * delta * delta;
    }
    else if (angleForm == AngleFunctions::Form::Cosine)
    {
        /*
         * U(theta) = forcek * (1 + s * cos(n*theta - eq))
         *
         * Parameters:
         * 0 : Force constant, k
         * 1 : Periodicity, N
         * 2 : Equilibrium angle, eq (degrees)
         * 3 : Sign, s
         */
        return params[0] * (1.0 + params[3] * cos(params[1] * angleInDegrees / DEGRAD - params[2] / DEGRAD));
    }
    else if (angleForm == AngleFunctions::Form::Cos2)
    {
        /*
         * U(theta) = forcek * (C0 + C1 * cos(theta) + C2 * cos(2*theta))
         *
         * Parameters:
         * 0 : Force constant, k
         * 1 : Constant C0
         * 2 : Constant C1
         * 3 : Constant C2
         */
        const auto angleInRadians = angleInDegrees / DEGRAD;
        return params[0] * (params[1] + params[2] * cos(angleInRadians) + params[3] * cos(2.0 * angleInRadians));
    }

    throw(std::runtime_error(fmt::format("Angle functional form '{}' not accounted for, so can't calculate energy.\n",
                                         AngleFunctions::forms().keyword(angleForm))));
}

// Return force multiplier for specified angle
double SpeciesAngle::force(double angleInDegrees) const
{
    /*
     * Force of any angle form is given via the chain rule:
     *
     *                    dU     dTheta
     *     F(theta) = - ------ ----------
     *                  dTheta cos(theta)
     *
     *                  dU       1
     *              = ------ ---------
     *                dTheta sin(theta)
     */

    // Get pointer to relevant parameters array
    const auto &params = interactionParameters();
    const auto angleForm = interactionForm();

    // Convert angle to radians
    const auto angleInRadians = angleInDegrees / DEGRAD;

    if (angleForm == AngleFunctions::Form::None)
        return 0.0;
    else if (angleForm == AngleFunctions::Form::Harmonic)
    {
        /*
         * dU/dTheta = k * (theta - eq)
         *
         * Parameters:
         * 0 : Force constant, k
         * 1 : Equilibrium angle, eq (degrees)
         */

        return params[0] * ((angleInDegrees - params[1]) / DEGRAD) / sin(angleInRadians);
    }
    else if (angleForm == AngleFunctions::Form::Cosine)
    {
        /*
         * dU/dTheta = -k * n * s * sin(n*theta - eq)
         *
         * Parameters:
         * 0 : Force constant, k
         * 1 : Periodicity, N
         * 2 : Equilibrium angle, eq (degrees)
         * 3 : Sign, s
         */

        return -params[0] * params[1] * params[3] * sin(params[1] * angleInRadians - params[2] / DEGRAD) / sin(angleInRadians);
    }
    else if (angleForm == AngleFunctions::Form::Cos2)
    {
        /*
         * dU/dTheta = -k * (c1 * sin(theta) + 2 * c2 * sin(2*theta))
         *
         * Parameters:
         * 0 : Force constant, k
         * 1 : Constant C0 (unused)
         * 2 : Constant C1
         * 3 : Constant C2
         */

        return -params[0] * (params[2] * sin(angleInRadians) + 2.0 * params[3] * sin(2.0 * angleInRadians)) /
               sin(angleInRadians);
    }

    throw(std::runtime_error(fmt::format("Angle functional form '{}' not accounted for, so can't calculate force.\n",
                                         AngleFunctions::forms().keyword(angleForm))));
}

// Express as a tree node
<<<<<<< HEAD
SerialisedData SpeciesAngle::serialise() const
{
    SerialisedData angle;
=======
SerialisedValue SpeciesAngle::serialise() const
{
    SerialisedValue angle;
>>>>>>> c7357a24
    if (i_ != nullptr)
        angle["i"] = i_->userIndex();
    if (j_ != nullptr)
        angle["j"] = j_->userIndex();
    if (k_ != nullptr)
        angle["k"] = k_->userIndex();

    std::string form = "@";
    if (masterTerm_ != nullptr)
        form += masterTerm_->name();
    else
        form = AngleFunctions::forms().keyword(interactionForm());
    angle["form"] = form;

    std::vector<double> values = SpeciesAngle::interactionPotential().parameters();
    if (!values.empty())
    {
<<<<<<< HEAD
        SerialisedData parametersNode;
=======
        SerialisedValue parametersNode;
>>>>>>> c7357a24
        std::vector<std::string> parameters = AngleFunctions::parameters(interactionForm());
        for (auto &&[parameter, value] : zip(parameters, values))
            parametersNode[parameter] = value;
        angle["parameters"] = parametersNode;
    }

    return angle;
}<|MERGE_RESOLUTION|>--- conflicted
+++ resolved
@@ -362,15 +362,9 @@
 }
 
 // Express as a tree node
-<<<<<<< HEAD
-SerialisedData SpeciesAngle::serialise() const
-{
-    SerialisedData angle;
-=======
 SerialisedValue SpeciesAngle::serialise() const
 {
     SerialisedValue angle;
->>>>>>> c7357a24
     if (i_ != nullptr)
         angle["i"] = i_->userIndex();
     if (j_ != nullptr)
@@ -388,11 +382,7 @@
     std::vector<double> values = SpeciesAngle::interactionPotential().parameters();
     if (!values.empty())
     {
-<<<<<<< HEAD
-        SerialisedData parametersNode;
-=======
         SerialisedValue parametersNode;
->>>>>>> c7357a24
         std::vector<std::string> parameters = AngleFunctions::parameters(interactionForm());
         for (auto &&[parameter, value] : zip(parameters, values))
             parametersNode[parameter] = value;
