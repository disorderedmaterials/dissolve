--- conflicted
+++ resolved
@@ -37,11 +37,7 @@
     // Return Species that this Molecule represents
     const Species *species() const;
     // Add Atom to Molecule
-<<<<<<< HEAD
-    void addAtom(Atom i);
-=======
-    virtual void addAtom(Atom *i);
->>>>>>> 32a26b12
+    virtual void addAtom(Atom i);
     // Return number of atoms in the molecule
     int nAtoms() const;
     // Return Atoms vector
@@ -50,11 +46,7 @@
     // Return nth Atom pointer
     Atom atom(int n) const;
     // Update local atom pointers from main vector
-<<<<<<< HEAD
-    void updateAtoms(AtomVector &mainAtoms, int offset);
-=======
-    virtual void updateAtoms(std::vector<Atom> &mainAtoms, int offset);
->>>>>>> 32a26b12
+    virtual void updateAtoms(AtomVector &mainAtoms, int offset);
     // Return global atom offset of first atom
     int globalAtomOffset() const;
     // Sets the index of the object within the parent DynamicArray
