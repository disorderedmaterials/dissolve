/*
	*** Interatomic Pair Potential
	*** src/classes/pairpotential.cpp
	Copyright T. Youngs 2012-2017

	This file is part of dUQ.

	dUQ is free software: you can redistribute it and/or modify
	it under the terms of the GNU General Public License as published by
	the Free Software Foundation, either version 3 of the License, or
	(at your option) any later version.

	dUQ is distributed in the hope that it will be useful,
	but WITHOUT ANY WARRANTY; without even the implied warranty of
	MERCHANTABILITY or FITNESS FOR A PARTICULAR PURPOSE.  See the
	GNU General Public License for more details.

	You should have received a copy of the GNU General Public License
	along with dUQ.  If not, see <http://www.gnu.org/licenses/>.
*/

#include "classes/pairpotential.h"
#include "classes/atomtype.h"
#include "base/messenger.h"
#include "base/parameters.h"
#include "math/constants.h"
#include "base/processpool.h"
#include "templates/simplex.h"
#include <math.h>
#include <string.h>

// Constructor
PairPotential::PairPotential() : ListItem<PairPotential>()
{
	sigmaIJ_ = 0.0;
	epsilonIJ_ = 0.0;
	chargeI_ = 0.0;
	chargeJ_ = 0.0;
	nPoints_ = 0;
	delta_ = -1.0;
	range_ = 0.0;
	rangeSquared_ = 0.0;
	includeCharges_ = true;
	shortRangeType_ = LennardJonesType;
	rangeSquared_ = 0.0;
}

// Input File Block Keywords
const char* PairPotentialTypeKeywords[] = { "None", "LJ" };

// Convert text string to ShortRangeType
PairPotential::ShortRangeType PairPotential::shortRangeType(const char* s)
{
	for (int n=0; n<PairPotential::nShortRangeTypes; ++n) if (strcmp(s,PairPotentialTypeKeywords[n]) == 0) return (PairPotential::ShortRangeType) n;
	return PairPotential::nShortRangeTypes;
}

// Convert ShortRangeType to text string
const char* PairPotential::shortRangeType(PairPotential::ShortRangeType id)
{
	return PairPotentialTypeKeywords[id];
}

/*
 * Potential Type
 */

// Set short-ranged type
void PairPotential::setShortRangeType(PairPotential::ShortRangeType type)
{
	shortRangeType_ = type;
}

// Return short-ranged type
PairPotential::ShortRangeType PairPotential::shortRangeType() const
{
	return shortRangeType_;
}

/*
 * Source Parameters
 */

// Set XYData names from source AtomTypes
void PairPotential::setXYDataNames()
{
	// Check for NULL pointers
	if (atomTypeI_ == NULL)
	{
		Messenger::error("NULL_POINTER - NULL AtomType pointer (atomTypeI_) found in PairPotential::setXYDataNames().\n");
		return;
	}
	if (atomTypeJ_ == NULL)
	{
		Messenger::error("NULL_POINTER - NULL AtomType pointer (atomTypeJ_) found in PairPotential::setXYDataNames().\n");
		return;
	}

	CharString s("%s-%s", atomTypeI_->name(), atomTypeJ_->name()), otherName;
	uFull_.setName(s);
	otherName.sprintf("%s (Add)", s.get());
	uAdditional_.setName(otherName);
	otherName.sprintf("%s (Orig)", s.get());
	uOriginal_.setName(otherName);
	otherName.sprintf("%s (dU/dr)", s.get());
	dUFull_.setName(otherName);
}

// Set source parameters from AtomTypes
void PairPotential::setParameters(AtomType* typeI, AtomType* typeJ)
{
	// Check for NULL pointers
	if (typeI == NULL)
	{
		Messenger::error("NULL_POINTER - NULL AtomType pointer (typeI) given to PairPotential::setParameters().\n");
		return;
	}
	if (typeJ == NULL)
	{
		Messenger::error("NULL_POINTER - NULL AtomType pointer (typeJ) given to PairPotential::setParameters().\n");
		return;
	}
	
	atomTypeI_ = typeI;
	atomTypeJ_ = typeJ;
	setXYDataNames();
	Parameters* paramsI = atomTypeI_->parameters();
	Parameters* paramsJ = atomTypeJ_->parameters();
	if ((paramsI == NULL) || (paramsJ == NULL))
	{
		Messenger::error("NULL_POINTER - One or both AtomTypes ('%s' and '%s') given to PairPotential::setParameters() contain a NULL Parameters pointer.\n", atomTypeI_->name(), atomTypeJ_->name());
		sigmaIJ_ = 0.0;
		epsilonIJ_ = 0.0;
		chargeI_ = 0.0;
		chargeJ_ = 0.0;
	}
	else
	{
		// Combine parameters (Lorentz-Berthelot)
		sigmaIJ_ = (paramsI->sigma() + paramsJ->sigma())*0.5;
		epsilonIJ_ = sqrt(paramsI->epsilon() * paramsJ->epsilon());
		chargeI_ = paramsI->charge();
		chargeJ_ = paramsJ->charge();
	}
}

// Set source AtomType pointers only
void PairPotential::setAtomTypes(AtomType* typeI, AtomType* typeJ)
{
	// Check for NULL pointers
	if (typeI == NULL)
	{
		Messenger::error("NULL_POINTER - NULL AtomType pointer (typeI) given to PairPotential::setAtomTypes().\n");
		return;
	}
	if (typeJ == NULL)
	{
		Messenger::error("NULL_POINTER - NULL AtomType pointer (typeJ) given to PairPotential::setAtomTypes().\n");
		return;
	}

	atomTypeI_ = typeI;
	atomTypeJ_ = typeJ;
	setXYDataNames();
}

// Return first AtomType name
const char* PairPotential::atomTypeNameI() const
{
	// Check for NULL pointers
	if (atomTypeI_ == NULL)
	{
		Messenger::error("NULL_POINTER - NULL AtomType pointer found in PairPotential::atomTypeNameI().\n");
		return "NULL";
	}
	return atomTypeI_->name();
}

// Return second AtomType name
const char* PairPotential::atomTypeNameJ() const
{
	// Check for NULL pointers
	if (atomTypeJ_ == NULL)
	{
		Messenger::error("NULL_POINTER - NULL AtomType pointer found in PairPotential::atomTypeNameJ().\n");
		return "NULL";
	}
	return atomTypeJ_->name();
}

// Return first source AtomType
AtomType* PairPotential::atomTypeI() const
{
	return atomTypeI_;
}

// Return second source AtomType
AtomType* PairPotential::atomTypeJ() const
{
	return atomTypeJ_;
}

// Set sigma
void PairPotential::setSigmaIJ(double value)
{
	sigmaIJ_ = value;
}

// Return sigma
double PairPotential::sigmaIJ() const
{
	return sigmaIJ_;
}

// Set epsilon
void PairPotential::setEpsilonIJ(double value)
{
	epsilonIJ_ = value;
}

// Return epsilon
double PairPotential::epsilonIJ() const
{
	return epsilonIJ_;
}

// Set charge I
void PairPotential::setChargeI(double value)
{
	chargeI_ = value;
}

// Return charge I
double PairPotential::chargeI() const
{
	return chargeI_;
}

// Set charge J
void PairPotential::setChargeJ(double value)
{
	chargeJ_ = value;
}

// Return charge J
double PairPotential::chargeJ() const
{
	return chargeJ_;
}

/*
 * Tabulated PairPotential
 */

// Calculate full potential
void PairPotential::calculateUFull()
{
	// Copy uOriginal_ into uFull_...
	uFull_ = uOriginal_;

	// ...add on uAdditional...
	uFull_ += uAdditional_;

	// ...and interpolate it
	uFull_.interpolate();
}

// Regenerate derivative data
void PairPotential::calculateDUFull()
{
	dUFull_.templateFrom(uFull_);

	if (nPoints_ < 2) return;

	double x1, x2;
	for (int n=1; n<nPoints_-1; ++n)
	{
		x1 = uFull_.x(n-1);
		x2 = uFull_.x(n+1);
		dUFull_.setY(n, -(uFull_.y(n-1) - uFull_.y(n+1)) / (x2-x1));
	}
	
	// Set first and last points
	dUFull_.setY(0, 10.0*dUFull_.y(1));
	dUFull_.setY(nPoints_-1, 0.0);

	// Interpolate it
	dUFull_.interpolate();
}

// Setup and generate initial potential
bool PairPotential::setup(double maxR, double truncationWidth, double delta, bool includeCharges)
{
	// Check that AtomType pointers were set at some pointer
	if ((atomTypeI_ == NULL) || (atomTypeJ_ == NULL))
	{
		Messenger::error("NULL_POINTER - One or both AtomTypes in PairPotential are NULL.\n");
		return false;
	}

	// Determine nPoints_
	delta_ = delta;
	rDelta_ = 1.0/delta_;
	range_ = maxR;
	rangeSquared_ = maxR*maxR;
	truncationWidth_ = truncationWidth;
	includeCharges_ = includeCharges;
	nPoints_ = rangeSquared_ / delta_;

	// Initialise original and additional potential arrays, and calculate original potential
	uOriginal_.initialise(nPoints_);
	calculateUOriginal(false);

	// Set additional potential to zero (or load it - TODO) and update full potential
	uAdditional_ = uOriginal_;
	uAdditional_.arrayY() = 0.0;
	calculateUFull();

	// Generate derivative data
	dUFull_.initialise(nPoints_);
	calculateDUFull();

	return true;
}

// (Re)generate potential from current parameters
bool PairPotential::calculateUOriginal(bool recalculateUFull)
{
	double r, sigmar, sigmar6, sigmar12, truncr, rSq, energy;

	for (int n=1; n<nPoints_; ++n)
	{
		// Calculate r-squared, and the corresponding r, and truncation r
		rSq = n*delta_;
		uOriginal_.setX(n, rSq);
		r = sqrt(rSq);

		// Construct potential
		uOriginal_.setY(n, 0.0);

		// -- Standard Lennard-Jones potential
		if (shortRangeType_ == PairPotential::LennardJonesType)
		{
			sigmar = sigmaIJ_ / r;
			sigmar6 = pow(sigmar, 6.0);
			sigmar12 = sigmar6*sigmar6;
			energy = 4.0 * epsilonIJ_ * ( sigmar12 - sigmar6 );
			
			// Are we into the truncation strip?
			truncr = r - (range_-truncationWidth_);
			if (truncr >= 0)
			{
				// Simple truncation scheme - (cos(x)+1)*0.5, mapping the truncation region to {0,Pi}
				energy *= (cos(PI*(truncr/truncationWidth_))+1)*0.5;
			}

			uOriginal_.addY(n, energy);
		}
		
		// -- Add Coulomb contribution
		if (includeCharges_)
		{
			// Calculate energy including truncation scheme (truncated and shifted sum)
			energy = COULCONVERT * chargeI_ * chargeJ_;
			energy *= (1.0/r + r/rangeSquared_ - 2.0/range_);

			uOriginal_.addY(n, energy);
		}
	}

	// Since the first point (at zero) risks being a nan, set it to ten times the second point instead
	uOriginal_.setY(0, 10.0*uOriginal_.y(1));

	// Create a spline interpolation of the original potential
	uOriginal_.interpolate();

	// Update full potential (if not the first generation of the potential)
	if (recalculateUFull) calculateUFull();
}

// Return potential at specified r-squared
double PairPotential::energyAtRSquared(double distanceSq)
{
	// Perform some checks
#ifdef CHECKS
	if (int(distanceSq*rDelta_) < 0)
	{
		Messenger::print("BAD_VALUE - Bin value of rSq is negative (%i) in PairPotential::energyAtRSquared.\n", int(distanceSq*rDelta_));
		return 0.0;
	}
#endif
	// Is distance out of range?
// 	if (distanceSq >= rangeSquared_) return 0.0;

	// Return binned value
// 	return uFull_.y(distanceSq*rDelta_);

	// Return interpolated value
	return uFull_.interpolated(distanceSq, distanceSq*rDelta_);
}

// Return analytic potential at specified r-squared
double PairPotential::analyticEnergyAtRSquared(double rSq)
{
	double contribution, energy = 0.0;
	double r = sqrt(rSq);

	// -- Standard Lennard-Jones potential
	if (shortRangeType_ == PairPotential::LennardJonesType)
	{
		double sigmar = sigmaIJ_ / r;
		double sigmar6 = pow(sigmar, 6.0);
		double sigmar12 = sigmar6*sigmar6;
		contribution = 4.0 * epsilonIJ_ * ( sigmar12 - sigmar6 );
		
		// Are we into the truncation strip?
		double truncr = r - (range_-truncationWidth_);
		if (truncr >= 0)
		{
			// Simple truncation scheme - (cos(x)+1)*0.5, mapping the truncation region to {0,Pi}
			contribution *= (cos(PI*(truncr/truncationWidth_))+1)*0.5;
		}

		energy += contribution;
	}
	
	// -- Add Coulomb contribution
	if (includeCharges_)
	{
		// Calculate energy including truncation scheme (truncated and shifted sum)
		contribution = COULCONVERT * chargeI_ * chargeJ_;
		contribution *= (1.0/r + r/rangeSquared_ - 2.0/range_);

		energy += contribution;
	}

	return energy;
}

// Return derivative at specified r-squared
double PairPotential::forceAtRSquared(double distanceSq)
{
	// Perform some checks
#ifdef CHECKS
	if (int(distanceSq*rDelta_) < 0)
	{
		Messenger::print("BAD_VALUE - Bin value of rSq is negative (%i) in PairPotential::forceAtRSquared.\n", int(distanceSq*rDelta_));
		return 0.0;
	}
#endif
	// Return binned value
// 	int bin = distanceSq*rDelta_;
// 	return (bin >= nPoints_ ? 0.0 : dUFull_.y(bin));

	// Return interpolated value
	return dUFull_.interpolated(distanceSq, distanceSq*rDelta_);
}

// Return full tabulated potential (original plus additional)
XYData& PairPotential::uFull()
{
	return uFull_;
}

// Return full tabulated derivative
XYData& PairPotential::dUFull()
{
	return dUFull_;
}

// Return original potential (calculated from AtomType parameters)
XYData& PairPotential::uOriginal()
{
	return uOriginal_;
}

// Return additional potential (generated by some means)
XYData& PairPotential::uAdditional()
{
	return uAdditional_;
}

// Zero additional potential
void PairPotential::resetUAdditional()
{
	uAdditional_.arrayY() = 0.0;

	calculateUFull();
	calculateDUFull();
}

/*
 * File I/O
 */

// Save PairPotential data to specified file
bool PairPotential::save(const char* filename)
{
	// Open file and check that we're OK to proceed writing to it
	LineParser parser;
	Messenger::print("Writing PairPotential file '%s'...\n", filename);

	parser.openOutput(filename, true);
	if (!parser.isFileGoodForWriting())
	{
		Messenger::error("Couldn't open file '%s' for writing.\n", filename);
		return false;
	}
	
	parser.writeLineF("#%9s  %12s  %12s  %12s  %12s\n", "", "Full", "Derivative", "Original", "Additional");
	parser.writeLineF("#%9s  %12s  %12s  %12s  %12s\n", "r(Angs)", "U(kJ/mol)", "dU(kJ/mol/Ang)", "U(kJ/mol)", "U(kJ/mol)");
	for (int n = 0; n<nPoints_; ++n) parser.writeLineF("%10.4e  %12.4e  %12.4e  %12.4e  %12.4e\n", sqrt(uOriginal_.x(n)), uFull_.y(n), dUFull_.y(n), uOriginal_.y(n), uAdditional_.interpolated(sqrt(uOriginal_.x(n))));

	parser.closeFiles();
<<<<<<< HEAD

=======
	CharString shitFile("%s.shit", filename);
		uFull_.saveWithInterpolation(shitFile);
>>>>>>> 4355f626
	return true;
}

/*
 * Parallel Comms
 */

// Broadcast data from Master to all Slaves
bool PairPotential::broadcast(ProcessPool& procPool, const List<AtomType>& atomTypes)
{
#ifdef PARALLEL
	// PairPotential type
	if (!procPool.broadcast(EnumCast<PairPotential::ShortRangeType>(shortRangeType_))) return false;
	if (!procPool.broadcast(includeCharges_)) return false;

	// Source Parameters - Master needs to determine AtomType indices
	int index;
	if (procPool.isMaster()) index = atomTypes.indexOf(atomTypeI_);
	if (!procPool.broadcast(index)) return false;
	atomTypeI_ = atomTypes.item(index);
	if (procPool.isMaster()) index = atomTypes.indexOf(atomTypeJ_);
	if (!procPool.broadcast(index)) return false;
	atomTypeJ_ = atomTypes.item(index);
	if (!procPool.broadcast(sigmaIJ_)) return false;
	if (!procPool.broadcast(epsilonIJ_)) return false;
	if (!procPool.broadcast(chargeI_)) return false;
	if (!procPool.broadcast(chargeJ_)) return false;

	// Tabulation Parameters
	if (!procPool.broadcast(range_)) return false;
	if (!procPool.broadcast(rangeSquared_)) return false;
	if (!procPool.broadcast(truncationWidth_)) return false;
	if (!procPool.broadcast(nPoints_)) return false;
	if (!procPool.broadcast(delta_)) return false;
	if (!procPool.broadcast(rDelta_)) return false;

	// Tabulations
	uOriginal_.broadcast(procPool);
	uAdditional_.broadcast(procPool);
	uFull_.broadcast(procPool);
	dUFull_.broadcast(procPool);
#endif
	return true;
}<|MERGE_RESOLUTION|>--- conflicted
+++ resolved
@@ -512,12 +512,7 @@
 	for (int n = 0; n<nPoints_; ++n) parser.writeLineF("%10.4e  %12.4e  %12.4e  %12.4e  %12.4e\n", sqrt(uOriginal_.x(n)), uFull_.y(n), dUFull_.y(n), uOriginal_.y(n), uAdditional_.interpolated(sqrt(uOriginal_.x(n))));
 
 	parser.closeFiles();
-<<<<<<< HEAD
-
-=======
-	CharString shitFile("%s.shit", filename);
-		uFull_.saveWithInterpolation(shitFile);
->>>>>>> 4355f626
+
 	return true;
 }
 
