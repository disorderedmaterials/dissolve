/*
	*** Species Definition - Atomic Information
	*** src/classes/species_atomic.cpp
	Copyright T. Youngs 2012-2019

	This file is part of Dissolve.

	Dissolve is free software: you can redistribute it and/or modify
	it under the terms of the GNU General Public License as published by
	the Free Software Foundation, either version 3 of the License, or
	(at your option) any later version.

	Dissolve is distributed in the hope that it will be useful,
	but WITHOUT ANY WARRANTY; without even the implied warranty of
	MERCHANTABILITY or FITNESS FOR A PARTICULAR PURPOSE.  See the
	GNU General Public License for more details.

	You should have received a copy of the GNU General Public License
	along with Dissolve.  If not, see <http://www.gnu.org/licenses/>.
*/

#include "classes/species.h"
#include "data/atomicmass.h"

// Add a new atom to the Species
SpeciesAtom* Species::addAtom(Element* element, Vec3<double> r)
{
	SpeciesAtom* i = atoms_.add();
	i->setParent(this);
	i->set(element, r.x, r.y, r.z);
	i->setIndex(atoms_.nItems()-1);

	return i;
}

// Return the number of Atoms in the Species
int Species::nAtoms() const
{
	return atoms_.nItems();
}

// Return the first Atom in the Species
SpeciesAtom* Species::firstAtom() const
{
	return atoms_.first();
}

// Return the nth Atom in the Species
SpeciesAtom* Species::atom(int n)
{
	return atoms_[n];
}

// Return the list of SpeciesAtoms
const List<SpeciesAtom>& Species::atoms() const
{
	return atoms_;
}

// Clear current Atom selection
void Species::clearAtomSelection()
{
	for (SpeciesAtom* i = atoms_.first(); i != NULL; i = i->next) i->setSelected(false);
	selectedAtoms_.clear();
}

// Add Atom to selection
void Species::selectAtom(SpeciesAtom* i)
{
	if (!i->isSelected())
	{
		i->setSelected(true);
		selectedAtoms_.add(i);
	}
}

// Select Atoms along any path from the specified one, ignoring the bond(s) provided
void Species::selectFromAtom(SpeciesAtom* i, SpeciesBond* exclude, SpeciesBond* excludeToo)
{
	// Loop over Bonds on specified Atom
	selectAtom(i);
	SpeciesAtom* j;
	RefListIterator<SpeciesBond,int> bondIterator(i->bonds());
	while (SpeciesBond* bond = bondIterator.iterate())
	{
<<<<<<< HEAD
		// Is this either of the excluded bonds?
		if (exclude == refBond->item) continue;
		if (excludeToo == refBond->item) continue;

		// Get partner atom and continue selection
		j = refBond->item->partner(i);
=======
		// Is this the excluded Bond?
		if (exclude == bond) continue;

		// Get the partner atom in the bond and select it (if it is not selected already)
		j = bond->partner(i);
>>>>>>> a29606c3
		if (selectedAtoms_.contains(j)) continue;
		selectFromAtom(j, exclude);
	}
}

// Return current atom selection
const RefList<SpeciesAtom,bool>& Species::selectedAtoms() const
{
	return selectedAtoms_;
}

// Return nth selected Atom
SpeciesAtom* Species::selectedAtom(int n)
{
	RefListItem<SpeciesAtom,bool>* ri = selectedAtoms_[n];
	if (ri == NULL) return NULL;
	else return ri->item;
}

// Return number of selected Atoms
int Species::nSelectedAtoms() const
{
	return selectedAtoms_.nItems();
}

// Return whether specified Atom is selected
bool Species::isAtomSelected(SpeciesAtom* i) const
{
	return selectedAtoms_.contains(i);
}

// Return total atomic mass of Species
double Species::mass() const
{
	double m = 0.0;
	for (SpeciesAtom* i = atoms_.first(); i != NULL; i = i->next) m += AtomicMass::mass(i->element());
	return m;
}

// Update used AtomTypeList
void Species::updateUsedAtomTypes()
{
	usedAtomTypes_.clear();
	for (SpeciesAtom* i = atoms_.first(); i != NULL; i = i->next) usedAtomTypes_.add(i->atomType(), 1);
}

// Return used AtomTypesList
const AtomTypeList& Species::usedAtomTypes()
{
	return usedAtomTypes_;
}

// Clear AtomType assignments for all atoms
void Species::clearAtomTypes()
{
	for (SpeciesAtom* i = atoms_.first(); i != NULL; i = i->next) i->setAtomType(NULL);
	usedAtomTypes_.clear();
}<|MERGE_RESOLUTION|>--- conflicted
+++ resolved
@@ -83,20 +83,13 @@
 	RefListIterator<SpeciesBond,int> bondIterator(i->bonds());
 	while (SpeciesBond* bond = bondIterator.iterate())
 	{
-<<<<<<< HEAD
 		// Is this either of the excluded bonds?
-		if (exclude == refBond->item) continue;
-		if (excludeToo == refBond->item) continue;
-
-		// Get partner atom and continue selection
-		j = refBond->item->partner(i);
-=======
-		// Is this the excluded Bond?
 		if (exclude == bond) continue;
+		if (excludeToo == bond) continue;
 
 		// Get the partner atom in the bond and select it (if it is not selected already)
 		j = bond->partner(i);
->>>>>>> a29606c3
+
 		if (selectedAtoms_.contains(j)) continue;
 		selectFromAtom(j, exclude);
 	}
