// SPDX-License-Identifier: GPL-3.0-or-later
// Copyright (c) 2022 Team Dissolve and contributors

#include "classes/speciesatom.h"
#include "classes/atomtype.h"
#include "classes/box.h"
#include "classes/species.h"
#include "classes/speciesbond.h"
#include "data/elements.h"
#include <algorithm>

SpeciesAtom::SpeciesAtom(SpeciesAtom &&source) noexcept { move(source); }

SpeciesAtom &SpeciesAtom::operator=(SpeciesAtom &&source) noexcept
{
    move(source);

    return *this;
}

// Move all data from source to this
void SpeciesAtom::move(SpeciesAtom &source)
{
    Z_ = source.Z_;
    r_ = source.r_;
    charge_ = source.charge_;
    atomType_ = source.atomType_;
    selected_ = source.selected_;
    index_ = source.index_;

    bonds_ = std::move(source.bonds_);
    angles_ = std::move(source.angles_);
    torsions_ = std::move(source.torsions_);
    impropers_ = std::move(source.impropers_);

    // Rewrite pointers in intramolecular terms
    for (auto &bond : bonds_)
        bond.get().switchAtom(&source, this);
    for (auto &angle : angles_)
        angle.get().switchAtom(&source, this);
    for (auto &torsion : torsions_)
        torsion.get().switchAtom(&source, this);
    for (auto &improper : impropers_)
        improper.get().switchAtom(&source, this);

    // Tidy old element
    source.Z_ = Elements::Unknown;
    source.r_ = {};
    source.charge_ = 0.0;
    source.atomType_ = nullptr;
    source.selected_ = false;
    source.index_ = -1;
    source.bonds_.clear();
    source.angles_.clear();
    source.torsions_.clear();
    source.impropers_.clear();
}

/*
 * Properties
 */

// Set basic SpeciesAtom properties
void SpeciesAtom::set(Elements::Element Z, double rx, double ry, double rz, double q)
{
    Z_ = Z;
    r_.set(rx, ry, rz);
    charge_ = q;
}

// Set basic SpeciesAtom properties
void SpeciesAtom::set(Elements::Element Z, const Vec3<double> r, double q)
{
    Z_ = Z;
    r_ = r;
    charge_ = q;
}

// Set atomic element
void SpeciesAtom::setZ(Elements::Element Z) { Z_ = Z; }

// Return atomic element
Elements::Element SpeciesAtom::Z() const { return Z_; }

// Return coordinates
const Vec3<double> &SpeciesAtom::r() const { return r_; }

// Set charge of SpeciesAtom
void SpeciesAtom::setCharge(double charge) { charge_ = charge; }

// Return charge of SpeciesAtom
double SpeciesAtom::charge() const { return charge_; }

// Set AtomType of SpeciesAtom
void SpeciesAtom::setAtomType(const std::shared_ptr<AtomType> &at)
{
    // Check elements
    if (at && (at->Z() != Z_))
    {
        Messenger::warn("Refused to assign AtomType '{}' to an atom of element {}, since the element of the AtomType is {}.\n",
                        at->name(), Elements::symbol(Z_), Elements::symbol(at->Z()));
        return;
    }

    atomType_ = at;
}

// Return SpeciesAtomType of SpeciesAtom
std::shared_ptr<AtomType> SpeciesAtom::atomType() const { return atomType_; }

// Set index (0->[N-1])
void SpeciesAtom::setIndex(int id) { index_ = id; }

// Return index (0->[N-1])
int SpeciesAtom::index() const { return index_; }

// Return 'user' index (1->N)
int SpeciesAtom::userIndex() const { return index_ + 1; }

// Set whether the atom is currently selected
void SpeciesAtom::setSelected(bool selected) { selected_ = selected; }

// Return whether the atom is currently selected
bool SpeciesAtom::isSelected() const { return selected_; }

/*
 * Bond Information
 */

// Add Bond reference
void SpeciesAtom::addBond(SpeciesBond &bond)
{
    if (find_if(bonds_.begin(), bonds_.end(), [&bond](const SpeciesBond &b) { return &b == &bond; }) == bonds_.end())
        bonds_.emplace_back(bond);
}

// Remove Bond reference
void SpeciesAtom::removeBond(SpeciesBond &b)
{
    bonds_.erase(find_if(bonds_.begin(), bonds_.end(), [&b](const SpeciesBond &bond) { return &b == &bond; }));
}

// Clear all Bond references
void SpeciesAtom::clearBonds() { bonds_.clear(); }

// Return number of Bond references
int SpeciesAtom::nBonds() const { return bonds_.size(); }

// Return specified bond
SpeciesBond &SpeciesAtom::bond(int index) { return bonds_.at(index); }

// Return bonds list
const std::vector<std::reference_wrapper<SpeciesBond>> &SpeciesAtom::bonds() const { return bonds_; }

// Return whether Bond to specified Atom exists
OptionalReferenceWrapper<SpeciesBond> SpeciesAtom::getBond(const SpeciesAtom *partner)
{
    auto result = find_if(bonds_.begin(), bonds_.end(), [&](const SpeciesBond &bond) { return bond.partner(this) == partner; });
    if (result == bonds_.end())
        return std::nullopt;
    return *result;
}

// Add specified SpeciesAngle to Atom
void SpeciesAtom::addAngle(SpeciesAngle &angle)
{
    angles_.emplace_back(angle);

    // Insert the pointers to the other Atoms into the exclusions_ list
    if (angle.i() != this)
        exclusions_.emplace_back(angle.i(), 0.0);
    if (angle.j() != this)
        exclusions_.emplace_back(angle.j(), 0.0);
    if (angle.k() != this)
        exclusions_.emplace_back(angle.k(), 0.0);
}

// Remove angle reference
void SpeciesAtom::removeAngle(SpeciesAngle &angle)
{
    angles_.erase(find_if(angles_.begin(), angles_.end(), [&angle](const SpeciesAngle &a) { return &a == &angle; }));
}

// Return the number of Angles in which the Atom is involved
int SpeciesAtom::nAngles() const { return angles_.size(); }

// Return specified angle
SpeciesAngle &SpeciesAtom::angle(int index) { return angles_.at(index); }

// Return array of Angles in which the Atom is involved
const std::vector<std::reference_wrapper<SpeciesAngle>> &SpeciesAtom::angles() const { return angles_; }

// Add specified SpeciesTorsion to Atom
void SpeciesAtom::addTorsion(SpeciesTorsion &torsion, double scaling14)
{
    torsions_.emplace_back(torsion);

    // Insert the pointers to the other Atoms into the exclusions_ list
    if (torsion.i() == this)
    {
        exclusions_.emplace_back(torsion.j(), 0.0);
        exclusions_.emplace_back(torsion.k(), 0.0);
        exclusions_.emplace_back(torsion.l(), scaling14);
    }
    else if (torsion.l() == this)
    {
        exclusions_.emplace_back(torsion.i(), scaling14);
        exclusions_.emplace_back(torsion.j(), 0.0);
        exclusions_.emplace_back(torsion.k(), 0.0);
    }
    else
    {
        exclusions_.emplace_back(torsion.i(), 0.0);
        exclusions_.emplace_back(torsion.l(), 0.0);
        if (torsion.j() != this)
            exclusions_.emplace_back(torsion.j(), 0.0);
        if (torsion.k() != this)
            exclusions_.emplace_back(torsion.k(), 0.0);
    }
}

// Remove torsion reference
void SpeciesAtom::removeTorsion(SpeciesTorsion &torsion)
{
    torsions_.erase(
        find_if(torsions_.begin(), torsions_.end(), [&torsion](const SpeciesTorsion &t) { return &t == &torsion; }));
}

// Return the number of Torsions in which the Atom is involved
int SpeciesAtom::nTorsions() const { return torsions_.size(); }

// Return specified torsion
SpeciesTorsion &SpeciesAtom::torsion(int index) { return torsions_.at(index); }

// Return array of Torsions in which the Atom is involved
const std::vector<std::reference_wrapper<SpeciesTorsion>> &SpeciesAtom::torsions() const { return torsions_; }

// Add specified SpeciesImproper to Atom
void SpeciesAtom::addImproper(SpeciesImproper &improper) { impropers_.emplace_back(improper); }

// Remove improper reference
void SpeciesAtom::removeImproper(SpeciesImproper &improper)
{
    impropers_.erase(
        find_if(impropers_.begin(), impropers_.end(), [&improper](const SpeciesImproper &i) { return &i == &improper; }));
}

// Return the number of Impropers in which the Atom is involved
int SpeciesAtom::nImpropers() const { return impropers_.size(); }

// Return specified improper
SpeciesImproper &SpeciesAtom::improper(int index) { return impropers_.at(index); }

// Return array of Impropers in which the Atom is involved
const std::vector<std::reference_wrapper<SpeciesImproper>> &SpeciesAtom::impropers() const { return impropers_; }

// Return scaling factor to employ with specified Atom
double SpeciesAtom::scaling(const SpeciesAtom *j) const
{
    auto it = std::find_if(exclusions_.begin(), exclusions_.end(), [j](const auto &p) { return p.first == j; });
    if (it != exclusions_.end())
    {
        return it->second;
    }
    else
    {
        return 1.0;
    }
}

/*
 * Coordinate Manipulation
 */

// Set coordinate
void SpeciesAtom::setCoordinate(int index, double value) { r_.set(index, value); }

// Set coordinates
void SpeciesAtom::setCoordinates(double x, double y, double z)
{
    r_.x = x;
    r_.y = y;
    r_.z = z;
}

// Set coordinates (from Vec3)
void SpeciesAtom::setCoordinates(const Vec3<double> &newr) { r_ = newr; }

// Translate coordinates of atom
void SpeciesAtom::translateCoordinates(const Vec3<double> &delta) { r_ += delta; }

/*
 * Atom Environment Helpers
 */

EnumOptions<SpeciesAtom::AtomGeometry> SpeciesAtom::geometries()
{
    return EnumOptions<SpeciesAtom::AtomGeometry>("AtomGeometry", {
                                                                      {AtomGeometry::Unknown, "Unknown"},
                                                                      {AtomGeometry::Unbound, "Unbound"},
                                                                      {AtomGeometry::Terminal, "Terminal"},
                                                                      {AtomGeometry::Linear, "Linear"},
                                                                      {AtomGeometry::TShape, "TS"},
                                                                      {AtomGeometry::TrigonalPlanar, "TP"},
                                                                      {AtomGeometry::Tetrahedral, "Tet"},
                                                                      {AtomGeometry::SquarePlanar, "SqP"},
                                                                      {AtomGeometry::TrigonalBipyramidal, "TBP"},
                                                                      {AtomGeometry::Octahedral, "Oct"},
                                                                  });
}

// Calculate and return the geometry of this atom
SpeciesAtom::AtomGeometry SpeciesAtom::geometry() const { return geometry(this); }

// Return whether the geometry of this atom matches that specified
bool SpeciesAtom::isGeometry(SpeciesAtom::AtomGeometry geom) const { return geometry(this) == geom; }

// Calculate and return the geometry of the specified SpeciesAtom
SpeciesAtom::AtomGeometry SpeciesAtom::geometry(const SpeciesAtom *i)
{
    double angle, largest;
    SpeciesAtom *h, *j;
    const auto &bonds = i->bonds();

    // Work based on the number of bound atoms
    switch (bonds.size())
    {
        // 'Simple' cases first
        case (0):
            return AtomGeometry::Unbound;
        case (1):
            return AtomGeometry::Terminal;
        case (5):
            return AtomGeometry::TrigonalBipyramidal;
        case (6):
            return AtomGeometry::Octahedral;
            // For the remaining types, take averages of bond angles about the atom
        case (2):
            h = bonds[0].get().partner(i);
            j = bonds[1].get().partner(i);
            angle = NonPeriodicBox::literalAngleInDegrees(h->r(), i->r(), j->r());
            if (angle > 150.0)
                return AtomGeometry::Linear;
            else
                return AtomGeometry::Tetrahedral;
            break;
        case (3):
            h = bonds[0].get().partner(i);
            j = bonds[1].get().partner(i);
            angle = NonPeriodicBox::literalAngleInDegrees(h->r(), i->r(), j->r());
            largest = angle;
            j = bonds[2].get().partner(i);
            angle = NonPeriodicBox::literalAngleInDegrees(h->r(), i->r(), j->r());
            if (angle > largest)
                largest = angle;
            h = bonds[1].get().partner(i);
            angle = NonPeriodicBox::literalAngleInDegrees(h->r(), i->r(), j->r());
            if (angle > largest)
                largest = angle;
            if (largest > 150.0)
                return AtomGeometry::TShape;
            else if ((largest > 115.0) && (largest < 125.0))
                return AtomGeometry::TrigonalPlanar;
            else
                return AtomGeometry::Tetrahedral;
            break;
        case (4):
            // Two possibilities - tetrahedral or square planar. Tetrahedral will have an
            // average of all angles of ~ 109.5, for square planar (1/6) * (4*90 + 2*180) = 120
            angle = 0.0;
            for (auto n = 0; n < i->nBonds(); ++n)
            {
                h = bonds[n].get().partner(i);
                for (auto m = n + 1; m < i->nBonds(); ++m)
                {
                    j = bonds[m].get().partner(i);
                    angle += NonPeriodicBox::literalAngleInDegrees(h->r(), i->r(), j->r());
                }
            }
            angle /= 6.0;
            if ((angle > 100.0) && (angle < 115.0))
                return AtomGeometry::Tetrahedral;
            else
                return AtomGeometry::SquarePlanar;
    }

    return AtomGeometry::Unknown;
}

// Return whether the specified SpeciesAtom exists in the specified geometry
bool SpeciesAtom::isGeometry(const SpeciesAtom *i, AtomGeometry geom) { return geometry(i) == geom; }

// Guess and return oxidation state for the specified SpeciesAtom
int SpeciesAtom::guessOxidationState(const SpeciesAtom *i)
{
    /*
     * Approximate the OS of the supplied atom by considering its local environment.
     * We won't consider the whole molecule, and will assume the following rules in addition to the standard:
     *   - A singly-bound Oxygen is considered to be -1 (which effectively includes it's 'R' group
     *   - An R-group is considered to be +1
     */
    auto osBound = 0;

    // Keep track of the number of bound elements that are the same as our own, as a crude check for elemental environments
    // (OS == 0)
    auto nSameElement = 0;

    const auto &bonds = i->bonds();
    for (const SpeciesBond &bond : bonds)
    {
        auto Z = bond.partner(i)->Z();
        switch (Z)
        {
            // Group 1A - Alkali earth metals (includes Hydrogen)
            case (Elements::H):
            case (Elements::Li):
            case (Elements::Na):
            case (Elements::K):
            case (Elements::Rb):
            case (Elements::Cs):
            case (Elements::Fr):
                osBound += 1;
                break;
                // Group 2A - Alkaline earth metals
            case (Elements::Be):
            case (Elements::Mg):
            case (Elements::Ca):
            case (Elements::Sr):
            case (Elements::Ba):
            case (Elements::Ra):
                osBound += 1;
                break;
                // Oxygen
            case (Elements::O):
                if (bond.bondType() == SpeciesBond::DoubleBond)
                    osBound -= 2;
                else
                    osBound -= 1;
                break;
                // Halogens (F, Cl, Br, I)
            case (Elements::F):
            case (Elements::Cl):
            case (Elements::Br):
            case (Elements::I):
                osBound -= 1;
                break;
            default:
                break;
        }

        // Check for same element
        if (Z == i->Z())
            ++nSameElement;
    }

    // Return the negative of the bound OS, or zero if we were only bound to the same element as ourselves
    return (nSameElement == i->nBonds() ? 0 : -osBound);
}

// Express as a tree node
<<<<<<< HEAD
SerialisedData SpeciesAtom::serialise() const
{
    SerialisedData atom;
=======
SerialisedValue SpeciesAtom::serialise() const
{
    SerialisedValue atom;
>>>>>>> c7357a24
    atom["index"] = userIndex();
    atom["z"] = Elements::symbol(Z_).data();
    atom["r"] = toml::array{r_.x, r_.y, r_.z};
    atom["charge"] = charge_;
    atom["type"] = atomType_->name().data();
    return atom;
}<|MERGE_RESOLUTION|>--- conflicted
+++ resolved
@@ -458,15 +458,9 @@
 }
 
 // Express as a tree node
-<<<<<<< HEAD
-SerialisedData SpeciesAtom::serialise() const
-{
-    SerialisedData atom;
-=======
 SerialisedValue SpeciesAtom::serialise() const
 {
     SerialisedValue atom;
->>>>>>> c7357a24
     atom["index"] = userIndex();
     atom["z"] = Elements::symbol(Z_).data();
     atom["r"] = toml::array{r_.x, r_.y, r_.z};
