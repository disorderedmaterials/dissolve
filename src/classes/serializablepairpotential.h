--- conflicted
+++ resolved
@@ -43,12 +43,8 @@
     PairPotential::ShortRangeTruncationScheme &shortRangeTruncationScheme();
     const PairPotential::ShortRangeTruncationScheme &shortRangeTruncationScheme() const;
 
-<<<<<<< HEAD
-    // This method generates a 'pairPotentials' TOML node from the object's members
-    toml::basic_value<toml::discard_comments, std::map, std::vector> serialise();
-    // This method populates the object's members with values read from a 'pairPotentials' TOML node
+    // Express as a tree node
+    SerialisedData serialise() const override;
+    // Read values from a tree node
     void deserialise(toml::value node);
-=======
-    SerialisedData serialise() const override;
->>>>>>> a1b03925
 };