// SPDX-License-Identifier: GPL-3.0-or-later
// Copyright (c) 2022 Team Dissolve and contributors

#pragma once

#include "base/serialiser.h"
#include "data/elements.h"
#include "data/isotopes.h"
#include <map>
#include <memory>
#include <tuple>
#include <vector>

// Forward Declarations
class AtomType;
class Species;

/*
 * Isotopologue Definition
 */
class Isotopologue : public Serialisable
{
    public:
    Isotopologue();
    ~Isotopologue() = default;

    /*
     * Basic Information
     */
    private:
    // Parent Species
    const Species *parent_{nullptr};
    // Descriptive name
    std::string name_;

    public:
    // Set parent Species
    void setParent(const Species *parent);
    // Return parent Species
    const Species *parent() const;
    // Set name of Isotopologue
    void setName(std::string_view name);
    // Return name of Isotopologue
    std::string_view name() const;

    /*
     * Isotope Definition
     */
    private:
    // AtomType references and their assigned Isotopes
    std::vector<std::tuple<std::shared_ptr<AtomType>, Sears91::Isotope>> isotopes_;

    public:
    // Update current AtomType/Isotopes against parent Species
    void update();
    // Validate current AtomType/Isotopes against available AtomTypes
    void checkAtomTypes(const std::vector<std::shared_ptr<AtomType>> &atomTypes);
    // Set AtomType/Isotope pair in list
    void setAtomTypeIsotope(std::shared_ptr<AtomType> at, Sears91::Isotope tope);
    // Return Isotope for specified AtomType
    Sears91::Isotope atomTypeIsotope(std::shared_ptr<AtomType> at) const;
    // Return AtomType/Isotope pairs list
    const std::vector<std::tuple<std::shared_ptr<AtomType>, Sears91::Isotope>> &isotopes() const;

    // Express as a tree node
<<<<<<< HEAD
    SerialisedData serialise() const override;
=======
    SerialisedValue serialise() const override;
>>>>>>> c7357a24
};<|MERGE_RESOLUTION|>--- conflicted
+++ resolved
@@ -63,9 +63,5 @@
     const std::vector<std::tuple<std::shared_ptr<AtomType>, Sears91::Isotope>> &isotopes() const;
 
     // Express as a tree node
-<<<<<<< HEAD
-    SerialisedData serialise() const override;
-=======
     SerialisedValue serialise() const override;
->>>>>>> c7357a24
 };