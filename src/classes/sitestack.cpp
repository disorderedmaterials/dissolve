// SPDX-License-Identifier: GPL-3.0-or-later
// Copyright (c) 2023 Team Dissolve and contributors

#include "classes/sitestack.h"
#include "classes/box.h"
#include "classes/configuration.h"
#include "classes/species.h"
#include "classes/speciessite.h"
#include "data/atomicmasses.h"
#include <algorithm>
#include <numeric>

SiteStack::SiteStack()
{
    configuration_ = nullptr;
    configurationIndex_ = -1;
    speciesSite_ = nullptr;
    sitesInMolecules_ = false;
    sitesHaveOrientation_ = false;
}

/*
 * Target
 */

// Return target Configuration
Configuration *SiteStack::configuration() const { return configuration_; }

// Return target SpeciesSite
const SpeciesSite *SiteStack::speciesSite() const { return speciesSite_; }

/*
 * Generation
 */

// Calculate geometric centre of atoms in the given molecule
Vec3<double> SiteStack::centreOfGeometry(const Molecule &mol, const Box *box, const std::vector<int> &indices)
{
    const auto ref = mol.atom(indices.front())->r();
    return std::accumulate(std::next(indices.begin()), indices.end(), ref,
                           [&ref, &mol, box](const auto &acc, const auto idx)
                           { return acc + box->minimumImage(mol.atom(idx)->r(), ref); }) /
           indices.size();
}

// Calculate (mass-weighted) coordinate centre of atoms in the given molecule
Vec3<double> SiteStack::centreOfMass(const Molecule &mol, const Box *box, const std::vector<int> &indices)
{
    auto mass = AtomicMass::mass(mol.atom(indices.front())->speciesAtom()->Z());
    const auto ref = mol.atom(indices.front())->r();
    auto sums = std::accumulate(std::next(indices.begin()), indices.end(), std::pair<Vec3<double>, double>(ref * mass, mass),
                                [&ref, &mol, box](const auto &acc, const auto idx)
                                {
                                    auto mass = AtomicMass::mass(mol.atom(idx)->speciesAtom()->Z());
                                    return std::pair<Vec3<double>, double>(
                                        acc.first + box->minimumImage(mol.atom(idx)->r(), ref) * mass, acc.second + mass);
                                });
    return sums.first / sums.second;
}

// Create stack for specified Configuration and site
bool SiteStack::create(Configuration *cfg, const SpeciesSite *site)
{
    // Are we already up-to-date?
    if (configurationIndex_ == cfg->contentsVersion())
        return true;

    // Set the defining information for the stack
    configuration_ = cfg;
    speciesSite_ = site;
    sitesInMolecules_ = true;
    sitesHaveOrientation_ = speciesSite_->hasAxes();

    // Set new index and clear old arrays
    configurationIndex_ = configuration_->contentsVersion();
    sites_.clear();
    orientedSites_.clear();

    auto originAtomsIndices = site->sitesOriginAtomsIndices();
    auto xAxisAtomsIndices = site->sitesXAxisAtomsIndices();
    auto yAxisAtomsIndices = site->sitesYAxisAtomsIndices();

    auto *targetSpecies = site->parent();

    auto sPop = configuration_->speciesPopulation(targetSpecies);
    if (sPop == 0)
        return true;

    if (sitesHaveOrientation_)
        orientedSites_.reserve(site->nSites() * sPop);
    else
        sites_.reserve(site->nSites() * sPop);

    Vec3<double> origin, x, y;
    const auto *box = configuration_->box();

    for (const auto &molecule : configuration_->molecules())
    {
        if (molecule->species() != targetSpecies)
            continue;

        for (auto i = 0; i < site->nSites(); ++i)
        {

<<<<<<< HEAD
bool SiteStack::createFragment()
{
    auto *targetSpecies = speciesSite_->parent();
    const auto &fragment = speciesSite_->fragment();
    const auto *box = configuration_->box();

    auto spPop = configuration_->speciesPopulation(targetSpecies);
    if (spPop == 0)
        return true;

    // Determine matching atom indices for the species
    std::vector<int> siteIndices;
    std::vector<std::vector<int>> matchedIndices;
    for (auto &i : targetSpecies->atoms())
    {
        if (fragment.matches(&i))
        {
            // Determine the path of matched atoms - i.e. the atoms in the fragment.
            auto matchedAtoms = fragment.matchedPath(&i).set();

            // Create vector of indices of the matched atoms.
            std::vector<int> matchedAtomIndices(matchedAtoms.size());
            std::transform(matchedAtoms.begin(), matchedAtoms.end(), matchedAtomIndices.begin(),
                           [](const auto &atom) { return atom->index(); });

            // Check if the fragment we have found is unique.
            std::sort(matchedAtomIndices.begin(), matchedAtomIndices.end());
            if (std::find(matchedIndices.begin(), matchedIndices.end(), matchedAtomIndices) != matchedIndices.end())
                continue;

            // If it's unique, remember it and proceed.
            matchedIndices.push_back(std::move(matchedAtomIndices));
            siteIndices.push_back(i.index());
        }
    }

    if (siteIndices.empty())
        return true;

    // Resize our array
    sites_.reserve(siteIndices.size() * spPop);

    // Get Molecule array from Configuration and search for the target Species
    for (const auto &molecule : configuration_->molecules())
    {
        if (molecule->species() != targetSpecies)
            continue;

        auto &atoms = molecule->atoms();

        // Loop over site indices
        for (auto id : siteIndices)
        {
            // Determine orgin atoms.
            auto identifiers = fragment.matchedPath(&targetSpecies->atoms()[id]).identifiers();
            std::vector<int> originAtomIndices(identifiers["origin"].size());
            std::transform(identifiers["origin"].begin(), identifiers["origin"].end(), originAtomIndices.begin(),
                           [](const auto &at) { return at->index(); });

            sites_.emplace_back(molecule, speciesSite_->originMassWeighted()
                                              ? centreOfMass(*molecule, box, originAtomIndices)
                                              : centreOfGeometry(*molecule, box, originAtomIndices));
        }
    }

    return true;
}

bool SiteStack::createFragmentOriented()
{
    auto *targetSpecies = speciesSite_->parent();
    const auto &fragment = speciesSite_->fragment();

    auto spPop = configuration_->speciesPopulation(targetSpecies);
    if (spPop == 0)
        return true;

    // Determine matching atom indices for the species
    std::vector<int> siteIndices;
    std::vector<std::vector<int>> matchedIndices;
    for (auto &i : targetSpecies->atoms())
    {
        if (fragment.matches(&i))
        {
            // Determine the path of matched atoms - i.e. the atoms in the fragment.
            auto matchedAtoms = fragment.matchedPath(&i).set();

            // Create vector of indices of the matched atoms.
            std::vector<int> matchedAtomIndices(matchedAtoms.size());
            std::transform(matchedAtoms.begin(), matchedAtoms.end(), matchedAtomIndices.begin(),
                           [](const auto &atom) { return atom->index(); });

            // Check if the fragment we have found is unique.
            std::sort(matchedAtomIndices.begin(), matchedAtomIndices.end());
            if (std::find(matchedIndices.begin(), matchedIndices.end(), matchedAtomIndices) != matchedIndices.end())
                continue;

            // If it's unique, remember it and proceed.
            matchedIndices.push_back(std::move(matchedAtomIndices));
            siteIndices.push_back(i.index());
        }
    }

    if (siteIndices.empty())
        return true;

    // Resize our array
    orientedSites_.reserve(siteIndices.size() * spPop);

    const auto *box = configuration_->box();
    Vec3<double> origin, x, y, z;

    // Get Molecule array from Configuration and search for the target Species
    for (const auto &molecule : configuration_->molecules())
    {
        if (molecule->species() != targetSpecies)
            continue;

        auto &atoms = molecule->atoms();

        // Loop over site indices
        for (auto id : siteIndices)
        {
            auto identifiers = fragment.matchedPath(&targetSpecies->atoms()[id]).identifiers();

            // Determine origin atoms
            std::vector<int> originAtomIndices(identifiers["origin"].size());
            std::transform(identifiers["origin"].begin(), identifiers["origin"].end(), originAtomIndices.begin(),
                           [](const auto &at) { return at->index(); });

            // Determine x axis atoms.
            std::vector<int> xAxisAtomIndices(identifiers["x"].size());
            std::transform(identifiers["x"].begin(), identifiers["x"].end(), xAxisAtomIndices.begin(),
                           [](const auto &at) { return at->index(); });

            // Determine y axis atoms.
            std::vector<int> yAxisAtomIndices(identifiers["y"].size());
            std::transform(identifiers["y"].begin(), identifiers["y"].end(), yAxisAtomIndices.begin(),
                           [](const auto &at) { return at->index(); });

            origin = speciesSite_->originMassWeighted() ? centreOfMass(*molecule, box, originAtomIndices)
                                                        : centreOfGeometry(*molecule, box, originAtomIndices);

            // Get vector from site origin to x-axis reference point and normalise it
            x = box->minimumVector(origin, centreOfGeometry(*molecule, box, xAxisAtomIndices));
            x.normalise();

            // Get vector from site origin to y-axis reference point, normalise it, and orthogonalise
            y = box->minimumVector(origin, centreOfGeometry(*molecule, box, yAxisAtomIndices));
            y.orthogonalise(x);
            y.normalise();

            // Calculate z vector from cross product of x and y
            z = x * y;

            orientedSites_.emplace_back(molecule, origin, x, y, z);
        }
    }

    return true;
}

// Create stack for specified Configuration and site
bool SiteStack::create(Configuration *cfg, const SpeciesSite *site)
{
    // Are we already up-to-date?
    if (configurationIndex_ == cfg->contentsVersion())
        return true;
=======
            origin = speciesSite_->originMassWeighted() ? centreOfMass(*molecule, box, originAtomsIndices.at(i))
                                                        : centreOfGeometry(*molecule, box, originAtomsIndices.at(i));
>>>>>>> 17af20aa

            if (sitesHaveOrientation_)
            {
                // Get vector from site origin to x-axis reference point and normalise it
                x = box->minimumVector(origin, centreOfGeometry(*molecule, box, xAxisAtomsIndices.at(i)));
                x.normalise();

                // Get vector from site origin to y-axis reference point, normalise it, and orthogonalise
                y = box->minimumVector(origin, centreOfGeometry(*molecule, box, yAxisAtomsIndices.at(i)));
                y.orthogonalise(x);
                y.normalise();

<<<<<<< HEAD
    // Create based on the type of site we were given
    switch (site->type())
    {
        case (SpeciesSite::SiteType::Static):
            return sitesHaveOrientation_ ? createStaticOriented() : createStatic();
        case (SpeciesSite::SiteType::Dynamic):
            return createDynamic();
        case (SpeciesSite::SiteType::Fragment):
            return sitesHaveOrientation_ ? createFragmentOriented() : createFragment();
        default:
            return Messenger::error("Species site type not handled in stack generation.\n");
=======
                orientedSites_.emplace_back(molecule, origin, x, y, x * y);
            }
            else
                sites_.emplace_back(molecule, origin);
        }
>>>>>>> 17af20aa
    }
    return true;
}

/*
 * Stack
 */

// Return number of sites in the stack
int SiteStack::nSites() const { return (sitesHaveOrientation_ ? orientedSites_.size() : sites_.size()); }

// Return site with index specified
const Site &SiteStack::site(int index) const { return (sitesHaveOrientation_ ? orientedSites_.at(index) : sites_.at(index)); }<|MERGE_RESOLUTION|>--- conflicted
+++ resolved
@@ -101,181 +101,6 @@
 
         for (auto i = 0; i < site->nSites(); ++i)
         {
-
-<<<<<<< HEAD
-bool SiteStack::createFragment()
-{
-    auto *targetSpecies = speciesSite_->parent();
-    const auto &fragment = speciesSite_->fragment();
-    const auto *box = configuration_->box();
-
-    auto spPop = configuration_->speciesPopulation(targetSpecies);
-    if (spPop == 0)
-        return true;
-
-    // Determine matching atom indices for the species
-    std::vector<int> siteIndices;
-    std::vector<std::vector<int>> matchedIndices;
-    for (auto &i : targetSpecies->atoms())
-    {
-        if (fragment.matches(&i))
-        {
-            // Determine the path of matched atoms - i.e. the atoms in the fragment.
-            auto matchedAtoms = fragment.matchedPath(&i).set();
-
-            // Create vector of indices of the matched atoms.
-            std::vector<int> matchedAtomIndices(matchedAtoms.size());
-            std::transform(matchedAtoms.begin(), matchedAtoms.end(), matchedAtomIndices.begin(),
-                           [](const auto &atom) { return atom->index(); });
-
-            // Check if the fragment we have found is unique.
-            std::sort(matchedAtomIndices.begin(), matchedAtomIndices.end());
-            if (std::find(matchedIndices.begin(), matchedIndices.end(), matchedAtomIndices) != matchedIndices.end())
-                continue;
-
-            // If it's unique, remember it and proceed.
-            matchedIndices.push_back(std::move(matchedAtomIndices));
-            siteIndices.push_back(i.index());
-        }
-    }
-
-    if (siteIndices.empty())
-        return true;
-
-    // Resize our array
-    sites_.reserve(siteIndices.size() * spPop);
-
-    // Get Molecule array from Configuration and search for the target Species
-    for (const auto &molecule : configuration_->molecules())
-    {
-        if (molecule->species() != targetSpecies)
-            continue;
-
-        auto &atoms = molecule->atoms();
-
-        // Loop over site indices
-        for (auto id : siteIndices)
-        {
-            // Determine orgin atoms.
-            auto identifiers = fragment.matchedPath(&targetSpecies->atoms()[id]).identifiers();
-            std::vector<int> originAtomIndices(identifiers["origin"].size());
-            std::transform(identifiers["origin"].begin(), identifiers["origin"].end(), originAtomIndices.begin(),
-                           [](const auto &at) { return at->index(); });
-
-            sites_.emplace_back(molecule, speciesSite_->originMassWeighted()
-                                              ? centreOfMass(*molecule, box, originAtomIndices)
-                                              : centreOfGeometry(*molecule, box, originAtomIndices));
-        }
-    }
-
-    return true;
-}
-
-bool SiteStack::createFragmentOriented()
-{
-    auto *targetSpecies = speciesSite_->parent();
-    const auto &fragment = speciesSite_->fragment();
-
-    auto spPop = configuration_->speciesPopulation(targetSpecies);
-    if (spPop == 0)
-        return true;
-
-    // Determine matching atom indices for the species
-    std::vector<int> siteIndices;
-    std::vector<std::vector<int>> matchedIndices;
-    for (auto &i : targetSpecies->atoms())
-    {
-        if (fragment.matches(&i))
-        {
-            // Determine the path of matched atoms - i.e. the atoms in the fragment.
-            auto matchedAtoms = fragment.matchedPath(&i).set();
-
-            // Create vector of indices of the matched atoms.
-            std::vector<int> matchedAtomIndices(matchedAtoms.size());
-            std::transform(matchedAtoms.begin(), matchedAtoms.end(), matchedAtomIndices.begin(),
-                           [](const auto &atom) { return atom->index(); });
-
-            // Check if the fragment we have found is unique.
-            std::sort(matchedAtomIndices.begin(), matchedAtomIndices.end());
-            if (std::find(matchedIndices.begin(), matchedIndices.end(), matchedAtomIndices) != matchedIndices.end())
-                continue;
-
-            // If it's unique, remember it and proceed.
-            matchedIndices.push_back(std::move(matchedAtomIndices));
-            siteIndices.push_back(i.index());
-        }
-    }
-
-    if (siteIndices.empty())
-        return true;
-
-    // Resize our array
-    orientedSites_.reserve(siteIndices.size() * spPop);
-
-    const auto *box = configuration_->box();
-    Vec3<double> origin, x, y, z;
-
-    // Get Molecule array from Configuration and search for the target Species
-    for (const auto &molecule : configuration_->molecules())
-    {
-        if (molecule->species() != targetSpecies)
-            continue;
-
-        auto &atoms = molecule->atoms();
-
-        // Loop over site indices
-        for (auto id : siteIndices)
-        {
-            auto identifiers = fragment.matchedPath(&targetSpecies->atoms()[id]).identifiers();
-
-            // Determine origin atoms
-            std::vector<int> originAtomIndices(identifiers["origin"].size());
-            std::transform(identifiers["origin"].begin(), identifiers["origin"].end(), originAtomIndices.begin(),
-                           [](const auto &at) { return at->index(); });
-
-            // Determine x axis atoms.
-            std::vector<int> xAxisAtomIndices(identifiers["x"].size());
-            std::transform(identifiers["x"].begin(), identifiers["x"].end(), xAxisAtomIndices.begin(),
-                           [](const auto &at) { return at->index(); });
-
-            // Determine y axis atoms.
-            std::vector<int> yAxisAtomIndices(identifiers["y"].size());
-            std::transform(identifiers["y"].begin(), identifiers["y"].end(), yAxisAtomIndices.begin(),
-                           [](const auto &at) { return at->index(); });
-
-            origin = speciesSite_->originMassWeighted() ? centreOfMass(*molecule, box, originAtomIndices)
-                                                        : centreOfGeometry(*molecule, box, originAtomIndices);
-
-            // Get vector from site origin to x-axis reference point and normalise it
-            x = box->minimumVector(origin, centreOfGeometry(*molecule, box, xAxisAtomIndices));
-            x.normalise();
-
-            // Get vector from site origin to y-axis reference point, normalise it, and orthogonalise
-            y = box->minimumVector(origin, centreOfGeometry(*molecule, box, yAxisAtomIndices));
-            y.orthogonalise(x);
-            y.normalise();
-
-            // Calculate z vector from cross product of x and y
-            z = x * y;
-
-            orientedSites_.emplace_back(molecule, origin, x, y, z);
-        }
-    }
-
-    return true;
-}
-
-// Create stack for specified Configuration and site
-bool SiteStack::create(Configuration *cfg, const SpeciesSite *site)
-{
-    // Are we already up-to-date?
-    if (configurationIndex_ == cfg->contentsVersion())
-        return true;
-=======
-            origin = speciesSite_->originMassWeighted() ? centreOfMass(*molecule, box, originAtomsIndices.at(i))
-                                                        : centreOfGeometry(*molecule, box, originAtomsIndices.at(i));
->>>>>>> 17af20aa
-
             if (sitesHaveOrientation_)
             {
                 // Get vector from site origin to x-axis reference point and normalise it
@@ -287,25 +112,11 @@
                 y.orthogonalise(x);
                 y.normalise();
 
-<<<<<<< HEAD
-    // Create based on the type of site we were given
-    switch (site->type())
-    {
-        case (SpeciesSite::SiteType::Static):
-            return sitesHaveOrientation_ ? createStaticOriented() : createStatic();
-        case (SpeciesSite::SiteType::Dynamic):
-            return createDynamic();
-        case (SpeciesSite::SiteType::Fragment):
-            return sitesHaveOrientation_ ? createFragmentOriented() : createFragment();
-        default:
-            return Messenger::error("Species site type not handled in stack generation.\n");
-=======
                 orientedSites_.emplace_back(molecule, origin, x, y, x * y);
             }
             else
                 sites_.emplace_back(molecule, origin);
         }
->>>>>>> 17af20aa
     }
     return true;
 }
