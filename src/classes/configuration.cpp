// SPDX-License-Identifier: GPL-3.0-or-later
// Copyright (c) 2022 Team Dissolve and contributors

#include "classes/configuration.h"
#include "base/lineparser.h"
#include "base/processpool.h"
#include "base/sysfunc.h"
#include "classes/atomtype.h"
#include "classes/cell.h"
#include "classes/potentialmap.h"
#include "classes/species.h"
#include "modules/energy/energy.h"

Configuration::Configuration() : generator_(ProcedureNode::GenerationContext, "EndGenerator")
{
    createBox({1.0, 1.0, 1.0}, {90, 90, 90}, false);
}

Configuration::~Configuration() { clear(); }

// Clear all data
void Configuration::clear()
{
    // Clear generated content
    empty();

    // Reset size factors
    requestedSizeFactor_ = 1.0;
    appliedSizeFactor_ = 1.0;

    // Reset box / Cells
    requestedCellDivisionLength_ = 7.0;
    contentsVersion_.zero();

    // Reset definition
    temperature_ = 300.0;
    generator_.clear();
}

/*
 * Definition
 */

// Set name of the Configuration
void Configuration::setName(std::string_view name)
{
    name_ = name;

    // Generate a nice name (i.e. no spaces, slashes etc.)
    niceName_ = DissolveSys::niceName(name_);
}

// Return name of the Configuration
std::string_view Configuration::name() const { return name_; }

// Return nice name of the Configuration
std::string_view Configuration::niceName() const { return niceName_; }

// Return the current generator
Procedure &Configuration::generator() { return generator_; }

// Create the Configuration according to its generator Procedure
bool Configuration::generate(const ProcedureContext &procedureContext)
{
    // Empty the current contents
    empty();

    // Generate the contents
    Messenger::print("\nExecuting generator procedure for Configuration '{}'...\n\n", niceName());
    auto context = procedureContext;
    context.setConfiguration(this);
    auto result = generator_.execute(context);
    if (!result)
        return Messenger::error("Failed to generate Configuration '{}'.\n", niceName());
    Messenger::print("\n");

    // Set-up Cells for the Box
    cells_.generate(box_.get(), requestedCellDivisionLength_, context.potentialMap().range());

    // Make sure Cell contents / Atom locations are up-to-date
    updateCellContents();

    // Finalise used AtomType list
    atomTypes_.finalise();

    ++contentsVersion_;

    // Sanity check the contents - if we have zero atoms then there's a problem!
    if (nAtoms() == 0)
        return Messenger::error("Generated contents for Configuration '{}' contains no atoms!\n", name());

    return true;
}

// Return import coordinates file / format
CoordinateImportFileFormat &Configuration::inputCoordinates() { return inputCoordinates_; }

// Initialise (generate or load) the basic contents of the Configuration
bool Configuration::initialiseContent(const ProcedureContext &procedureContext, bool emptyCurrentContent)
{
    // Clear existing content?
    if (emptyCurrentContent)
        empty();

    appliedSizeFactor_ = 1.0;

    // If the Configuration is currently empty, run the generator Procedure and potentially load coordinates from file
    if (nAtoms() == 0)
    {
        // Run the generator procedure (we will need species / atom info to load any coordinates in)
        if (!generate(procedureContext))
            return false;

        // If there are still no atoms, complain.
        if (nAtoms() == 0)
            return false;

        // If an input file was specified, try to load it
        if (inputCoordinates_.hasFilename())
        {
            if (DissolveSys::fileExists(inputCoordinates_))
            {
                Messenger::print("Loading initial coordinates from file '{}'...\n", inputCoordinates_.filename());
                if (!inputCoordinates_.importData(this, &procedureContext.processPool()))
                    return false;

                // Need to update cell locations now, as we have new atom positions
                updateCellContents();
            }
            else
                return Messenger::error("Input coordinates file '{}' specified for Configuration '{}', but the "
                                        "file doesn't exist.\n",
                                        name(), inputCoordinates_.filename());
        }
    }

    return true;
}

// Set configuration temperature
void Configuration::setTemperature(double t) { temperature_ = t; }

// Return configuration temperature
double Configuration::temperature() const { return temperature_; }

// Express as a tree node
<<<<<<< HEAD
SerialisedData Configuration::serialise() const
{
    SerialisedData configuration;
=======
SerialisedValue Configuration::serialise() const
{
    SerialisedValue configuration;
>>>>>>> c7357a24

    if (requestedCellDivisionLength_ != defaultCellDivisionLength_)
        configuration["cellDivisionLength"] = requestedCellDivisionLength_;
    if (requestedSizeFactor_ != defaultSizeFactor_)
        configuration["sizeFactor"] = requestedSizeFactor_;
    if (temperature_ != defaultTemperature_)
        configuration["temperature"] = temperature_;

<<<<<<< HEAD
    SerialisedData generator;
=======
    SerialisedValue generator;
>>>>>>> c7357a24
    generator["box"] = box_->serialise();
    configuration["generator"] = generator;

    return configuration;
}<|MERGE_RESOLUTION|>--- conflicted
+++ resolved
@@ -144,15 +144,9 @@
 double Configuration::temperature() const { return temperature_; }
 
 // Express as a tree node
-<<<<<<< HEAD
-SerialisedData Configuration::serialise() const
-{
-    SerialisedData configuration;
-=======
 SerialisedValue Configuration::serialise() const
 {
     SerialisedValue configuration;
->>>>>>> c7357a24
 
     if (requestedCellDivisionLength_ != defaultCellDivisionLength_)
         configuration["cellDivisionLength"] = requestedCellDivisionLength_;
@@ -161,11 +155,7 @@
     if (temperature_ != defaultTemperature_)
         configuration["temperature"] = temperature_;
 
-<<<<<<< HEAD
-    SerialisedData generator;
-=======
     SerialisedValue generator;
->>>>>>> c7357a24
     generator["box"] = box_->serialise();
     configuration["generator"] = generator;
 
