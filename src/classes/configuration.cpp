--- conflicted
+++ resolved
@@ -157,26 +157,5 @@
     generator["box"] = box_->serialize();
     configuration["generator"] = generator;
 
-<<<<<<< HEAD
-// Return process pool for this Configuration
-ProcessPool &Configuration::processPool() { return processPool_; }
-
-toml::basic_value<toml::discard_comments, std::map, std::vector> Configuration::serialize()
-{
-    toml::basic_value<toml::discard_comments, std::map, std::vector> configuration;
-
-    if (requestedCellDivisionLength_ != defaultCellDivisionLength_)
-        configuration["cellDivisionLength"] = requestedCellDivisionLength_;
-    if (requestedSizeFactor_ != defaultSizeFactor_)
-        configuration["sizeFactor"] = requestedSizeFactor_;
-    if (temperature_ != defaultTemperature_)
-        configuration["temperature"] = temperature_;
-
-    toml::basic_value<toml::discard_comments, std::map, std::vector> generator;
-    generator["box"] = box_->serialize();
-    configuration["generator"] = generator;
-
-=======
->>>>>>> bd1e1967
     return configuration;
 }