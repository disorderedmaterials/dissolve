--- conflicted
+++ resolved
@@ -85,10 +85,6 @@
 	rdfRange_ = -1.0;
 	requestedRDFRange_ = -2.0;
 	temperature_ = 300.0;
-<<<<<<< HEAD
-	braggQMax_ = 0.01;
-	braggQMax_ = 2.0;
-	braggMultiplicity_.set(1,1,1);
 }
 
 /*
@@ -119,8 +115,6 @@
 {
 	return niceName_.get();
 }
-=======
->>>>>>> 0dd2a882
 
 // Return version
 int Configuration::version() const
