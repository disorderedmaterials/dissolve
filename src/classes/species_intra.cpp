/*
	*** Species Definition - Intramolecular Terms
	*** src/classes/species_intra.cpp
	Copyright T. Youngs 2012-2019

	This file is part of Dissolve.

	Dissolve is free software: you can redistribute it and/or modify
	it under the terms of the GNU General Public License as published by
	the Free Software Foundation, either version 3 of the License, or
	(at your option) any later version.

	Dissolve is distributed in the hope that it will be useful,
	but WITHOUT ANY WARRANTY; without even the implied warranty of
	MERCHANTABILITY or FITNESS FOR A PARTICULAR PURPOSE.  See the
	GNU General Public License for more details.

	You should have received a copy of the GNU General Public License
	along with Dissolve.  If not, see <http://www.gnu.org/licenses/>.
*/

#include "classes/species.h"
#include "classes/box.h"
#include "base/sysfunc.h"

// Add new SpeciesBond definition (from SpeciesAtoms*)
SpeciesBond* Species::addBond(SpeciesAtom* i, SpeciesAtom* j)
{
	// Check ownership of these Atoms
	if (!atoms_.contains(i))
	{
		Messenger::print("BAD_OWNERSHIP - SpeciesAtom 'i' is not owned by Species '%s' in Species::addBond().\n", name_.get());
		return NULL;
	}
	if (!atoms_.contains(j))
	{
		Messenger::print("BAD_OWNERSHIP - SpeciesAtom 'j' is not owned by Species '%s' in Species::addBond().\n", name_.get());
		return NULL;
	}

	// Check for existence of Bond already
	if (hasBond(i, j))
	{
		Messenger::warn("Refused to add a new SpeciesBond between atoms %i and %i in Species '%s' since it already exists.\n", i->userIndex(), j->userIndex(), name_.get());
		return NULL;
	}
	
	// OK to add new Bond
	SpeciesBond* b = bonds_.add();
	b->setParent(this);
	b->setAtoms(i, j);
	i->addBond(b);
	j->addBond(b);

	return b;
}

// Add new SpeciesBond definition
SpeciesBond* Species::addBond(int i, int j)
{
	if ((i < 0) || (i >= atoms_.nItems()))
	{
		Messenger::print("OUT_OF_RANGE - Internal index 'i' supplied to Species::addBond() is out of range (%i) for Species '%s'.\n", i, name_.get());
		return false;
	}
	if ((j < 0) || (j >= atoms_.nItems()))
	{
		Messenger::print("OUT_OF_RANGE - Internal index 'j' supplied to Species::addBond() is out of range (%i) for Species '%s'.\n", j, name_.get());
		return false;
	}

	return addBond(atoms_[i], atoms_[j]);
}

// Reconnect existing SpeciesBond
bool Species::reconnectBond(SpeciesBond* bond, SpeciesAtom* i, SpeciesAtom* j)
{
	// Check ownership of the SpeciesBond
	if (!bonds_.contains(bond)) return Messenger::error("BAD_OWNERSHIP - Bond is not owned by Species '%s' in Species::reconnectBond().\n", name_.get());

	// Check ownership of these Atoms
	if (!atoms_.contains(i)) return Messenger::error("BAD_OWNERSHIP - SpeciesAtom 'i' is not owned by Species '%s' in Species::reconnectBond().\n", name_.get());
	if (!atoms_.contains(j)) return Messenger::error("BAD_OWNERSHIP - SpeciesAtom 'j' is not owned by Species '%s' in Species::reconnectBond().\n", name_.get());

	// If a Bond already exists between these Atoms, refuse to add it
	if (hasBond(i, j)) return Messenger::error("A bond between atoms %i and %i already exists in Species '%s', so refusing to reconnect a duplicate.\n", i->userIndex(), j->userIndex(), name_.get());

	// Disconnect the existing Bond
	i->removeBond(bond);
	j->removeBond(bond);

	// Add the new Bond
	bond->setAtoms(i, j);
	i->addBond(bond);
	j->addBond(bond);

	return true;
}

// Reconnect existing SpeciesBond
bool Species::reconnectBond(SpeciesBond* bond, int i, int j)
{
	if ((i < 0) || (i >= atoms_.nItems()))
	{
		Messenger::print("OUT_OF_RANGE - Internal index 'i' supplied to Species::reconnectBond() is out of range (%i) for Species '%s'.\n", i, name_.get());
		return false;
	}
	if ((j < 0) || (j >= atoms_.nItems()))
	{
		Messenger::print("OUT_OF_RANGE - Internal index 'j' supplied to Species::reconnectBond() is out of range (%i) for Species '%s'.\n", j, name_.get());
		return false;
	}

	return reconnectBond(bond, atoms_[i], atoms_[j]);
}

// Return number of SpeciesBonds defined
int Species::nBonds() const
{
	return bonds_.nItems();
}

// Return list of SpeciesBond
const List<SpeciesBond>& Species::bonds() const
{
	return bonds_;
}

// Return nth SpeciesBond
SpeciesBond* Species::bond(int n)
{
	return bonds_[n];
}

// Return whether SpeciesBond between specified SpeciesAtoms exists
SpeciesBond* Species::hasBond(SpeciesAtom* i, SpeciesAtom* j) const
{
	for (SpeciesBond* b = bonds_.first(); b != NULL; b = b->next) if (b->matches(i, j)) return b;
	return NULL;
}

// Return whether SpeciesBond between specified atom indices exists
SpeciesBond* Species::hasBond(int i, int j)
{
	if ((i < 0) || (i >= nAtoms()))
	{
		Messenger::print("OUT_OF_RANGE - Internal index 'i' supplied to Species::hasBond() is out of range (%i) for Species '%s'\n", i, name_.get());
		return NULL;
	}
	if ((j < 0) || (j >= nAtoms()))
	{
		Messenger::print("OUT_OF_RANGE - Internal index 'j' supplied to Species::hasBond() is out of range (%i) for Species '%s'\n", j, name_.get());
		return NULL;
	}

	return hasBond(atoms_[i], atoms_[j]);
}

// Return index of specified SpeciesBond
int Species::bondIndex(SpeciesBond* spb)
{
	return bonds_.indexOf(spb);
}

// Add new SpeciesAngle definition (from supplied SpeciesAtom pointers)
SpeciesAngle* Species::addAngle(SpeciesAtom* i, SpeciesAtom* j, SpeciesAtom* k)
{
	// Check ownership of these Atoms
	if (!atoms_.contains(i))
	{
		Messenger::print("BAD_OWNERSHIP - SpeciesAtom 'i' is not owned by Species '%s' in Species::addAngle().\n", name_.get());
		return NULL;
	}
	if (!atoms_.contains(j))
	{
		Messenger::print("BAD_OWNERSHIP - SpeciesAtom 'j' is not owned by Species '%s' in Species::addAngle().\n", name_.get());
		return NULL;
	}
	if (!atoms_.contains(k))
	{
		Messenger::print("BAD_OWNERSHIP - SpeciesAtom 'k' is not owned by Species '%s' in Species::addAngle().\n", name_.get());
		return NULL;
	}

	// Check for existence of Angle already
	if (hasAngle(i, j, k))
	{
		Messenger::warn("Refused to add a new Angle between atoms %i, %i and %i in Species '%s' since it already exists.\n", i->userIndex(), j->userIndex(), k->userIndex(), name_.get());
		return NULL;
	}

	// OK to add new angle
	SpeciesAngle* a = angles_.add();
	a->setParent(this);
	a->setAtoms(i, j, k);

	return a;
}

// Add new SpeciesAngle definition
SpeciesAngle* Species::addAngle(int i, int j, int k)
{
	if ((i < 0) || (i >= atoms_.nItems()))
	{
		Messenger::print("OUT_OF_RANGE - Internal index 'i' supplied to Species::addAngle() is out of range (%i) for Species '%s'\n", i, name_.get());
		return false;
	}
	if ((j < 0) || (j >= atoms_.nItems()))
	{
		Messenger::print("OUT_OF_RANGE - Internal index 'j' supplied to Species::addAngle() is out of range (%i) for Species '%s'\n", j, name_.get());
		return false;
	}
	if ((k < 0) || (k >= atoms_.nItems()))
	{
		Messenger::print("OUT_OF_RANGE - Internal index 'k' supplied to Species::addAngle() is out of range (%i) for Species '%s'\n", k, name_.get());
		return false;
	}

	return addAngle(atoms_[i], atoms_[j], atoms_[k]);
}

// Reconnect existing SpeciesAngle
bool Species::reconnectAngle(SpeciesAngle* angle, SpeciesAtom* i, SpeciesAtom* j, SpeciesAtom* k)
{
	// Check ownership of the SpeciesAngle
	if (!angles_.contains(angle)) return Messenger::error("BAD_OWNERSHIP - SpeciesAngle is not owned by Species '%s' in Species::reconnectAngle().\n", name_.get());

	// Check ownership of these Atoms
	if (!atoms_.contains(i)) return Messenger::error("BAD_OWNERSHIP - SpeciesAtom 'i' is not owned by Species '%s' in Species::reconnectAngle().\n", name_.get());
	if (!atoms_.contains(j)) return Messenger::error("BAD_OWNERSHIP - SpeciesAtom 'j' is not owned by Species '%s' in Species::reconnectAngle().\n", name_.get());
	if (!atoms_.contains(k)) return Messenger::error("BAD_OWNERSHIP - SpeciesAtom 'k' is not owned by Species '%s' in Species::reconnectAngle().\n", name_.get());

	// If an angle already exists between these Atoms, refuse to add it
	if (hasAngle(i, j, k)) return Messenger::error("An angle between atoms %i-%i-%i already exists in Species '%s', so refusing to reconnect a duplicate.\n", i->userIndex(), j->userIndex(), k->userIndex(), name_.get());

	// Set the new angle atoms
	angle->setAtoms(i, j, k);

	return true;
}

// Reconnect existing SpeciesAngle
bool Species::reconnectAngle(SpeciesAngle* angle, int i, int j, int k)
{
	if ((i < 0) || (i >= atoms_.nItems()))
	{
		Messenger::print("OUT_OF_RANGE - Internal index 'i' supplied to Species::reconnectAngle() is out of range (%i) for Species '%s'\n", i, name_.get());
		return false;
	}
	if ((j < 0) || (j >= atoms_.nItems()))
	{
		Messenger::print("OUT_OF_RANGE - Internal index 'j' supplied to Species::reconnectAngle() is out of range (%i) for Species '%s'\n", j, name_.get());
		return false;
	}
	if ((k < 0) || (k >= atoms_.nItems()))
	{
		Messenger::print("OUT_OF_RANGE - Internal index 'k' supplied to Species::reconnectAngle() is out of range (%i) for Species '%s'\n", k, name_.get());
		return false;
	}

	return reconnectAngle(angle, atoms_[i], atoms_[j], atoms_[k]);
}

// Return number of SpeciesAngles defined
int Species::nAngles() const
{
	return angles_.nItems();
}

// Return list of SpeciesAngle
const List<SpeciesAngle>& Species::angles() const
{
	return angles_;
}

// Return nth SpeciesAngle
SpeciesAngle* Species::angle(int n)
{
	return angles_[n];
}

// Return whether SpeciesAngle between SpeciesAtoms exists
bool Species::hasAngle(SpeciesAtom* i, SpeciesAtom* j, SpeciesAtom* k) const
{
	for (SpeciesAngle* a = angles_.first(); a != NULL; a = a->next) if (a->matches(i, j, k)) return true;
	return false;
}

// Return index of specified SpeciesAngle
int Species::angleIndex(SpeciesAngle* spa)
{
	return angles_.indexOf(spa);
}

// Add new SpeciesTorsion definition (from supplied SpeciesAtom pointers)
SpeciesTorsion* Species::addTorsion(SpeciesAtom* i, SpeciesAtom* j, SpeciesAtom* k, SpeciesAtom* l)
{
	// Check ownership of these Atoms
	if (!atoms_.contains(i))
	{
		Messenger::print("BAD_OWNERSHIP - SpeciesAtom 'i' is not owned by Species '%s' in Species::addTorsion.\n", name_.get());
		return NULL;
	}
	if (!atoms_.contains(j))
	{
		Messenger::print("BAD_OWNERSHIP - SpeciesAtom 'j' is not owned by Species '%s' in Species::addTorsion.\n", name_.get());
		return NULL;
	}
	if (!atoms_.contains(k))
	{
		Messenger::print("BAD_OWNERSHIP - SpeciesAtom 'k' is not owned by Species '%s' in Species::addTorsion.\n", name_.get());
		return NULL;
	}
	if (!atoms_.contains(l))
	{
		Messenger::print("BAD_OWNERSHIP - SpeciesAtom 'l' is not owned by Species '%s' in Species::addTorsion.\n", name_.get());
		return NULL;
	}

	// Check for existence of Torsion already
	if (hasTorsion(i, j, k, l))
	{
		Messenger::warn("Refused to add a new Torsion between atoms %i, %i, %i and %i in Species '%s' since it already exists.\n", i->userIndex(), j->userIndex(), k->userIndex(), l->userIndex(), name_.get());
		return NULL;
	}

	// OK to add new torsion
	SpeciesTorsion* t = torsions_.add();
	t->setParent(this);
	t->setAtoms(i, j, k, l);

	return t;
}

// Add new SpeciesTorsion definition
SpeciesTorsion* Species::addTorsion(int i, int j, int k, int l)
{
	if ((i < 0) || (i >= atoms_.nItems()))
	{
		Messenger::print("OUT_OF_RANGE - Internal index 'i' supplied to Species::addTorsion() is out of range (%i) for Species '%s'\n", i, name_.get());
		return false;
	}
	if ((j < 0) || (j >= atoms_.nItems()))
	{
		Messenger::print("OUT_OF_RANGE - Internal index 'j' supplied to Species::addTorsion() is out of range (%i) for Species '%s'\n", j, name_.get());
		return false;
	}
	if ((k < 0) || (k >= atoms_.nItems()))
	{
		Messenger::print("OUT_OF_RANGE - Internal index 'k' supplied to Species::addTorsion() is out of range (%i) for Species '%s'\n", k, name_.get());
		return false;
	}
	if ((l < 0) || (l >= atoms_.nItems()))
	{
		Messenger::print("OUT_OF_RANGE - Internal index 'l' supplied to Species::addTorsion() is out of range (%i) for Species '%s'\n", l, name_.get());
		return false;
	}

	return addTorsion(atoms_[i], atoms_[j], atoms_[k], atoms_[l]);
}

// Reconnect existing SpeciesTorsion
bool Species::reconnectTorsion(SpeciesTorsion* torsion, SpeciesAtom* i, SpeciesAtom* j, SpeciesAtom* k, SpeciesAtom* l)
{
	// Check ownership of the SpeciesTorsion
	if (!torsions_.contains(torsion)) return Messenger::error("BAD_OWNERSHIP - SpeciesTorsion is not owned by Species '%s' in Species::reconnectTorsion().\n", name_.get());

	// Check ownership of these Atoms
	if (!atoms_.contains(i)) return Messenger::error("BAD_OWNERSHIP - SpeciesAtom 'i' is not owned by Species '%s' in Species::reconnectTorsion().\n", name_.get());
	if (!atoms_.contains(j)) return Messenger::error("BAD_OWNERSHIP - SpeciesAtom 'j' is not owned by Species '%s' in Species::reconnectTorsion().\n", name_.get());
	if (!atoms_.contains(k)) return Messenger::error("BAD_OWNERSHIP - SpeciesAtom 'k' is not owned by Species '%s' in Species::reconnectTorsion().\n", name_.get());
	if (!atoms_.contains(l)) return Messenger::error("BAD_OWNERSHIP - SpeciesAtom 'l' is not owned by Species '%s' in Species::reconnectTorsion().\n", name_.get());

	// If a torsion already exists between these Atoms, refuse to add it
	if (hasTorsion(i, j, k, l)) return Messenger::error("A torsion between atoms %i-%i-%i-%i already exists in Species '%s', so refusing to reconnect a duplicate.\n", i->userIndex(), j->userIndex(), k->userIndex(), l->userIndex(), name_.get());

	// Set the new angle atoms
	torsion->setAtoms(i, j, k, l);

	return true;
}

// Reconnect existing SpeciesTorsion
bool Species::reconnectTorsion(SpeciesTorsion* torsion, int i, int j, int k, int l)
{
	if ((i < 0) || (i >= atoms_.nItems()))
	{
		Messenger::print("OUT_OF_RANGE - Internal index 'i' supplied to Species::reconnectTorsion() is out of range (%i) for Species '%s'\n", i, name_.get());
		return false;
	}
	if ((j < 0) || (j >= atoms_.nItems()))
	{
		Messenger::print("OUT_OF_RANGE - Internal index 'j' supplied to Species::reconnectTorsion() is out of range (%i) for Species '%s'\n", j, name_.get());
		return false;
	}
	if ((k < 0) || (k >= atoms_.nItems()))
	{
		Messenger::print("OUT_OF_RANGE - Internal index 'k' supplied to Species::reconnectTorsion() is out of range (%i) for Species '%s'\n", k, name_.get());
		return false;
	}
	if ((l < 0) || (l >= atoms_.nItems()))
	{
		Messenger::print("OUT_OF_RANGE - Internal index 'l' supplied to Species::reconnectTorsion() is out of range (%i) for Species '%s'\n", l, name_.get());
		return false;
	}

	return reconnectTorsion(torsion, atoms_[i], atoms_[j], atoms_[k], atoms_[l]);
}

// Return number of SpeciesTorsions defined
int Species::nTorsions() const
{
	return torsions_.nItems();
}

// Return list of SpeciesTorsions
const List<SpeciesTorsion>& Species::torsions() const
{
	return torsions_;
}

// Return nth SpeciesTorsion
SpeciesTorsion* Species::torsion(int n)
{
	return torsions_[n];
}

// Return whether SpeciesTorsion between SpeciesAtoms exists
bool Species::hasTorsion(SpeciesAtom* i, SpeciesAtom* j, SpeciesAtom* k, SpeciesAtom* l) const
{
	for (SpeciesTorsion* t = torsions_.first(); t != NULL; t = t->next) if (t->matches(i, j, k, l)) return true;
	return false;
}

// Return index of specified SpeciesTorsion
int Species::torsionIndex(SpeciesTorsion* spt)
{
	return torsions_.indexOf(spt);
}

<<<<<<< HEAD
// Return whether the attached atoms lists have been created
bool Species::attachedAtomListsGenerated() const
{
	return attachedAtomListsGenerated_;
}

// Generate attached SpeciesAtom lists for all intramolecular terms
void Species::generateAttachedAtomLists()
{
	// Bonds
	for (int n=0; n<bonds_.nItems(); ++n)
	{
		// Grab Bond pointer
		SpeciesBond* b = bonds_[n];

		// Select all Atoms attached to Atom 'i', excluding the Bond as a path
		clearAtomSelection();
		selectFromAtom(b->i(), b);

		// If the list now contains Atom j, the two atoms are present in a cycle of some sort, and we can only add the Atom 'i' itself
		// In that case we can also finish the list for Atom 'j', and continue the loop.
		if (selectedAtoms_.contains(b->j()))
		{
			Messenger::printVerbose("Bond between Atoms %i-%i is present in a cycle, so a minimal set of attached atoms will be used.\n", b->i()->userIndex(), b->j()->userIndex());
			b->setAttachedAtoms(0, b->i());
			b->setAttachedAtoms(1, b->j());
			b->setInCycle(true);
			continue;
		}
		else b->setAttachedAtoms(0, selectedAtoms_);

		// Select all Atoms attached to Atom 'i', excluding the Bond as a path
		clearAtomSelection();
		selectFromAtom(b->j(), b);
		b->setAttachedAtoms(1, selectedAtoms_);
	}

	// Angles - termini are 'i' and 'k'
	for (int n=0; n<angles_.nItems(); ++n)
	{
		// Grab Angle pointer
		SpeciesAngle* a = angles_[n];

		// Grab relevant Bonds (if they exist)
		SpeciesBond* ji = a->j()->hasBond(a->i());
		SpeciesBond* jk = a->j()->hasBond(a->k());

		// Select all Atoms attached to Atom 'i', excluding the Bond ji as a path
		clearAtomSelection();
		selectFromAtom(a->i(), ji, jk);

		// Remove Atom 'j' from the list if it's there
		selectedAtoms_.remove(a->j());

		// If the list now contains Atom k, the two atoms are present in a cycle of some sort, and we can only add the Atom 'i' itself
		// In that case we can also finish the list for Atom 'k', and continue the loop.
		if (selectedAtoms_.contains(a->k()))
		{
			Messenger::printVerbose("Angle between Atoms %i-%i-%i is present in a cycle, so a minimal set of attached atoms will be used.\n", a->i()->userIndex(), a->j()->userIndex(), a->k()->userIndex());
			a->setAttachedAtoms(0, a->i());
			a->setAttachedAtoms(1, a->k());
			a->setInCycle(true);
			continue;
		}
		else a->setAttachedAtoms(0, selectedAtoms_);

		// Select all Atoms attached to Atom 'k', excluding the Bond jk as a path
		clearAtomSelection();
		selectFromAtom(a->k(), ji, jk);

		// Remove Atom 'j' from the list if it's there
		selectedAtoms_.remove(a->j());

		a->setAttachedAtoms(1, selectedAtoms_);
	}

	// Torsions - termini are 'j' and 'k'
	for (int n=0; n<torsions_.nItems(); ++n)
	{
		// Grab Torsion pointer
		SpeciesTorsion* t = torsions_[n];

		// Grab relevant Bond (if it exists)
		SpeciesBond* jk = t->j()->hasBond(t->k());

		// Select all Atoms attached to Atom 'j', excluding the Bond ji as a path
		clearAtomSelection();
		selectFromAtom(t->j(), jk);

		// Remove Atom 'j' from the list
		selectedAtoms_.remove(t->j());

		// If the list now contains Atom k, the two atoms are present in a cycle of some sort, and we can only add the Atom 'i'
		if (selectedAtoms_.contains(t->k()))
		{
			Messenger::printVerbose("Torsion between Atoms %i-%i-%i-%i is present in a cycle, so a minimal set of attached atoms will be used.\n", t->i()->userIndex(), t->j()->userIndex(), t->k()->userIndex(), t->l()->userIndex());
			t->setAttachedAtoms(0, t->i());
			t->setAttachedAtoms(1, t->l());
			t->setInCycle(true);
			continue;
		}
		else t->setAttachedAtoms(0, selectedAtoms_);

		// Select all Atoms attached to Atom 'k', excluding the Bond jk as a path
		clearAtomSelection();
		selectFromAtom(t->k(), jk);

		// Remove Atom 'k' from the list
		selectedAtoms_.remove(t->k());

		t->setAttachedAtoms(1, selectedAtoms_);
	}

	attachedAtomListsGenerated_ = true;
=======
// Detach master term links for all interaction types, copying parameters to local SpeciesIntra
void Species::detachFromMasterTerms()
{
	for (SpeciesBond* b = bonds_.first(); b != NULL; b = b->next) b->detachFromMasterIntra(); 
	for (SpeciesAngle* a = angles_.first(); a != NULL; a = a->next) a->detachFromMasterIntra();
	for (SpeciesTorsion* t = torsions_.first(); t != NULL; t = t->next) t->detachFromMasterIntra();
>>>>>>> a29606c3
}<|MERGE_RESOLUTION|>--- conflicted
+++ resolved
@@ -438,7 +438,6 @@
 	return torsions_.indexOf(spt);
 }
 
-<<<<<<< HEAD
 // Return whether the attached atoms lists have been created
 bool Species::attachedAtomListsGenerated() const
 {
@@ -553,12 +552,12 @@
 	}
 
 	attachedAtomListsGenerated_ = true;
-=======
+}
+
 // Detach master term links for all interaction types, copying parameters to local SpeciesIntra
 void Species::detachFromMasterTerms()
 {
 	for (SpeciesBond* b = bonds_.first(); b != NULL; b = b->next) b->detachFromMasterIntra(); 
 	for (SpeciesAngle* a = angles_.first(); a != NULL; a = a->next) a->detachFromMasterIntra();
 	for (SpeciesTorsion* t = torsions_.first(); t != NULL; t = t->next) t->detachFromMasterIntra();
->>>>>>> a29606c3
 }