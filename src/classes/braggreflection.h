--- conflicted
+++ resolved
@@ -30,13 +30,9 @@
     // Intensity contributions from atomtype pairs
     Array2D<double> intensities_;
     // Number of k-vectors which contributed to the intensity (for normalisation)
-<<<<<<< HEAD
     int nKVectors_{0};
-=======
-    int nKVectors_;
     // Miller indices of reflection
     Vec3<int> hkl_;
->>>>>>> 16b629f3
 
     public:
     // Initialise arrays
