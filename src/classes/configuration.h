// SPDX-License-Identifier: GPL-3.0-or-later
// Copyright (c) 2022 Team Dissolve and contributors

#pragma once

#include "base/version.h"
#include "classes/atom.h"
#include "classes/atomtypemix.h"
#include "classes/box.h"
#include "classes/cellarray.h"
#include "classes/molecule.h"
#include "classes/sitestack.h"
#include "genericitems/list.h"
#include "io/import/coordinates.h"
#include "math/data1d.h"
#include "math/histogram1d.h"
#include "math/interpolator.h"
#include "module/layer.h"
#include "procedure/procedure.h"
#include "templates/vector3.h"
#include <deque>
#include <memory>

#include <map>
#include <toml11/toml.hpp>
#include <vector>

// Forward Declarations
class AtomChangeToken;
class Cell;
class PotentialMap;
class ProcessPool;
class Species;

// Configuration
class Configuration
{
    public:
    Configuration();
    ~Configuration();
    Configuration(const Configuration &source) = delete;
    Configuration(Configuration &&source) = delete;
    void operator=(Configuration &source) = delete;
    // Clear all data
    void clear();

    /*
     * Definition
     */
    private:
    // Name of the Configuration
    std::string name_;
    // Nice name (generated from name_) used for output files
    std::string niceName_;
    // Procedure to generate the Configuration
    Procedure generator_;
    // File / format of input coordinates file, if provided
    CoordinateImportFileFormat inputCoordinates_;
    static constexpr double defaultTemperature_ = 300.0;
    // Temperature of this configuration (K)
    double temperature_{defaultTemperature_};

    public:
    // Set name of the Configuration
    void setName(std::string_view name);
    // Return name of the Configuration
    std::string_view name() const;
    // Return nice name of the Configuration
    std::string_view niceName() const;
    // Return the current generator
    Procedure &generator();
    // Create the Configuration according to its generator Procedure
    bool generate(const ProcedureContext &procedureContext);
    // Return import coordinates file / format
    CoordinateImportFileFormat &inputCoordinates();
    // Initialise (generate or load) the basic contents of the Configuration
    bool initialiseContent(const ProcedureContext &procedureContext, bool emptyCurrentContent = false);
    // Set configuration temperature
    void setTemperature(double t);
    // Return configuration temperature
    double temperature() const;

    /*
     * Content
     */
    private:
    // Species populations present in the Configuration
    std::vector<std::pair<const Species *, int>> speciesPopulations_;
    // AtomType mix, containing unique (non-isotopic) atom types over all Species used in this configuration
    AtomTypeMix atomTypes_;
    // Contents version, incremented whenever Configuration content or Atom positions change
    VersionCounter contentsVersion_;
    // Molecule vector
    std::vector<std::shared_ptr<Molecule>> molecules_;
    // Atom vector
    std::vector<Atom> atoms_;

    public:
    // Empty contents of Configuration, leaving core definitions intact
    void empty();
    // Return specified used type
    std::shared_ptr<AtomType> atomTypes(int index);
    // Return AtomTypeMix for this Configuration
    const AtomTypeMix &atomTypes() const;
    // Return number of atom types used in this Configuration
    int nAtomTypes() const;
    // Adjust population of specified Species in the Configuration
    void adjustSpeciesPopulation(const Species *sp, int delta);
    // Return Species populations within the Configuration
    const std::vector<std::pair<const Species *, int>> &speciesPopulations() const;
    // Return if the specified Species is present in the Configuration
    bool containsSpecies(const Species *sp);
    // Return the total charge of the Configuration
    double totalCharge(bool ppIncludeCoulomb) const;
    // Return the total atomic mass present in the Configuration
    double atomicMass() const;
    // Return the atomic density of the Configuration
    double atomicDensity() const;
    // Return the chemical density (g/cm3) of the Configuration
    double chemicalDensity() const;
    // Return version of current contents
    int contentsVersion() const;
    // Increment version of current contents
    void incrementContentsVersion();
    // Add Molecule to Configuration based on the supplied Species
    std::shared_ptr<Molecule>
    addMolecule(AtomChangeToken &lock, const Species *sp,
                OptionalReferenceWrapper<const std::vector<Vec3<double>>> sourceCoordinates = std::nullopt);
    // Remove all Molecules of the target Species from the Configuration
    void removeMolecules(const Species *sp);
    // Remove specified Molecules from the Configuration
    void removeMolecules(const std::vector<std::shared_ptr<Molecule>> &molecules);
    // Return number of Molecules in Configuration
    int nMolecules() const;
    // Return Molecule vector
    std::vector<std::shared_ptr<Molecule>> &molecules();
    const std::vector<std::shared_ptr<Molecule>> &molecules() const;
    // Return nth Molecule
    std::shared_ptr<Molecule> molecule(int n);
    // Add new Atom to Configuration
    Atom &addAtom(AtomChangeToken &lock, const SpeciesAtom *sourceAtom, const std::shared_ptr<Molecule> &molecule,
                  Vec3<double> r = Vec3<double>());
    // Return number of Atoms in Configuration
    int nAtoms() const;
    // Return Atom array
    std::vector<Atom> &atoms();
    const std::vector<Atom> &atoms() const;
    // Return nth Atom
    Atom &atom(int n);
    // Unfold molecule coordinates
    void unFoldMolecules();
    // Scale contents of the box by the specified factors along each axis
    void funky(std::vector<bool> &flags, std::vector<std::shared_ptr<Atom>> &atoms, int i);
    void scaleContents(Vec3<double> scaleFactors);

    /*
     * Periodic Box and Cells
     */
    private:
    static constexpr double defaultSizeFactor_ = 1.0;
    // Requested size factor for Box
    double requestedSizeFactor_{defaultSizeFactor_};
    // Size factor currently applied to Box / Cells
    double appliedSizeFactor_{defaultSizeFactor_};
    // Periodic Box
    std::unique_ptr<Box> box_{nullptr};
    static constexpr double defaultCellDivisionLength_ = 7.0;
    // Requested side length for individual Cell
    double requestedCellDivisionLength_{defaultCellDivisionLength_};
    // Cell array
    CellArray cells_;

    public:
    // Create Box definition with specified lengths and angles
    void createBox(const Vec3<double> lengths, const Vec3<double> angles, bool nonPeriodic = false);
    // Create Box definition from axes matrix
    void createBox(const Matrix3 axes);
    // Create Box definition with specified lengths and angles, and initialise cell array
    void createBoxAndCells(const Vec3<double> lengths, const Vec3<double> angles, bool nonPeriodic, double cellSize,
                           double pairPotentialRange);
    // Create Box definition from axes matrix, and initialise cell array
    void createBoxAndCells(const Matrix3 axes, double cellSize, double pairPotentialRange);
    // Return Box
    const Box *box() const;
    // Scale Box lengths (and associated Cells) by specified factors
    void scaleBox(Vec3<double> scaleFactors);
    // Set requested size factor for Box
    void setRequestedSizeFactor(double factor);
    // Return requested size factor for Box
    double requestedSizeFactor() const;
    // Return last size factor applied to Box / Cells
    double appliedSizeFactor() const;
    // Set requested side length for individual Cell
    void setRequestedCellDivisionLength(double a);
    // Return requested side length for individual Cell
    double requestedCellDivisionLength() const;
    // Return cell array
    CellArray &cells();
    const CellArray &cells() const;
    // Scale Box, Cells, and Molecule geometric centres according to current size factor
    void applySizeFactor(const ProcessPool &procPool, const PotentialMap &potentialMap);

    /*
     * Upkeep
     */
    public:
    // Update Cell contents
    void updateCellContents();
    // Update Cell location of specified Atom
    void updateCellLocation(Atom *i);
    // Update Cell location of specified Molecule
    void updateCellLocation(const std::shared_ptr<Molecule> &mol);
    // Update Cell location of specified Atom indices
    void updateCellLocation(const std::vector<int> &targetAtoms, int indexOffset);

    /*
     * Site Stacks
     */
    private:
    // List of current SiteStacks
    std::vector<std::unique_ptr<SiteStack>> siteStacks_;

    public:
    // Calculate / retrieve stack of sites for specified SpeciesSite
    const SiteStack *siteStack(const SpeciesSite *site);

    /*
     * I/O
     */
    public:
    // Write through specified LineParser
    bool serialise(LineParser &parser) const;
    // Read through specified LineParser
    bool read(LineParser &parser, const std::vector<std::unique_ptr<Species>> &availableSpecies, double pairPotentialRange);
<<<<<<< HEAD

    /*
     * Parallel Comms
     */
    private:
    // Process pool for this Configuration
    ProcessPool processPool_;

    public:
    // Set up process pool for this Configuration
    bool setUpProcessPool(const std::vector<int> &worldRanks);
    // Return process pool for this Configuration
    ProcessPool &processPool();

=======
>>>>>>> bd1e1967
    toml::basic_value<toml::discard_comments, std::map, std::vector> serialize();
};<|MERGE_RESOLUTION|>--- conflicted
+++ resolved
@@ -232,22 +232,5 @@
     bool serialise(LineParser &parser) const;
     // Read through specified LineParser
     bool read(LineParser &parser, const std::vector<std::unique_ptr<Species>> &availableSpecies, double pairPotentialRange);
-<<<<<<< HEAD
-
-    /*
-     * Parallel Comms
-     */
-    private:
-    // Process pool for this Configuration
-    ProcessPool processPool_;
-
-    public:
-    // Set up process pool for this Configuration
-    bool setUpProcessPool(const std::vector<int> &worldRanks);
-    // Return process pool for this Configuration
-    ProcessPool &processPool();
-
-=======
->>>>>>> bd1e1967
     toml::basic_value<toml::discard_comments, std::map, std::vector> serialize();
 };