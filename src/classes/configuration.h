--- conflicted
+++ resolved
@@ -37,11 +37,7 @@
 #include "math/interpolator.h"
 #include "math/data1d.h"
 #include "base/processpool.h"
-<<<<<<< HEAD
 #include "genericitems/list.h"
-=======
-#include "base/genericlist.h"
->>>>>>> 0dd2a882
 #include "base/version.h"
 #include "templates/vector3.h"
 #include "templates/objectstore.h"
@@ -243,17 +239,10 @@
 	const AtomTypeList& usedAtomTypesList() const;
 	// Return number of atom types used in this Configuration
 	int nUsedAtomTypes() const;
-<<<<<<< HEAD
-	// Return current coordinate index
-	int coordinateIndex() const;
-	// Increment current coordinate index
-	void incrementCoordinateIndex();
-=======
 	// Return version of current contents
 	int contentsVersion() const;
 	// Increment version of current contents
 	void incrementContentsVersion();
->>>>>>> 0dd2a882
 	// Load coordinates from specified parser
 	bool loadCoordinates(LineParser& parser, CoordinateImportFileFormat::CoordinateImportFormat format);
 
