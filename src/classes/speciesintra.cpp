/*
	*** SpeciesIntra Definition
	*** src/classes/speciesintra.cpp
	Copyright T. Youngs 2012-2019

	This file is part of Dissolve.

	Dissolve is free software: you can redistribute it and/or modify
	it under the terms of the GNU General Public License as published by
	the Free Software Foundation, either version 3 of the License, or
	(at your option) any later version.

	Dissolve is distributed in the hope that it will be useful,
	but WITHOUT ANY WARRANTY; without even the implied warranty of
	MERCHANTABILITY or FITNESS FOR A PARTICULAR PURPOSE.  See the
	GNU General Public License for more details.

	You should have received a copy of the GNU General Public License
	along with Dissolve.  If not, see <http://www.gnu.org/licenses/>.
*/

#include "classes/speciesintra.h"
#include "classes/masterintra.h"
#include "classes/speciesatom.h"
#include "base/messenger.h"

// Constructor
SpeciesIntra::SpeciesIntra()
{
	parent_ = NULL;
	masterParameters_ = NULL;
	for (int n=0; n<MAXINTRAPARAMS; ++n) parameters_[n] = 0.0;

	nAttached_[0] = 0;
	nAttached_[1] = 0;
	attached_[0] = NULL;
	attached_[1] = NULL;
	arraySize_[0] = 0;
	arraySize_[1] = 0;
	inCycle_ = false;
}

// Destructor
SpeciesIntra::~SpeciesIntra()
{
}

/*
 * Basic Data
 */

// Set parent Species
void SpeciesIntra::setParent(Species* parent)
{
	parent_ = parent;
}

// Return parent Species
Species* SpeciesIntra::parent() const
{
	return parent_;
}

/*
 * Interaction Parameters
 */

// Set linked master from which parameters should be taken
void SpeciesIntra::setMasterParameters(MasterIntra* master)
{
	masterParameters_ = master;
}

// Return linked master from which parameters should be taken
MasterIntra* SpeciesIntra::masterParameters()
{
	return masterParameters_;
}

// Detach from MasterIntra, if we are currently referencing one
void SpeciesIntra::detachFromMasterIntra()
{
	if (!masterParameters_) return;

	// Copy master term parameters over our own
	form_ = masterParameters_->form();
	for (int n=0; n<MAXINTRAPARAMS; ++n) parameters_[n] = masterParameters_->parameter(n);

	masterParameters_ = NULL;
}

// Return parameter source
SpeciesIntra* SpeciesIntra::parameterSource()
{
	return (masterParameters_ ? masterParameters_ : this);
}

// Set functional form index of interaction
void SpeciesIntra::setForm(int form)
{
	form_ = form;
}

// Return functional form index of interaction
int SpeciesIntra::form() const
{
	return masterParameters_ ? masterParameters_->form_ : form_;
}

// Set nth parameter
void SpeciesIntra::setParameter(int id, double value)
{
#ifdef CHECKS
	if ((id < 0) || (id >= MAXINTRAPARAMS))
	{
		Messenger::error("Tried to add a parameter to a SpeciesIntra definition, but the index is out of range (%i vs %i parameters max).\n", id, MAXINTRAPARAMS);
		return;
	}
#endif
	// Does this intramolecular interaction reference a set of master parameters?
	if (masterParameters_)
	{
		Messenger::error("Refused to set intramolecular parameter since master parameters are referenced.\n");
		return;
	}

	parameters_[id] = value;
}

// Set all parameters
void SpeciesIntra::setParameters(double a, double b, double c, double d)
{
	// Does this intramolecular interaction reference a set of master parameters?
	if (masterParameters_)
	{
		Messenger::error("Refused to set intramolecular parameter since master parameters are referenced.\n");
		return;
	}

	parameters_[0] = a;
	parameters_[1] = b;
	parameters_[2] = c;
	parameters_[3] = d;
}

// Return nth parameter
double SpeciesIntra::parameter(int id) const
{
#ifdef CHECKS
	if ((id < 0) || (id >= MAXINTRAPARAMS))
	{
		Messenger::error("Tried to return a parameter from a SpeciesIntra definition, but the index is out of range (%i vs %i parameters max).\n", id, MAXINTRAPARAMS);
		return 0.0;
	}
#endif
	// Does this intramolecular interaction reference a set of master parameters?
	if (masterParameters_) return masterParameters_->parameter(id);

	return parameters_[id];
}

// Return array of parameters
const double* SpeciesIntra::parameters() const
{
	return masterParameters_ ? masterParameters_->parameters() : parameters_;
}

// Return parameters as Array<double>
Array<double> SpeciesIntra::parametersAsArray() const
{
	Array<double> params;
	for (int n=0; n<MAXINTRAPARAMS; ++n) params.add(parameters()[n]);
	return params;
}

// Set parameters from Array<double>
void SpeciesIntra::setParametersFromArray(Array<double> params)
{
<<<<<<< HEAD
	// Does this intramolecular interaction reference a set of master parameters?
	if (masterParameters_)
	{
		Messenger::error("Refused to set intramolecular parameters array since master parameters are referenced.\n");
		return;
	}

=======
	// TODO Has a warning been added here in a separate feature branch?
>>>>>>> a29606c3
	for (int n=0; n<MAXINTRAPARAMS; ++n)
	{
		if (params.nItems() <= n) break;
		parameters_[n] = params[n];
	}
}


/*
 * Connections
 */

// Clear and delete all arrays
void SpeciesIntra::deleteAttachedAtomArrays()
{
	for (int n=0; n<2; ++n)
	{
		if (attached_[n] != NULL) delete[] attached_[n];
		attached_[n] = NULL;
		nAttached_[n] = 0;
		arraySize_[n] = 0;
	}
}

// Set attached SpeciesAtoms for the terminus specified
void SpeciesIntra::setAttachedAtoms(int terminus, const RefList<SpeciesAtom,bool>& atoms)
{
	// Is the current array non-existent or too small to hold the new list?
	if ((!attached_[terminus]) || (atoms.nItems() > arraySize_[terminus]))
	{
		// Delete existing array if it is there
		if (attached_[terminus]) delete[] attached_[terminus];

		// Create new array just big enough to hold the number of SpeciesAtoms in the list
		arraySize_[terminus] = atoms.nItems();
		attached_[terminus] = new int[arraySize_[terminus]];
	}

	// Zero the current count of items in the array
	nAttached_[terminus] = 0;

	// Add the SpeciesAtoms in the list
	for (RefListItem<SpeciesAtom,bool>* refAtom = atoms.first(); refAtom != NULL; refAtom = refAtom->next) attached_[terminus][nAttached_[terminus]++] = refAtom->item->index();
}

// Set attached SpeciesAtoms for terminus specified (single SpeciesAtom)
void SpeciesIntra::setAttachedAtoms(int terminus, SpeciesAtom* atom)
{
	RefList<SpeciesAtom,bool> atoms;
	atoms.add(atom);
	setAttachedAtoms(terminus, atoms);
}

// Return number of attached SpeciesAtoms for terminus specified
int SpeciesIntra::nAttached(int terminus) const
{
	return nAttached_[terminus];
}

// Return array of attached indices for terminus specified
int* SpeciesIntra::attached(int terminus) const
{
	return attached_[terminus];
}

// Set whether the term is contained within a cycle
void SpeciesIntra::setInCycle(bool b)
{
	inCycle_ = b;
}

// Return whether the term is contained within a cycle
bool SpeciesIntra::inCycle() const
{
	return inCycle_;
}<|MERGE_RESOLUTION|>--- conflicted
+++ resolved
@@ -176,7 +176,6 @@
 // Set parameters from Array<double>
 void SpeciesIntra::setParametersFromArray(Array<double> params)
 {
-<<<<<<< HEAD
 	// Does this intramolecular interaction reference a set of master parameters?
 	if (masterParameters_)
 	{
@@ -184,9 +183,6 @@
 		return;
 	}
 
-=======
-	// TODO Has a warning been added here in a separate feature branch?
->>>>>>> a29606c3
 	for (int n=0; n<MAXINTRAPARAMS; ++n)
 	{
 		if (params.nItems() <= n) break;
