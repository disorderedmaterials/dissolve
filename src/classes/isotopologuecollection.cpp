/*
    *** Isotopologue Collection
    *** src/classes/isotopologuecollection.cpp
    Copyright T. Youngs 2012-2020

    This file is part of Dissolve.

    Dissolve is free software: you can redistribute it and/or modify
    it under the terms of the GNU General Public License as published by
    the Free Software Foundation, either version 3 of the License, or
    (at your option) any later version.

    Dissolve is distributed in the hope that it will be useful,
    but WITHOUT ANY WARRANTY; without even the implied warranty of
    MERCHANTABILITY or FITNESS FOR A PARTICULAR PURPOSE.  See the
    GNU General Public License for more details.

    You should have received a copy of the GNU General Public License
    along with Dissolve.  If not, see <http://www.gnu.org/licenses/>.
*/

#include "classes/isotopologuecollection.h"
#include "base/lineparser.h"
#include "base/processpool.h"
#include "classes/configuration.h"
#include "classes/coredata.h"
#include "classes/species.h"
#include <algorithm>

IsotopologueCollection::IsotopologueCollection() { clear(); }

IsotopologueCollection::~IsotopologueCollection() {}

/*
 * Sets
 */

// Remove any sets from the collection that are empty
void IsotopologueCollection::pruneEmptySets()
{
    isotopologueSets_.erase(std::remove_if(isotopologueSets_.begin(), isotopologueSets_.end(),
                                           [](const auto &set) { return set.nIsotopologues() == 0; }),
                            isotopologueSets_.end());
}

// Clear all existing data
void IsotopologueCollection::clear() { isotopologueSets_.clear(); }

// Add Isotopologue weight for the specified Configuration / Species
void IsotopologueCollection::add(Configuration *cfg, Isotopologue *iso, double relativeWeight)
{
    // Check if a set already exists for this Configuration
    auto it = std::find_if(isotopologueSets_.begin(), isotopologueSets_.end(),
                           [cfg](const auto &set) { return set.configuration() == cfg; });

    if (it == isotopologueSets_.end())
    {
        isotopologueSets_.emplace_back(this, cfg);
        isotopologueSets_.back().add(iso, relativeWeight);
    }
    else
        it->add(iso, relativeWeight);
}

// Remove the specified set from the collection
void IsotopologueCollection::remove(IsotopologueSet *set)
{
    isotopologueSets_.erase(
        std::remove_if(isotopologueSets_.begin(), isotopologueSets_.end(), [set](const auto &data) { return &data == set; }),
        isotopologueSets_.end());
}

// Remove the Configuration from the collection
void IsotopologueCollection::remove(Configuration *cfg)
{
    isotopologueSets_.erase(std::remove_if(isotopologueSets_.begin(), isotopologueSets_.end(),
                                           [cfg](const auto &set) { return set.configuration() == cfg; }),
                            isotopologueSets_.end());
}

// Remove the Species from the specified set
void IsotopologueCollection::remove(IsotopologueSet *set, Species *sp)
{
    set->remove(sp);

    pruneEmptySets();
}

// Remove the IsotopologueWeight from the specified set
void IsotopologueCollection::remove(IsotopologueSet *set, IsotopologueWeight *isoWeight)
{
    set->remove(isoWeight);

    pruneEmptySets();
}

// Remove any occurrences of the specified Species from the collection
void IsotopologueCollection::remove(Species *sp)
{
    for (auto set : isotopologueSets_)
        set.remove(sp);

    pruneEmptySets();
}

// Remove any occurrences of the specified Isotopologue from the collection
void IsotopologueCollection::remove(Isotopologue *iso)
{
    for (auto set : isotopologueSets_)
        set.remove(iso);

    pruneEmptySets();
}

// Return defined sets
std::vector<IsotopologueSet> &IsotopologueCollection::isotopologueSets() { return isotopologueSets_; }

// Return defined sets (const)
const std::vector<IsotopologueSet> &IsotopologueCollection::constIsotopologueSets() const { return isotopologueSets_; }

// Return whether a set exists for the supplied Configuration
bool IsotopologueCollection::contains(const Configuration *cfg) const
{
    return std::any_of(isotopologueSets_.cbegin(), isotopologueSets_.cend(),
                       [cfg](const IsotopologueSet &set) { return set.configuration() == cfg; });
}

// Return IsotopologueSet for the specified Configuration
std::optional<const IsotopologueSet> IsotopologueCollection::getIsotopologueSet(const Configuration *cfg) const
{
    auto it = std::find_if(isotopologueSets_.cbegin(), isotopologueSets_.cend(),
                           [cfg](const auto &set) { return set.configuration() == cfg; });
    if (it == isotopologueSets_.end())
        return {};

    return *it;
}

// Return whether the Species has a defined set of isotopologues in the specified Configuration
bool IsotopologueCollection::contains(const Configuration *cfg, const Species *sp) const
{
<<<<<<< HEAD
    return std::any_of(isotopologueSets_.cbegin(), isotopologueSets_.cend(),
                       [cfg](const IsotopologueSet &set) { return set.configuration() == cfg; });
=======
    auto it = std::find_if(isotopologueSets_.cbegin(), isotopologueSets_.cend(),
                           [cfg](const auto &set) { return set.configuration() == cfg; });

    return (it != isotopologueSets_.end() ? it->contains(sp) : false);
>>>>>>> 0c1def67
}

// Return Isotopologues for the Species in the specified Configuration
std::optional<const Isotopologues> IsotopologueCollection::getIsotopologues(const Configuration *cfg, const Species *sp) const
{
    auto it = std::find_if(isotopologueSets_.cbegin(), isotopologueSets_.cend(),
                           [cfg](const auto &set) { return set.configuration() == cfg; });

    if (it != isotopologueSets_.end())
        return it->getIsotopologues(sp);

    return {};
}

// Complete the collection by making sure it contains every Species in every Configuration in the supplied list
void IsotopologueCollection::complete(const RefList<Configuration> &configurations)
{
    for (Configuration *cfg : configurations)
    {
        // Retrieve / create a set for this Configuration
        auto it = std::find_if(isotopologueSets_.begin(), isotopologueSets_.end(),
                               [cfg](const auto &set) { return set.configuration() == cfg; });

        IsotopologueSet *setForCfg = nullptr;
        if (it == isotopologueSets_.end())
        {
            isotopologueSets_.emplace_back(this, cfg);
            setForCfg = &isotopologueSets_.back();
        }
        else
            setForCfg = &(*it);

        // Loop over Species in the Configuration
        ListIterator<SpeciesInfo> spInfoIterator(cfg->usedSpecies());
        while (SpeciesInfo *spInfo = spInfoIterator.iterate())
        {
            // If the Species already exists in our set, nothing more to do...
            if (it->contains(spInfo->species()))
                continue;

            // Add the natural isotopologue for this Species
            add(cfg, spInfo->species()->naturalIsotopologue(), 1.0);
        }
    }
}

/*
 * GenericItemBase Implementations
 */

// Return class name
const char *IsotopologueCollection::itemClassName() { return "IsotopologueCollection"; }

// Read data through specified LineParser
bool IsotopologueCollection::read(LineParser &parser, CoreData &coreData)
{
    clear();

    // Read in number of Configurations in the collection
    const auto nConfigurations = parser.argi(0);

    for (int n = 0; n < nConfigurations; ++n)
    {
        // Add a new isotopologue set and read it
        isotopologueSets_.emplace_back(this);
        if (!isotopologueSets_.back().read(parser, coreData))
            return false;
    }

    return true;
}

// Write data through specified LineParser
bool IsotopologueCollection::write(LineParser &parser)
{
    // Write number of Configurations in the collection
    if (!parser.writeLineF("%i\n", isotopologueSets_.size()))
        return false;

    // Write details for each set of Isotopologues
    for (auto set : isotopologueSets_)
        if (!set.write(parser))
            return false;

    return true;
}<|MERGE_RESOLUTION|>--- conflicted
+++ resolved
@@ -139,15 +139,10 @@
 // Return whether the Species has a defined set of isotopologues in the specified Configuration
 bool IsotopologueCollection::contains(const Configuration *cfg, const Species *sp) const
 {
-<<<<<<< HEAD
-    return std::any_of(isotopologueSets_.cbegin(), isotopologueSets_.cend(),
-                       [cfg](const IsotopologueSet &set) { return set.configuration() == cfg; });
-=======
     auto it = std::find_if(isotopologueSets_.cbegin(), isotopologueSets_.cend(),
                            [cfg](const auto &set) { return set.configuration() == cfg; });
 
     return (it != isotopologueSets_.end() ? it->contains(sp) : false);
->>>>>>> 0c1def67
 }
 
 // Return Isotopologues for the Species in the specified Configuration
