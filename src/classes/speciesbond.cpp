/*
    *** SpeciesBond Definition
    *** src/classes/speciesbond.cpp
    Copyright T. Youngs 2012-2020

    This file is part of Dissolve.

    Dissolve is free software: you can redistribute it and/or modify
    it under the terms of the GNU General Public License as published by
    the Free Software Foundation, either version 3 of the License, or
    (at your option) any later version.

    Dissolve is distributed in the hope that it will be useful,
    but WITHOUT ANY WARRANTY; without even the implied warranty of
    MERCHANTABILITY or FITNESS FOR A PARTICULAR PURPOSE.  See the
    GNU General Public License for more details.

    You should have received a copy of the GNU General Public License
    along with Dissolve.  If not, see <http://www.gnu.org/licenses/>.
*/

#include "classes/speciesbond.h"
#include "base/processpool.h"
#include "base/sysfunc.h"
#include "classes/speciesatom.h"
#include "data/atomicmass.h"
#include "templates/enumhelpers.h"

SpeciesBond::SpeciesBond(SpeciesAtom *i, SpeciesAtom *j) : SpeciesIntra()
{
    assign(i, j);
    bondType_ = SpeciesBond::SingleBond;
    form_ = SpeciesBond::NoForm;
}

SpeciesBond::SpeciesBond(SpeciesBond &source) : SpeciesIntra(source) { this->operator=(source); }

void SpeciesBond::assign(SpeciesAtom *i, SpeciesAtom *j)
{
    i_ = i;
    j_ = j;

    // Add ourself to the list of bonds on each atom
    if (i_ && j_)
    {
        i_->addBond(this);
        j_->addBond(this);
    }
}

SpeciesBond::SpeciesBond(SpeciesBond &&source) : SpeciesIntra(source)
{
    // Detach source bond referred to by the species atoms
    if (source.i_ && source.j_)
    {
        source.i_->removeBond(&source);
        source.j_->removeBond(&source);
    }

    // Copy data
    assign(source.i_, source.j_);
    bondType_ = source.bondType_;
    form_ = source.form_;

    // Reset source data
    source.i_ = nullptr;
    source.j_ = nullptr;
}

SpeciesBond &SpeciesBond::operator=(const SpeciesBond &source)
{
    // Copy data
    i_ = source.i_;
    j_ = source.j_;
    if (i_ && j_)
    {
        i_->addBond(this);
        j_->addBond(this);
    }
    bondType_ = source.bondType_;
    form_ = source.form_;
    SpeciesIntra::operator=(source);

    return *this;
}

SpeciesBond &SpeciesBond::operator=(SpeciesBond &&source)
{
    // Detach any current atoms
    if (i_ && j_)
        detach();

    // Copy data
    assign(source.i_, source.j_);
    bondType_ = source.bondType_;
    form_ = source.form_;
    SpeciesIntra::operator=(source);

    // Clean source
    source.detach();

    return *this;
}

/*
 * SpeciesAtom Information
 */

// Return first SpeciesAtom involved in interaction
SpeciesAtom *SpeciesBond::i() const { return i_; }

// Return second SpeciesAtom involved in SpeciesBond
SpeciesAtom *SpeciesBond::j() const { return j_; }

// Return the 'other' SpeciesAtom in the SpeciesBond
SpeciesAtom *SpeciesBond::partner(const SpeciesAtom *i) const { return (i == i_ ? j_ : i_); }

// Return index (in parent Species) of first SpeciesAtom
int SpeciesBond::indexI() const
{
#ifdef CHECKS
    if (i_ == NULL)
    {
        Messenger::error("NULL_POINTER - NULL SpeciesAtom pointer 'i' found in SpeciesBond::indexI(). Returning 0...\n");
        return 0;
    }
#endif
    return i_->index();
}

// Return index (in parent Species) of second SpeciesAtom
int SpeciesBond::indexJ() const
{
#ifdef CHECKS
    if (j_ == NULL)
    {
        Messenger::error("NULL_POINTER - NULL SpeciesAtom pointer 'j' found in SpeciesBond::indexJ(). Returning 0...\n");
        return 0;
    }
#endif
    return j_->index();
}

// Return index (in parent Species) of nth SpeciesAtom in interaction
int SpeciesBond::index(int n) const
{
    if (n == 0)
        return indexI();
    else if (n == 1)
        return indexJ();

    Messenger::error("SpeciesAtom index %i is out of range in SpeciesBond::index(int). Returning 0...\n");
    return 0;
}

// Return whether SpeciesAtoms in Angle match those specified
bool SpeciesBond::matches(const SpeciesAtom *i, const SpeciesAtom *j) const
{
    if ((i_ == i) && (j_ == j))
        return true;
    if ((i_ == j) && (j_ == i))
        return true;
    return false;
}

// Return whether all atoms in the interaction are currently selected
bool SpeciesBond::isSelected() const
{
#ifdef CHECKS
    if (i_ == NULL || j_ == NULL)
    {
        Messenger::error("NULL_POINTER - NULL SpeciesAtom pointer found in SpeciesBond::isSelected(). Returning false...\n");
        return false;
    }
#endif
    return (i_->isSelected() && j_->isSelected());
}

// Detach from current atoms
void SpeciesBond::detach()
{
    if (i_ && j_)
    {
        i_->removeBond(this);
        j_->removeBond(this);
    }
    i_ = nullptr;
    j_ = nullptr;
}

/*
 * Bond Type
 */

// Bond type keywords
const char *BondTypeKeywords[] = {"Single", "Double", "Triple", "Quadruple", "Aromatic"};
double BondTypeOrders[] = {1.0, 2.0, 3.0, 4.0, 1.5};

// Convert bond type string to functional form
SpeciesBond::BondType SpeciesBond::bondType(const char *s)
{
    for (int n = 0; n < SpeciesBond::nBondTypes; ++n)
        if (DissolveSys::sameString(s, BondTypeKeywords[n]))
            return (SpeciesBond::BondType)n;
    return SpeciesBond::nBondTypes;
}

// Return bond type functional form text
const char *SpeciesBond::bondType(SpeciesBond::BondType bt) { return BondTypeKeywords[bt]; }

// Return bond order for specified bond type
double SpeciesBond::bondOrder(SpeciesBond::BondType bt) { return BondTypeOrders[bt]; }

// Set bond type
void SpeciesBond::setBondType(BondType type) { bondType_ = type; }

// Return bond type
SpeciesBond::BondType SpeciesBond::bondType() const { return bondType_; }

// Return bond order for current bond type
double SpeciesBond::bondOrder() const { return SpeciesBond::bondOrder(bondType_); }

/*
 * Interaction Parameters
 */

// Return enum options for BondFunction
EnumOptions<SpeciesBond::BondFunction> SpeciesBond::bondFunctions()
{
    static EnumOptionsList BondFunctionOptions = EnumOptionsList() << EnumOption(SpeciesBond::NoForm, "None", 0, 0)
                                                                   << EnumOption(SpeciesBond::HarmonicForm, "Harmonic", 2, 2)
                                                                   << EnumOption(SpeciesBond::EPSRForm, "EPSR", 2, 2);

    static EnumOptions<SpeciesBond::BondFunction> options("BondFunction", BondFunctionOptions);

    return options;
}

// Set up any necessary parameters
void SpeciesBond::setUp()
{
    // Get pointer to relevant parameters array
    const auto &params = parameters();

    /*
     * Depending on the form, we may have other dependent parameters to set up
     * These are always stored in the *local* SpeciesIntra array, rather than those in any associated master parameters
     * This way, we can reference both general master parameters as well as others which depend on the atoms involved, for
     * instance
     */
    if (form() == SpeciesBond::EPSRForm)
    {
        // Work out omega-squared(ab) from mass of natural isotopes
        double massI = AtomicMass::mass(i_->element());
        double massJ = AtomicMass::mass(j_->element());
        parameters_[2] = params[1] / sqrt((massI + massJ) / (massI * massJ));
    }
}

// Return fundamental frequency for the interaction
double SpeciesBond::fundamentalFrequency(double reducedMass) const
{
    // Get pointer to relevant parameters array
    const auto &params = parameters();

    double k = 0.0;
    if (form() == SpeciesBond::HarmonicForm)
        k = params[0];
    else if (form() == SpeciesBond::EPSRForm)
        k = params[0];
    else
    {
        Messenger::error("Functional form of SpeciesBond term not set, or no force constant available, so can't "
                         "determine fundamental frequency.\n");
        return 0.0;
    }

    // Convert force constant from (assumed) kJ mol-1 A-2 into J m-2 (kg s-2)
    k *= 1000.0 * 1.0e20 / AVOGADRO;

    // Convert reduced mass from amu to kg
    double mu = reducedMass / (AVOGADRO * 1000.0);

    // Calculate fundamental frequency
    double v = (1.0 / TWOPI) * sqrt(k / mu);

    return v;
}

// Return type of this interaction
SpeciesIntra::InteractionType SpeciesBond::type() const { return SpeciesIntra::BondInteraction; }

// Return energy for specified distance
double SpeciesBond::energy(double distance) const
{
    // Get pointer to relevant parameters array
    const auto &params = parameters();

    if (form() == SpeciesBond::NoForm)
        return 0.0;
    else if (form() == SpeciesBond::HarmonicForm)
    {
        /*
         * Parameters:
         * 0 : force constant
         * 1 : equilibrium distance
         */
        double delta = distance - params[1];
        return 0.5 * params[0] * delta * delta;
    }
    else if (form() == SpeciesBond::EPSRForm)
    {
        /*
         * Basically a harmonic oscillator metered by the mass of the atoms (encapsulated in the omegaSquared parameter
         *
         * Parameters:
         * 0 : general force constant C / 2.0
         * 1 : equilibrium distance
         * 2 : omega squared (LOCAL parameter)
         */
        double delta = distance - params[1];
        return params[0] * (delta * delta) / parameters_[2];
    }

    Messenger::error("Functional form of SpeciesBond term not accounted for, so can't calculate energy.\n");
    return 0.0;
}

// Return force multiplier for specified distance
double SpeciesBond::force(double distance) const
{
    // Get pointer to relevant parameters array
    const auto &params = parameters();

    if (form() == SpeciesBond::NoForm)
        return 0.0;
    else if (form() == SpeciesBond::HarmonicForm)
    {
        /*
         * Parameters:
         * 0 : force constant
         * 1 : equilibrium distance
         */
        return -params[0] * (distance - params[1]);
    }
    else if (form() == SpeciesBond::EPSRForm)
    {
        /*
         * Basically a harmonic oscillator metered by the mass of the atoms (encapsulated in the omegaSquared parameter
         *
         * Parameters:
         * 0 : general force constant C / 2.0
         * 1 : equilibrium distance
         * 2 : omega squared (LOCAL parameter)
         */
        return -2.0 * params[0] * (distance - params[1]);
    }

    Messenger::error("Functional form of SpeciesBond term not accounted for, so can't calculate force.\n");
    return 0.0;
<<<<<<< HEAD
}

/*
 * Parallel Comms
 */

// Broadcast data from Master to all Slaves
bool SpeciesBond::broadcast(ProcessPool &procPool, const List<SpeciesAtom> &atoms)
{
#ifdef PARALLEL
    int buffer[2];

    // Put atom indices into buffer and send
    if (procPool.isMaster())
    {
        buffer[0] = indexI();
        buffer[1] = indexJ();
    }
    if (!procPool.broadcast(buffer, 2))
        return false;

    // Slaves now take SpeciesAtom pointers from supplied List
    if (procPool.isSlave())
        assign(atoms.item(buffer[0]), atoms.item(buffer[1]));

    // Send parameter info
    if (!procPool.broadcast(parameters_, MAXINTRAPARAMS))
        return false;
    if (!procPool.broadcast(form_))
        return false;
#endif
    return true;
=======
>>>>>>> 227e75ad
}<|MERGE_RESOLUTION|>--- conflicted
+++ resolved
@@ -358,39 +358,4 @@
 
     Messenger::error("Functional form of SpeciesBond term not accounted for, so can't calculate force.\n");
     return 0.0;
-<<<<<<< HEAD
-}
-
-/*
- * Parallel Comms
- */
-
-// Broadcast data from Master to all Slaves
-bool SpeciesBond::broadcast(ProcessPool &procPool, const List<SpeciesAtom> &atoms)
-{
-#ifdef PARALLEL
-    int buffer[2];
-
-    // Put atom indices into buffer and send
-    if (procPool.isMaster())
-    {
-        buffer[0] = indexI();
-        buffer[1] = indexJ();
-    }
-    if (!procPool.broadcast(buffer, 2))
-        return false;
-
-    // Slaves now take SpeciesAtom pointers from supplied List
-    if (procPool.isSlave())
-        assign(atoms.item(buffer[0]), atoms.item(buffer[1]));
-
-    // Send parameter info
-    if (!procPool.broadcast(parameters_, MAXINTRAPARAMS))
-        return false;
-    if (!procPool.broadcast(form_))
-        return false;
-#endif
-    return true;
-=======
->>>>>>> 227e75ad
 }