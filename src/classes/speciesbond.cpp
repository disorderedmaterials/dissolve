--- conflicted
+++ resolved
@@ -335,13 +335,8 @@
                                          BondFunctions::forms().keyword(bondForm))));
 }
 
-<<<<<<< HEAD
-// This method generates a 'bond' TOML node from the object's members
-toml::basic_value<toml::discard_comments, std::map, std::vector> SpeciesBond::serialize()
-=======
 // Express as a tree node
 SerialisedValue SpeciesBond::serialise() const
->>>>>>> c4bf11d5
 {
     SerialisedValue bond;
     if (i_ != nullptr)
@@ -369,7 +364,7 @@
     return bond;
 }
 // This method populates the object's members with values read from a 'bond' TOML node
-void SpeciesBond::deserialize(toml::value node, CoreData &coreData)
+void SpeciesBond::deserialise(SerialisedValue &node, CoreData &coreData)
 {
     if (node.contains("form"))
     {
