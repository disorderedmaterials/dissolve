/*
	*** Species Definition
	*** src/classes/species.h
	Copyright T. Youngs 2012-2019

	This file is part of Dissolve.

	Dissolve is free software: you can redistribute it and/or modify
	it under the terms of the GNU General Public License as published by
	the Free Software Foundation, either version 3 of the License, or
	(at your option) any later version.

	Dissolve is distributed in the hope that it will be useful,
	but WITHOUT ANY WARRANTY; without even the implied warranty of
	MERCHANTABILITY or FITNESS FOR A PARTICULAR PURPOSE.  See the
	GNU General Public License for more details.

	You should have received a copy of the GNU General Public License
	along with Dissolve.  If not, see <http://www.gnu.org/licenses/>.
*/

#ifndef DISSOLVE_SPECIES_H
#define DISSOLVE_SPECIES_H

#include "classes/atomtypelist.h"
#include "classes/speciesangle.h"
#include "classes/speciesatom.h"
#include "classes/speciesbond.h"
#include "classes/speciestorsion.h"
#include "classes/speciesgrain.h"
#include "classes/speciessite.h"
#include "classes/isotopologue.h"
#include "base/charstring.h"
#include "base/version.h"
#include "templates/objectstore.h"

// Forward Declarations
class Box;

//Species Definition
class Species : public ListItem<Species>, public ObjectStore<Species>
{
	public:
	// Constructor / Destructor
	Species();
	~Species();
	// Clear Data
	void clear();


	/*
	 * Basic Information
	 */
	private:
	// Name of the Species
	CharString name_;
	// Version of the Species
	VersionCounter version_;

	public:
	// Set name of the Species
	void setName(const char* name);
	// Return the name of the Species
	const char* name() const;
	// Check set-up of Species
	bool checkSetUp(const List<AtomType>& atomTypes);
	// Print Species information
	void print();
	// Return version
	const int version() const;


	/*
	 * Atomic Information
	 */
	private:
	// List of Atoms in the Species
	List<SpeciesAtom> atoms_;
	// List of selected Atoms
	RefList<SpeciesAtom,bool> selectedAtoms_;
	// List of AtomTypes, and their populations, used in the Species
	AtomTypeList usedAtomTypes_;
	// Version of the atom selection
	VersionCounter atomSelectionVersion_;
	
	public:
	// Add a new Atom to the Species
	SpeciesAtom* addAtom(Element* element, Vec3<double> r);
	// Return the number of atoms in the species
	int nAtoms() const;
	// Return the first atom in the Species
	SpeciesAtom* firstAtom() const;
	// Return the nth atom in the Species
	SpeciesAtom* atom(int n);
	// Return the list of SpeciesAtoms
	const List<SpeciesAtom>& atoms() const;
<<<<<<< HEAD
	// Clear current Atom selection
=======
	// Transmute specified SpeciesAtom
	void transmuteAtom(SpeciesAtom* i, Element* el);
	// Clear current atom selection
>>>>>>> 992019cf
	void clearAtomSelection();
	// Add atom to selection
	void selectAtom(SpeciesAtom* i);
	// Remove atom from selection
	void deselectAtom(SpeciesAtom* i);
	// Toggle selection state of specified atom
	void toggleAtomSelection(SpeciesAtom* i);
	// Select Atoms along any path from the specified one, ignoring the bond(s) provided
	void selectFromAtom(SpeciesAtom* i, SpeciesBond* exclude, SpeciesBond* excludeToo = NULL);
	// Return current atom selection
	const RefList<SpeciesAtom,bool>& selectedAtoms() const;
	// Return nth selected Atom
	SpeciesAtom* selectedAtom(int n);
	// Return number of selected Atoms
	int nSelectedAtoms() const;
	// Return whether specified Atom is selected
	bool isAtomSelected(SpeciesAtom* i) const;
	// Return version of the atom selection
	const int atomSelectionVersion() const;
	// Return total atomic mass of Species
	double mass() const;
	// Update used AtomTypeList
	void updateUsedAtomTypes();
	// Return used AtomTypesList
	const AtomTypeList& usedAtomTypes();
	// Clear AtomType assignments for all atoms
	void clearAtomTypes();


	/*
	 * Intramolecular Data
	 */
	private:
	// List of Bonds between Atoms in the Species
	List<SpeciesBond> bonds_;
	// List of Angles between Atoms in the Species
	List<SpeciesAngle> angles_;
	// List of Torsions between Atoms in the Species
	List<SpeciesTorsion> torsions_;
	// Whether the attached atoms lists have been created
	bool attachedAtomListsGenerated_;

	public:
	// Add new SpeciesBond definition (from SpeciesAtom*)
	SpeciesBond* addBond(SpeciesAtom* i, SpeciesAtom* j);
	// Add new SpeciesBond definition
	SpeciesBond* addBond(int i, int j);
	// Reconnect existing SpeciesBond
	bool reconnectBond(SpeciesBond* bond, SpeciesAtom* i, SpeciesAtom* j);
	// Reconnect existing SpeciesBond
	bool reconnectBond(SpeciesBond* bond, int i, int j);
	// Return number of SpeciesBonds defined
	int nBonds() const;
	// Return list of SpeciesBond
	const List<SpeciesBond>& bonds() const;
	// Return nth SpeciesBond
	SpeciesBond* bond(int n);
	// Return whether SpeciesBond between SpeciesAtoms exists
	SpeciesBond* hasBond(SpeciesAtom* i, SpeciesAtom* j) const;
	// Return whether SpeciesBond between specified atom indices exists
	SpeciesBond* hasBond(int i, int j);
	// Return index of specified SpeciesBond
	int bondIndex(SpeciesBond* spb);
	// Add new SpeciesAngle definition
	SpeciesAngle* addAngle(SpeciesAtom* i, SpeciesAtom* j, SpeciesAtom* k);
	// Add new SpeciesAngle definition
	SpeciesAngle* addAngle(int i, int j, int k);
	// Reconnect existing SpeciesAngle
	bool reconnectAngle(SpeciesAngle* angle, SpeciesAtom* i, SpeciesAtom* j, SpeciesAtom* k);
	// Reconnect existing SpeciesAngle
	bool reconnectAngle(SpeciesAngle* angle, int i, int j, int k);
	// Return number of SpeciesAngle defined
	int nAngles() const;
	// Return list of SpeciesAngle
	const List<SpeciesAngle>& angles() const;
	// Return nth SpeciesAngle
	SpeciesAngle* angle(int n);
	// Return whether SpeciesAngle between SpeciesAtoms exists
	bool hasAngle(SpeciesAtom* i, SpeciesAtom* j, SpeciesAtom* k) const;
	// Return index of specified SpeciesAngle
	int angleIndex(SpeciesAngle* spa);
	// Add new SpeciesTorsion definition (from SpeciesAtom*)
	SpeciesTorsion* addTorsion(SpeciesAtom* i, SpeciesAtom* j, SpeciesAtom* k, SpeciesAtom* l);
	// Add new SpeciesTorsion definition
	SpeciesTorsion* addTorsion(int i, int j, int k, int l);
	// Reconnect existing SpeciesTorsion
	bool reconnectTorsion(SpeciesTorsion* torsion, SpeciesAtom* i, SpeciesAtom* j, SpeciesAtom* k, SpeciesAtom* l);
	// Reconnect existing SpeciesTorsion
	bool reconnectTorsion(SpeciesTorsion* torsion, int i, int j, int k, int l);
	// Return number of SpeciesTorsion defined
	int nTorsions() const;
	// Return list of SpeciesTorsion
	const List<SpeciesTorsion>& torsions() const;
	// Return nth SpeciesTorsion
	SpeciesTorsion* torsion(int n);
	// Return whether SpeciesTorsion between SpeciesAtoms exists
	bool hasTorsion(SpeciesAtom* i, SpeciesAtom* j, SpeciesAtom* k, SpeciesAtom* l) const;
	// Return index of specified SpeciesTorsion
	int torsionIndex(SpeciesTorsion* spt);
	// Return whether the attached atoms lists have been created
	bool attachedAtomListsGenerated() const;
	// Generate attached Atom lists for all intramolecular terms
	void generateAttachedAtomLists();
	// Detach master term links for all interaction types, copying parameters to local SpeciesIntra
	void detachFromMasterTerms();


	/*
	 * Grains
	 */
	private:
	// List of Grains, dividing the Atoms of this Species into individual groups
	List<SpeciesGrain> grains_;
	
	public:
	// Update SpeciesGrains after change
	void updateGrains();
	// Add default grain definition (i.e. one which contains all atoms) for this Species 
	void addDefaultGrain();
	// Automatically determine Grains based on chemical connectivity
	void autoAddGrains();
	// Add new grain for this Species
	SpeciesGrain* addGrain();
	// Remove grain with ID specified
	void removeGrain(SpeciesGrain* sg);
	// Return number of grain present for this Species
	int nGrains() const;
	// Return first grain in list
	SpeciesGrain* grains() const;
	// Return nth grain in list
	SpeciesGrain* grain(int n);
	// Add Atom to grain
	void addAtomToGrain(SpeciesAtom* i, SpeciesGrain* gd);
	// Generate unique grain name with base name provided
	const char* uniqueGrainName(const char* baseName, SpeciesGrain* exclude = NULL) const;
	// Order atoms within grains
	void orderAtomsWithinGrains();


	/*
	 * Isotopologues
	 */
	private:
	// List of isotopic variants defined for this species
	List<Isotopologue> isotopologues_;

	public:
	// Update current Isotopologues
	void updateIsotopologues(const List<AtomType>& atomTypes);
	// Add a new Isotopologue to this Species
	Isotopologue* addIsotopologue(const char* baseName, const List<AtomType>& masterAtomTypes);
	// Add natural isotopologue to this species, if it hasn't already been defined
	Isotopologue* addNaturalIsotopologue(const List<AtomType>& masterAtomTypes);
	// Remove specified Isotopologue from this Species
	void removeIsotopologue(Isotopologue* iso);
	// Return number of defined Isotopologues
	int nIsotopologues() const;
	// Return Isotopologue List
	const List<Isotopologue>& isotopologues() const;
	// Return nth Isotopologue defined
	Isotopologue* isotopologue(int n);
	// Return whether the specified Isotopologue exists
	bool hasIsotopologue(Isotopologue* iso) const;
	// Generate unique Isotopologue name with base name provided
	const char* uniqueIsotopologueName(const char* baseName, Isotopologue* exclude = NULL) const;
	// Search for Isotopologue by name
	Isotopologue* findIsotopologue(const char* name) const;
	// Return index of specified Isotopologue
	int indexOfIsotopologue(Isotopologue* iso) const;


	/*
	 * Site
	 */
	private:
	// List of defined sites
	List<SpeciesSite> sites_;

	public:
	// Add a new SpeciesSite to this Species
	SpeciesSite* addSite(const char* name = NULL);
	// Remove specified SpeciesSite
	void removeSite(SpeciesSite* site);
	// Return number of defined SpeciesSites
	int nSites() const;
	// Return SpeciesSite List
	const List<SpeciesSite>& sites() const;
	// Return nth SpeciesSite defined
	SpeciesSite* site(int n);
	// Generate unique site name with base name provided
	const char* uniqueSiteName(const char* baseName, SpeciesSite* exclude = NULL) const;
	// Search for SpeciesSite by name
	SpeciesSite* findSite(const char* name) const;


	/*
	 * Transforms
	 */
	public:
	// Calculate and return centre of geometry
	Vec3<double> centreOfGeometry(const Box* box) const;
	// Set centre of geometry
	void setCentre(const Box* box, const Vec3<double> newCentre);
	// Centre coordinates at origin
	void centreAtOrigin();


	/*
	 * File Input / Output
	 */
	public:
	// Load Species information from XYZ file
	bool loadFromXYZ(const char* filename);
	// Load Species from file
	bool load(const char* filename);
};

#endif<|MERGE_RESOLUTION|>--- conflicted
+++ resolved
@@ -84,7 +84,7 @@
 	VersionCounter atomSelectionVersion_;
 	
 	public:
-	// Add a new Atom to the Species
+	// Add a new atom to the Species
 	SpeciesAtom* addAtom(Element* element, Vec3<double> r);
 	// Return the number of atoms in the species
 	int nAtoms() const;
@@ -92,15 +92,11 @@
 	SpeciesAtom* firstAtom() const;
 	// Return the nth atom in the Species
 	SpeciesAtom* atom(int n);
-	// Return the list of SpeciesAtoms
+	// Return the list of atoms
 	const List<SpeciesAtom>& atoms() const;
-<<<<<<< HEAD
-	// Clear current Atom selection
-=======
-	// Transmute specified SpeciesAtom
+	// Transmute specified atom
 	void transmuteAtom(SpeciesAtom* i, Element* el);
 	// Clear current atom selection
->>>>>>> 992019cf
 	void clearAtomSelection();
 	// Add atom to selection
 	void selectAtom(SpeciesAtom* i);
@@ -108,15 +104,15 @@
 	void deselectAtom(SpeciesAtom* i);
 	// Toggle selection state of specified atom
 	void toggleAtomSelection(SpeciesAtom* i);
-	// Select Atoms along any path from the specified one, ignoring the bond(s) provided
+	// Select atoms along any path from the specified one, ignoring the bond(s) provided
 	void selectFromAtom(SpeciesAtom* i, SpeciesBond* exclude, SpeciesBond* excludeToo = NULL);
 	// Return current atom selection
 	const RefList<SpeciesAtom,bool>& selectedAtoms() const;
-	// Return nth selected Atom
+	// Return nth selected atom
 	SpeciesAtom* selectedAtom(int n);
-	// Return number of selected Atoms
+	// Return number of selected atoms
 	int nSelectedAtoms() const;
-	// Return whether specified Atom is selected
+	// Return whether specified atom is selected
 	bool isAtomSelected(SpeciesAtom* i) const;
 	// Return version of the atom selection
 	const int atomSelectionVersion() const;
@@ -134,11 +130,11 @@
 	 * Intramolecular Data
 	 */
 	private:
-	// List of Bonds between Atoms in the Species
+	// List of bonds between atoms in the Species
 	List<SpeciesBond> bonds_;
-	// List of Angles between Atoms in the Species
+	// List of angles between atoms in the Species
 	List<SpeciesAngle> angles_;
-	// List of Torsions between Atoms in the Species
+	// List of torsions between atoms in the Species
 	List<SpeciesTorsion> torsions_;
 	// Whether the attached atoms lists have been created
 	bool attachedAtomListsGenerated_;
