// SPDX-License-Identifier: GPL-3.0-or-later
// Copyright (c) 2022 Team Dissolve and contributors

#include "classes/isotopologue.h"
#include "classes/atomtype.h"
#include "classes/species.h"
#include "data/isotopes.h"

Isotopologue::Isotopologue() {}

/*
 * Basic Information
 */

// Set parent Species
void Isotopologue::setParent(const Species *parent) { parent_ = parent; }

// Return parent Species
const Species *Isotopologue::parent() const { return parent_; }

// Set name of Isotopologue
void Isotopologue::setName(std::string_view name) { name_ = name; }

// Return name of Isotopologue
std::string_view Isotopologue::name() const { return name_; }

/*
 * Isotope Definition
 */

// UpdateUpdate current AtomType/Isotopes against parent Species
void Isotopologue::update()
{
    // Prune any types in our list that are not used in the parent species
    const auto &atomTypes = parent_->atomTypes();
    isotopes_.erase(std::remove_if(isotopes_.begin(), isotopes_.end(),
                                   [&atomTypes](auto value) { return !atomTypes.contains(std::get<0>(value)); }),
                    isotopes_.end());

    // Add in any used atom types that are not currently in the list
    for (const auto &atd : atomTypes)
    {
        auto it = std::find_if(isotopes_.begin(), isotopes_.end(),
                               [&atd](auto value) { return std::get<0>(value) == atd.atomType(); });
        if (it == isotopes_.end())
            isotopes_.emplace_back(atd.atomType(), Sears91::naturalIsotope(atd.atomType()->Z()));
    }
}

// Validate current AtomType/Isotopes against available AtomTypes
void Isotopologue::checkAtomTypes(const std::vector<std::shared_ptr<AtomType>> &atomTypes)
{
    for (const auto &at : atomTypes)
        isotopes_.erase(
            std::remove_if(isotopes_.begin(), isotopes_.end(), [&at](auto value) { return std::get<0>(value) == at; }),
            isotopes_.end());
}

// Set Isotope associated to AtomType
void Isotopologue::setAtomTypeIsotope(std::shared_ptr<AtomType> at, Sears91::Isotope isotope)
{
    assert(at);

    // Find the requested AtomType in the list
    auto it = std::find_if(isotopes_.begin(), isotopes_.end(), [&at](auto value) { return std::get<0>(value) == at; });
    if (it == isotopes_.end())
        isotopes_.emplace_back(at, isotope);
    else
        std::get<1>(*it) = isotope;
}

// Return Isotope for specified AtomType
Sears91::Isotope Isotopologue::atomTypeIsotope(std::shared_ptr<AtomType> at) const
{
    auto it = std::find_if(isotopes_.begin(), isotopes_.end(), [&at](auto value) { return std::get<0>(value) == at; });
    if (it == isotopes_.end())
        return Sears91::naturalIsotope(at->Z());

    return std::get<1>(*it);
}

// Return AtomType/Isotope pairs list
const std::vector<std::tuple<std::shared_ptr<AtomType>, Sears91::Isotope>> &Isotopologue::isotopes() const { return isotopes_; }

toml::basic_value<toml::discard_comments, std::map, std::vector> Isotopologue::serialize()
{
    toml::basic_value<toml::discard_comments, std::map, std::vector> isotopologue;
<<<<<<< HEAD
    for (auto &[type, isotope] : isotopes_)
=======
    for (auto &&[type, isotope] : isotopes_)
>>>>>>> bd1e1967
        isotopologue[type->name().data()] = Sears91::A(isotope);
    return isotopologue;
}<|MERGE_RESOLUTION|>--- conflicted
+++ resolved
@@ -85,11 +85,7 @@
 toml::basic_value<toml::discard_comments, std::map, std::vector> Isotopologue::serialize()
 {
     toml::basic_value<toml::discard_comments, std::map, std::vector> isotopologue;
-<<<<<<< HEAD
-    for (auto &[type, isotope] : isotopes_)
-=======
     for (auto &&[type, isotope] : isotopes_)
->>>>>>> bd1e1967
         isotopologue[type->name().data()] = Sears91::A(isotope);
     return isotopologue;
 }