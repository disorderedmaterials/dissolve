--- conflicted
+++ resolved
@@ -244,21 +244,12 @@
     improper["form"] = form;
 
     std::vector<double> values = SpeciesImproper::interactionPotential().parameters();
-<<<<<<< HEAD
-    if (values.size() > 0)
-    {
-        toml::basic_value<toml::discard_comments, std::map, std::vector> parametersNode;
-        std::vector<std::string> parameters = TorsionFunctions::parameters(interactionForm());
-        for (auto &[parameter, value] : zip(parameters, values))
-            parametersNode[parameter] = value;
-=======
     if (!values.empty())
     {
         toml::basic_value<toml::discard_comments, std::map, std::vector> parametersNode;
         int index = 0;
         for (auto &value : values)
             parametersNode[TorsionFunctions::parameter(interactionForm(), index++)] = value;
->>>>>>> bd1e1967
         improper["parameters"] = parametersNode;
     }
 
