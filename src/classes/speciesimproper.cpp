// SPDX-License-Identifier: GPL-3.0-or-later
// Copyright (c) 2022 Team Dissolve and contributors

#include "classes/speciesimproper.h"
#include "classes/speciesatom.h"
#include "classes/speciestorsion.h"

SpeciesImproper::SpeciesImproper() : SpeciesIntra(TorsionFunctions::Form::None) {}

SpeciesImproper::SpeciesImproper(SpeciesAtom *i, SpeciesAtom *j, SpeciesAtom *k, SpeciesAtom *l)
    : SpeciesIntra(TorsionFunctions::Form::None)
{
    assign(i, j, k, l);
}

SpeciesImproper::SpeciesImproper(SpeciesImproper &source) : SpeciesIntra(source) { this->operator=(source); }

SpeciesImproper::SpeciesImproper(SpeciesImproper &&source) noexcept : SpeciesIntra(source)
{
    // Detach source torsion referred to by the species atoms
    if (source.i_ && source.j_ && source.k_ && source.l_)
    {
        source.i_->removeImproper(source);
        source.j_->removeImproper(source);
        source.k_->removeImproper(source);
        source.l_->removeImproper(source);
    }

    // Copy data
    assign(source.i_, source.j_, source.k_, source.l_);
    interactionPotential_ = source.interactionPotential_;
    masterTerm_ = source.masterTerm_;

    // Reset source data
    source.i_ = nullptr;
    source.j_ = nullptr;
    source.k_ = nullptr;
    source.l_ = nullptr;
}

SpeciesImproper::~SpeciesImproper() { detach(); }

SpeciesImproper &SpeciesImproper::operator=(const SpeciesImproper &source)
{
    assign(source.i_, source.j_, source.k_, source.l_);
    interactionPotential_ = source.interactionPotential_;
    masterTerm_ = source.masterTerm_;
    SpeciesIntra::operator=(source);

    return *this;
}

SpeciesImproper &SpeciesImproper::operator=(SpeciesImproper &&source) noexcept
{
    if (i_ && j_ && k_ && l_)
        detach();

    assign(source.i_, source.j_, source.k_, source.l_);
    interactionPotential_ = source.interactionPotential_;
    masterTerm_ = source.masterTerm_;
    SpeciesIntra::operator=(source);

    return *this;
}

/*
 * Atom Information
 */

// Rewrite SpeciesAtom pointer
void SpeciesImproper::switchAtom(const SpeciesAtom *oldPtr, SpeciesAtom *newPtr)
{
    assert(i_ == oldPtr || j_ == oldPtr || k_ == oldPtr || l_ == oldPtr);

    if (i_ == oldPtr)
        i_ = newPtr;
    else if (j_ == oldPtr)
        j_ = newPtr;
    else if (k_ == oldPtr)
        k_ = newPtr;
    else
        l_ = newPtr;
}

// Set Atoms involved in Improper
void SpeciesImproper::assign(SpeciesAtom *i, SpeciesAtom *j, SpeciesAtom *k, SpeciesAtom *l)
{
    i_ = i;
    j_ = j;
    k_ = k;
    l_ = l;

    assert(i_ && j_ && k_ && l_);

    i_->addImproper(*this);
    j_->addImproper(*this);
    k_->addImproper(*this);
    l_->addImproper(*this);
}

// Detach from current atoms
void SpeciesImproper::detach()
{
    if (i_ && j_ && k_ && l_)
    {
        i_->removeImproper(*this);
        j_->removeImproper(*this);
        k_->removeImproper(*this);
        l_->removeImproper(*this);
    }
    i_ = nullptr;
    j_ = nullptr;
    k_ = nullptr;
    l_ = nullptr;
}

// Return first SpeciesAtom
SpeciesAtom *SpeciesImproper::i() const { return i_; }

// Return second SpeciesAtom
SpeciesAtom *SpeciesImproper::j() const { return j_; }

// Return third SpeciesAtom
SpeciesAtom *SpeciesImproper::k() const { return k_; }

// Return fourth SpeciesAtom
SpeciesAtom *SpeciesImproper::l() const { return l_; }

// Return vector of involved atoms
std::vector<const SpeciesAtom *> SpeciesImproper::atoms() const { return {i_, j_, k_, l_}; }

// Return whether the improper uses the specified SpeciesAtom
bool SpeciesImproper::uses(SpeciesAtom *spAtom) const
{
    return ((i_ == spAtom) || (j_ == spAtom) || (k_ == spAtom) || (l_ == spAtom));
}

// Return index (in parent Species) of first SpeciesAtom
int SpeciesImproper::indexI() const
{
    assert(i_);
    return i_->index();
}

// Return index (in parent Species) of second (central) SpeciesAtom
int SpeciesImproper::indexJ() const
{
    assert(j_);
    return j_->index();
}

// Return index (in parent Species) of third SpeciesAtom
int SpeciesImproper::indexK() const
{
    assert(k_);
    return k_->index();
}

// Return index (in parent Species) of fourth SpeciesAtom
int SpeciesImproper::indexL() const
{
    assert(l_);
    return l_->index();
}

// Return index (in parent Species) of nth SpeciesAtom in interaction
int SpeciesImproper::index(int n) const
{
    if (n == 0)
        return indexI();
    else if (n == 1)
        return indexJ();
    else if (n == 2)
        return indexK();
    else if (n == 3)
        return indexL();

    Messenger::error("SpeciesAtom index {} is out of range in SpeciesImproper::index(int). Returning 0...\n");
    return 0;
}

// Return whether Atoms in Improper match those specified
bool SpeciesImproper::matches(const SpeciesAtom *i, const SpeciesAtom *j, const SpeciesAtom *k, const SpeciesAtom *l) const
{
    if (i_ != i)
        return false;
    if (j_ == j)
        return (k_ == k && l_ == l) || (k_ == l && l_ == k);
    else if (j_ == k)
        return (k_ == j && l_ == l) || (k_ == l && l_ == j);
    else if (j_ == l)
        return (k_ == j && l_ == k) || (k_ == k && l_ == j);

    return false;
}

// Return whether all atoms in the interaction are currently selected
bool SpeciesImproper::isSelected() const
{
    assert(i_ && j_ && k_ && l_);
    return (i_->isSelected() && j_->isSelected() && k_->isSelected() && l_->isSelected());
}

/*
 * Interaction Parameters
 */

// Calculate and return fundamental frequency for the interaction
double SpeciesImproper::fundamentalFrequency(double reducedMass) const
{
    Messenger::warn("No fundamental frequency can be calculated for this improper interaction.\n");
    return 0.0;
}

// Return energy for specified angle
double SpeciesImproper::energy(double angleInDegrees) const
{
    return SpeciesTorsion::energy(angleInDegrees, interactionForm(), interactionParameters());
}

// Return force multiplier for specified angle
double SpeciesImproper::force(double angleInDegrees) const
{
    return SpeciesTorsion::force(angleInDegrees, interactionForm(), interactionParameters());
}

<<<<<<< HEAD
// This method generates an 'improper' TOML node from the object's members
=======
>>>>>>> 139d60c7
toml::basic_value<toml::discard_comments, std::map, std::vector> SpeciesImproper::serialize()
{
    toml::basic_value<toml::discard_comments, std::map, std::vector> improper;
    if (i_ != nullptr)
        improper["i"] = i_->userIndex();
    if (j_ != nullptr)
        improper["j"] = j_->userIndex();
    if (k_ != nullptr)
        improper["k"] = k_->userIndex();
    if (l_ != nullptr)
        improper["l"] = l_->userIndex();

    std::string form = "@";
    if (masterTerm_ != nullptr)
        form += masterTerm_->name();
    else
        form = TorsionFunctions::forms().keyword(interactionForm());
    improper["form"] = form;

    std::vector<double> values = SpeciesImproper::interactionPotential().parameters();
<<<<<<< HEAD
    if (values.size() > 0)
    {
        toml::basic_value<toml::discard_comments, std::map, std::vector> parametersNode;
        std::vector<std::string> parameters = TorsionFunctions::parameters(interactionForm());
        for (auto &[parameter, value] : zip(parameters, values))
            parametersNode[parameter] = value;
=======
    if (!values.empty())
    {
        toml::basic_value<toml::discard_comments, std::map, std::vector> parametersNode;
        int index = 0;
        for (auto &value : values)
            parametersNode[TorsionFunctions::parameter(interactionForm(), index++)] = value;
>>>>>>> 139d60c7
        improper["parameters"] = parametersNode;
    }

    return improper;
<<<<<<< HEAD
}
// This method populates the object's members with values read from an 'improper' TOML node
void SpeciesImproper::deserialize(toml::value node, CoreData &coreData)
{
    if (!node["form"].is_uninitialized())
    {
        std::string form = node["form"].as_string();
        if (form.find("@") != std::string::npos)
        {
            auto master = coreData.getMasterImproper(form);
            if (!master)
                throw std::runtime_error("Master Improper not found.");
            setMasterTerm(&master->get());
        }
        else
            setInteractionForm(TorsionFunctions::forms().enumeration(form));
    }
    if (!node["parameters"].is_uninitialized())
    {
        std::vector<std::string> parameters = TorsionFunctions::parameters(interactionForm());
        std::vector<double> values;
        for (auto parameter : parameters)
            values.push_back(node["parameters"][parameter].as_floating());
        setInteractionFormAndParameters(interactionForm(), values);
    }
=======
>>>>>>> 139d60c7
}<|MERGE_RESOLUTION|>--- conflicted
+++ resolved
@@ -224,10 +224,7 @@
     return SpeciesTorsion::force(angleInDegrees, interactionForm(), interactionParameters());
 }
 
-<<<<<<< HEAD
 // This method generates an 'improper' TOML node from the object's members
-=======
->>>>>>> 139d60c7
 toml::basic_value<toml::discard_comments, std::map, std::vector> SpeciesImproper::serialize()
 {
     toml::basic_value<toml::discard_comments, std::map, std::vector> improper;
@@ -248,26 +245,16 @@
     improper["form"] = form;
 
     std::vector<double> values = SpeciesImproper::interactionPotential().parameters();
-<<<<<<< HEAD
-    if (values.size() > 0)
-    {
-        toml::basic_value<toml::discard_comments, std::map, std::vector> parametersNode;
-        std::vector<std::string> parameters = TorsionFunctions::parameters(interactionForm());
-        for (auto &[parameter, value] : zip(parameters, values))
-            parametersNode[parameter] = value;
-=======
     if (!values.empty())
     {
         toml::basic_value<toml::discard_comments, std::map, std::vector> parametersNode;
         int index = 0;
         for (auto &value : values)
             parametersNode[TorsionFunctions::parameter(interactionForm(), index++)] = value;
->>>>>>> 139d60c7
         improper["parameters"] = parametersNode;
     }
 
     return improper;
-<<<<<<< HEAD
 }
 // This method populates the object's members with values read from an 'improper' TOML node
 void SpeciesImproper::deserialize(toml::value node, CoreData &coreData)
@@ -293,6 +280,4 @@
             values.push_back(node["parameters"][parameter].as_floating());
         setInteractionFormAndParameters(interactionForm(), values);
     }
-=======
->>>>>>> 139d60c7
 }