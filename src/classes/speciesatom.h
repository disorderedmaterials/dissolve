--- conflicted
+++ resolved
@@ -189,9 +189,5 @@
     static int guessOxidationState(const SpeciesAtom *i);
 
     // Express as a tree node
-<<<<<<< HEAD
-    SerialisedData serialise() const override;
-=======
     SerialisedValue serialise() const override;
->>>>>>> c7357a24
 };