/*
    *** ForceKernel
    *** src/classes/forcekernel.cpp
    Copyright T. Youngs 2012-2020

    This file is part of Dissolve.

    Dissolve is free software: you can redistribute it and/or modify
    it under the terms of the GNU General Public License as published by
    the Free Software Foundation, either version 3 of the License, or
    (at your option) any later version.

    Dissolve is distributed in the hope that it will be useful,
    but WITHOUT ANY WARRANTY; without even the implied warranty of
    MERCHANTABILITY or FITNESS FOR A PARTICULAR PURPOSE.  See the
    GNU General Public License for more details.

    You should have received a copy of the GNU General Public License
    along with Dissolve.  If not, see <http://www.gnu.org/licenses/>.
*/

#include "classes/forcekernel.h"
#include "base/processpool.h"
#include "classes/box.h"
#include "classes/cell.h"
#include "classes/configuration.h"
#include "classes/molecule.h"
#include "classes/potentialmap.h"
#include "classes/species.h"
#include "templates/orderedvector.h"
#include <iterator>

ForceKernel::ForceKernel(ProcessPool &procPool, const Box *box, const PotentialMap &potentialMap, Array<double> &fx,
                         Array<double> &fy, Array<double> &fz, double cutoffDistance)
    : box_(box), potentialMap_(potentialMap), fx_(fx), fy_(fy), fz_(fz), processPool_(procPool)
{
    cutoffDistanceSquared_ =
        (cutoffDistance < 0.0 ? potentialMap_.range() * potentialMap_.range() : cutoffDistance * cutoffDistance);
}

/*
 * Internal Force Calculation
 */

// Calculate PairPotential forces between Atoms provided (no minimum image calculation)
void ForceKernel::forcesWithoutMim(const Atom *i, const Atom *j, double scale)
{
    Vec3<double> force = j->r() - i->r();
    double distanceSq = force.magnitudeSq();
    if (distanceSq > cutoffDistanceSquared_)
        return;
    double r = sqrt(distanceSq);
    force /= r;
    force *= potentialMap_.force(i, j, r) * scale;

    auto index = i->arrayIndex();
    fx_[index] += force.x;
    fy_[index] += force.y;
    fz_[index] += force.z;
    index = j->arrayIndex();
    fx_[index] -= force.x;
    fy_[index] -= force.y;
    fz_[index] -= force.z;
}

// Calculate PairPotential forces between Atoms provided (minimum image calculation)
void ForceKernel::forcesWithMim(const Atom *i, const Atom *j, double scale)
{
    Vec3<double> force = box_->minimumVector(i, j);
    double distanceSq = force.magnitudeSq();
    if (distanceSq > cutoffDistanceSquared_)
        return;
    double r = sqrt(distanceSq);
    force /= r;
    force *= potentialMap_.force(i, j, r) * scale;

    auto index = i->arrayIndex();
    fx_[index] += force.x;
    fy_[index] += force.y;
    fz_[index] += force.z;
    index = j->arrayIndex();
    fx_[index] -= force.x;
    fy_[index] -= force.y;
    fz_[index] -= force.z;
}

/*
 * PairPotential Terms
 */

// Calculate forces between atoms
void ForceKernel::forces(const Atom *i, const Atom *j, bool applyMim, bool excludeIgeJ)
{
#ifdef CHECKS
    if (i == NULL)
    {
        Messenger::error("NULL_POINTER - NULL Atom pointer (i) passed to ForceKernel::forces(Atom,Atom,bool,bool).\n");
        return;
    }
    if (j == NULL)
    {
        Messenger::error("NULL_POINTER - NULL Atom pointer (j) passed to ForceKernel::forces(Atom,Atom,bool,bool).\n");
        return;
    }
#endif
    // If Atoms are the same, we refuse to calculate
    if (i == j)
    {
        // 		printf("Warning: Refusing to calculate self-energy in
        // ForceKernel::forces(Atom,Atom,bool,bool).\n");
        return;
    }

    // Check indices of Atoms if required
    if (excludeIgeJ && (i >= j))
        return;

    if (applyMim)
        forcesWithMim(i, j);
    else
        forcesWithoutMim(i, j);
}

// Calculate forces between atoms in supplied cells
void ForceKernel::forces(Cell *centralCell, Cell *otherCell, bool applyMim, bool excludeIgeJ,
                         ProcessPool::DivisionStrategy strategy)
{
#ifdef CHECKS
    if (centralCell == NULL)
    {
        Messenger::error("NULL_POINTER - NULL central Cell pointer passed to "
                         "ForceKernel::forces(Cell,Cell,bool,bool,DivisionStrategy).\n");
        return;
    }
    if (otherCell == NULL)
    {
        Messenger::error("NULL_POINTER - NULL other Cell pointer passed to "
                         "ForceKernel::forces(Cell,Cell,bool,bool,DivisionStrategy).\n");
        return;
    }
#endif
    OrderedVector<Atom *> &centralAtoms = centralCell->atoms();
    OrderedVector<Atom *> &otherAtoms = otherCell->atoms();
    Atom *ii, *jj;
    Vec3<double> rI;
    std::shared_ptr<Molecule> molI;
    double scale;

    // Get start/stride for specified loop context
    auto start = processPool_.interleavedLoopStart(strategy);
    auto stride = processPool_.interleavedLoopStride(strategy);

    // Loop over central cell atoms
    if (applyMim)
    {
        for (auto indexI = centralAtoms.begin() + start; indexI < centralAtoms.end(); indexI += stride)
        {
            ii = *indexI;
            molI = ii->molecule();
            rI = ii->r();

            // Straight loop over other cell atoms
            for (auto *jj : otherAtoms)
            {
                // Check exclusion of I > J (pointer comparison)
                if (excludeIgeJ && (ii >= jj))
                    continue;

                // Check for atoms in the same Molecule
                if (molI != jj->molecule())
                    forcesWithMim(ii, jj);
                else
                {
                    scale = ii->scaling(jj);
                    if (scale > 1.0e-3)
                        forcesWithMim(ii, jj, scale);
                }
            }
        }
    }
    else
    {
        for (auto indexI = centralCell->atoms().begin() + start; indexI < centralCell->atoms().end(); indexI += stride)
        {
            ii = *indexI;
            molI = ii->molecule();
            rI = ii->r();

            // Straight loop over other cell atoms
            for (auto *jj : otherAtoms)
            {
                // Check exclusion of I > J (pointer comparison)
                if (excludeIgeJ && (ii >= jj))
                    continue;

                // Check for atoms in the same molecule
                if (molI != jj->molecule())
                    forcesWithoutMim(ii, jj);
                else
                {
                    scale = ii->scaling(jj);
                    if (scale > 1.0e-3)
                        forcesWithoutMim(ii, jj, scale);
                }
            }
        }
    }
}

// Calculate forces between Cell and its neighbours
void ForceKernel::forces(Cell *cell, bool excludeIgeJ, ProcessPool::DivisionStrategy strategy)
{
    Vec3<double> rJ, v;

    // Straight loop over Cells *not* requiring mim
    for (auto *otherCell : cell->cellNeighbours())
    {
        forces(cell, otherCell, false, excludeIgeJ, strategy);
    }

    // Straight loop over Cells requiring mim
    for (auto *otherCell : cell->mimCellNeighbours())
    {
        forces(cell, otherCell, true, excludeIgeJ, strategy);
    }
}

// Calculate forces between Atom and Cell
void ForceKernel::forces(const Atom *i, Cell *cell, int flags, ProcessPool::DivisionStrategy strategy)
{
#ifdef CHECKS
    if (i == NULL)
    {
        Messenger::error("NULL_POINTER - NULL atom pointer passed to ForceKernel::forces(Atom,Cell,int,DivisionStrategy).\n");
        return;
    }
#endif
    Atom *jj;
    int j, index;
    double scale;

    // Grab some information on the supplied atom
    std::shared_ptr<Molecule> moleculeI = i->molecule();

    // Grab the array of Atoms in the supplied Cell
    OrderedVector<Atom *> &otherAtoms = cell->atoms();

    // Get start/stride for specified loop context
    auto start = processPool_.interleavedLoopStart(strategy);
    auto stride = processPool_.interleavedLoopStride(strategy);

    // Loop over cell atoms
    if (flags & KernelFlags::ApplyMinimumImageFlag)
    {
        // Loop over atom neighbours
        if (flags & KernelFlags::ExcludeSelfFlag)
            for (auto *jj : otherAtoms)
            {
                // Check for same atom
                if (i == jj)
                    continue;

                // Check for atoms in the same species
                if (moleculeI != jj->molecule())
                    forcesWithMim(i, jj);
                else
                {
                    scale = i->scaling(jj);
                    if (scale > 1.0e-3)
                        forcesWithMim(i, jj, scale);
                }
            }
        else if (flags & KernelFlags::ExcludeIGEJFlag)
            for (auto *jj : otherAtoms)
            {
                // Pointer comparison for i >= jj
                if (i >= jj)
                    continue;

                // Check for atoms in the same species
                if (moleculeI != jj->molecule())
                    forcesWithMim(i, jj);
                else
                {
                    scale = i->scaling(jj);
                    if (scale > 1.0e-3)
                        forcesWithMim(i, jj, scale);
                }
            }
        else if (flags & KernelFlags::ExcludeIntraIGEJFlag)
        {
            for (auto indexJ = otherAtoms.begin() + start; indexJ < otherAtoms.end(); indexJ += stride)
            {
                // Grab other Atom pointer
                jj = *indexJ;

                // Check for atoms in the same species
                if (moleculeI != jj->molecule())
                    forcesWithMim(i, jj);
                else
                {
                    // Pointer comparison for i >= jj
                    if (i >= jj)
                        continue;

                    scale = i->scaling(jj);
                    if (scale > 1.0e-3)
                        forcesWithMim(i, jj, scale);
                }
            }
        }
        else
        {
            index = 0;
            for (auto indexJ = otherAtoms.begin() + start; indexJ < otherAtoms.end(); indexJ += stride)
            {
                // Grab other Atom pointer
                jj = *indexJ;

                // Check for atoms in the same species
                if (moleculeI != jj->molecule())
                    forcesWithMim(i, jj);
                else
                {
                    scale = i->scaling(jj);
                    if (scale > 1.0e-3)
                        forcesWithMim(i, jj, scale);
                }
            }
        }
    }
    else
    {
        // Loop over atom neighbours
        if (flags & KernelFlags::ExcludeSelfFlag)
            for (auto indexJ = otherAtoms.begin() + start; indexJ < otherAtoms.end(); indexJ += stride)
            {
                // Grab other Atom pointer
                jj = *indexJ;

                // Check for same atom
                if (i == jj)
                    continue;

                // Check for atoms in the same species
                if (moleculeI != jj->molecule())
                    forcesWithoutMim(i, jj);
                else
                {
                    scale = i->scaling(jj);
                    if (scale > 1.0e-3)
                        forcesWithoutMim(i, jj, scale);
                }
            }
        else if (flags & KernelFlags::ExcludeIGEJFlag)
            for (auto indexJ = otherAtoms.begin() + start; indexJ < otherAtoms.end(); indexJ += stride)
            {
                // Grab other Atom pointer
                jj = *indexJ;

                // Pointer comparison for i >= jj
                if (i >= jj)
                    continue;

                // Check for atoms in the same species
                if (moleculeI != jj->molecule())
                    forcesWithoutMim(i, jj);
                else
                {
                    scale = i->scaling(jj);
                    if (scale > 1.0e-3)
                        forcesWithoutMim(i, jj, scale);
                }
            }
        else if (flags & KernelFlags::ExcludeIntraIGEJFlag)
            for (auto indexJ = otherAtoms.begin() + start; indexJ < otherAtoms.end(); indexJ += stride)
            {
                // Grab other Atom pointer
                jj = *indexJ;

                // Check for atoms in the same species
                if (moleculeI != jj->molecule())
                    forcesWithoutMim(i, jj);
                else
                {
                    // Pointer comparison for i >= jj
                    if (i >= jj)
                        continue;

                    scale = i->scaling(jj);
                    if (scale > 1.0e-3)
                        forcesWithoutMim(i, jj, scale);
                }
            }
        else
            for (auto indexJ = otherAtoms.begin() + start; indexJ < otherAtoms.end(); indexJ += stride)
            {
                // Grab other Atom pointer
                jj = *indexJ;

                // Check for atoms in the same species
                if (moleculeI != jj->molecule())
                    forcesWithoutMim(i, jj);
                else
                {
                    scale = i->scaling(jj);
                    if (scale > 1.0e-3)
                        forcesWithoutMim(i, jj, scale);
                }
            }
    }
}

// Calculate forces between atom and world
void ForceKernel::forces(const Atom *i, ProcessPool::DivisionStrategy strategy)
{
#ifdef CHECKS
    if (i == NULL)
    {
        Messenger::error("NULL_POINTER - NULL Atom pointer passed to ForceKernel::forces(Atom,DivisionStrategy).\n");
        return;
    }
#endif
    Cell *cellI = i->cell();

    // This Atom with other Atoms in the same Cell
    forces(i, cellI, KernelFlags::ExcludeSelfFlag, strategy);

    // This Atom with other Atoms in neighbour Cells
    for (auto *neighbour : cellI->cellNeighbours())
        forces(i, neighbour, KernelFlags::NoFlags, strategy);

    // This Atom with other Atoms in neighbour Cells which require minimum image
    for (auto *neighbour : cellI->mimCellNeighbours())
        forces(i, neighbour, KernelFlags::ApplyMinimumImageFlag, strategy);
}

/*
 * Intramolecular Terms
 */

<<<<<<< HEAD
// Calculate Bond forces
void ForceKernel::forces(const SpeciesBond &bond, const Atom *i, const Atom *j)
=======
// Calculate angle force parameters from supplied vectors, storing result in local class variables
void ForceKernel::calculateAngleParameters(Vec3<double> vecji, Vec3<double> vecjk)
{
    calculateAngleParameters(vecji, vecjk, theta_, dfi_dtheta_, dfk_dtheta_);
}

// Calculate SpeciesTorsion forces parameters from supplied vectors, storing result in local class variables
void ForceKernel::calculateTorsionParameters(const Vec3<double> vecji, const Vec3<double> vecjk, const Vec3<double> veckl)
{
    calculateTorsionParameters(vecji, vecjk, veckl, phi_, dxpj_dij_, dxpj_dkj_, dxpk_dkj_, dxpk_dlk_, dcos_dxpj_, dcos_dxpk_);
}

// Calculate SpeciesBond forces
void ForceKernel::forces(const SpeciesBond *b, const Atom *i, const Atom *j)
>>>>>>> 227e75ad
{
    // Determine whether we need to apply minimum image to the vector calculation
    Vec3<double> vecji;
    if (i->cell()->mimRequired(j->cell()))
        vecji = box_->minimumVector(i, j);
    else
        vecji = j->r() - i->r();

    // Get distance and normalise vector ready for force calculation
    double distance = vecji.magAndNormalise();

#ifdef CHECKS
    if (distance > 5.0)
        printf("!!! Long bond: %i-%i = %f Angstroms\n", i->arrayIndex(), j->arrayIndex(), distance);
#endif

    // Determine final forces
    vecji *= bond.force(distance);

    // Calculate forces
    auto index = i->arrayIndex();
    fx_[index] -= vecji.x;
    fy_[index] -= vecji.y;
    fz_[index] -= vecji.z;
    index = j->arrayIndex();
    fx_[index] += vecji.x;
    fy_[index] += vecji.y;
    fz_[index] += vecji.z;
}

// Calculate SpeciesBond forces for specified Atom only
void ForceKernel::forces(const Atom *onlyThis, const SpeciesBond *b, const Atom *i, const Atom *j)
{
#ifdef CHECKS
    if ((i != onlyThis) && (j != onlyThis))
    {
        Messenger::error("Forces requested for specific Atom in Bond, but neither Atom in the Bond is the one specified.\n");
        return;
    }
#endif

    // Determine whether we need to apply minimum image to the vector calculation
    Vec3<double> vecji;
    if (i->cell()->mimRequired(j->cell()))
        vecji = box_->minimumVector(i, j);
    else
        vecji = j->r() - i->r();

    // Get distance and normalise vector ready for force calculation
    double distance = vecji.magAndNormalise();

#ifdef CHECKS
    if (distance > 5.0)
        printf("!!! Long bond: %i-%i = %f Angstroms\n", i->arrayIndex(), j->arrayIndex(), distance);
#endif

    // Determine final forces
    vecji *= b->force(distance);

    // Calculate forces
    auto index = onlyThis->arrayIndex();
    if (onlyThis == i)
    {
        fx_[index] -= vecji.x;
        fy_[index] -= vecji.y;
        fz_[index] -= vecji.z;
    }
    else
    {
        fx_[index] += vecji.x;
        fy_[index] += vecji.y;
        fz_[index] += vecji.z;
    }
}

<<<<<<< HEAD
// Calculate Angle forces
void ForceKernel::forces(const SpeciesAngle &angle, const Atom *i, const Atom *j, const Atom *k)
=======
// Calculate SpeciesBond forces
void ForceKernel::forces(const SpeciesBond *b)
{
    auto vecji = b->j()->r() - b->i()->r();

    // Get distance and normalise vector ready for force calculation
    const auto distance = vecji.magAndNormalise();

    // Determine final forces
    vecji *= b->force(distance);

    // Calculate forces
    auto index = b->i()->index();
    fx_[index] -= vecji.x;
    fy_[index] -= vecji.y;
    fz_[index] -= vecji.z;
    index = b->j()->index();
    fx_[index] += vecji.x;
    fy_[index] += vecji.y;
    fz_[index] += vecji.z;
}

// Calculate angle force parameters from supplied vectors, storing results in supplied variables
void ForceKernel::calculateAngleParameters(Vec3<double> vecji, Vec3<double> vecjk, double &theta, Vec3<double> &dfi_dtheta,
                                           Vec3<double> &dfk_dtheta)
{
    // Calculate angle
    const auto magji = vecji.magAndNormalise();
    const auto magjk = vecjk.magAndNormalise();
    double dp;
    theta = Box::angleInDegrees(vecji, vecjk, dp);

    // Determine force vectors for atoms
    dfi_dtheta = (vecjk - vecji * dp) / magji;
    dfk_dtheta = (vecji - vecjk * dp) / magjk;
}

// Calculate SpeciesAngle forces
void ForceKernel::forces(const SpeciesAngle *a, const Atom *i, const Atom *j, const Atom *k)
>>>>>>> 227e75ad
{
    Vec3<double> vecji, vecjk;

    // Determine whether we need to apply minimum image between 'j-i' and 'j-k'
    if (j->cell()->mimRequired(i->cell()))
        vecji = box_->minimumVector(j, i);
    else
        vecji = i->r() - j->r();
    if (j->cell()->mimRequired(k->cell()))
        vecjk = box_->minimumVector(j, k);
    else
        vecjk = k->r() - j->r();

<<<<<<< HEAD
    // Calculate angle
    const auto magji = vecji.magAndNormalise();
    const auto magjk = vecjk.magAndNormalise();
    double dp;
    const auto angleInDegrees = Box::angleInDegrees(vecji, vecjk, dp);

    // Determine Angle force vectors for atoms
    const auto force = angle.force(angleInDegrees);
    const auto forcei = (vecjk - vecji * dp) * force / magji;
    const auto forcek = (vecji - vecjk * dp) * force / magjk;
=======
    calculateAngleParameters(vecji, vecjk);
    const auto force = a->force(theta_);
    dfi_dtheta_ *= force;
    dfk_dtheta_ *= force;
>>>>>>> 227e75ad

    // Store forces
    auto index = i->arrayIndex();
    fx_[index] += dfi_dtheta_.x;
    fy_[index] += dfi_dtheta_.y;
    fz_[index] += dfi_dtheta_.z;
    index = j->arrayIndex();
    fx_[index] -= dfi_dtheta_.x + dfk_dtheta_.x;
    fy_[index] -= dfi_dtheta_.y + dfk_dtheta_.y;
    fz_[index] -= dfi_dtheta_.z + dfk_dtheta_.z;
    index = k->arrayIndex();
    fx_[index] += dfk_dtheta_.x;
    fy_[index] += dfk_dtheta_.y;
    fz_[index] += dfk_dtheta_.z;
}

// Calculate SpeciesAngle forces for specified Atom only
void ForceKernel::forces(const Atom *onlyThis, const SpeciesAngle *a, const Atom *i, const Atom *j, const Atom *k)
{
    Vec3<double> vecji, vecjk;

#ifdef CHECKS
    if ((i != onlyThis) && (j != onlyThis) && (k != onlyThis))
    {
        Messenger::error("Forces requested for specific Atom in Angle, but no Atom in the Angle is the one specified.\n");
        return;
    }
#endif

    // Determine whether we need to apply minimum image between 'j-i' and 'j-k'
    if (j->cell()->mimRequired(i->cell()))
        vecji = box_->minimumVector(j, i);
    else
        vecji = i->r() - j->r();
    if (j->cell()->mimRequired(k->cell()))
        vecjk = box_->minimumVector(j, k);
    else
        vecjk = k->r() - j->r();

    calculateAngleParameters(vecji, vecjk);
    const auto force = a->force(theta_);
    dfi_dtheta_ *= force;
    dfk_dtheta_ *= force;

    // Store forces
    auto index = onlyThis->arrayIndex();
    if (onlyThis == i)
    {
        fx_[index] += dfi_dtheta_.x;
        fy_[index] += dfi_dtheta_.y;
        fz_[index] += dfi_dtheta_.z;
    }
    else if (onlyThis == j)
    {
        fx_[index] -= dfi_dtheta_.x + dfk_dtheta_.x;
        fy_[index] -= dfi_dtheta_.y + dfk_dtheta_.y;
        fz_[index] -= dfi_dtheta_.z + dfk_dtheta_.z;
    }
    else
    {
        fx_[index] += dfk_dtheta_.x;
        fy_[index] += dfk_dtheta_.y;
        fz_[index] += dfk_dtheta_.z;
    }
}

// Calculate SpeciesAngle forces
void ForceKernel::forces(const SpeciesAngle *a)
{
    calculateAngleParameters(a->i()->r() - a->j()->r(), a->k()->r() - a->j()->r());
    const auto force = a->force(theta_);
    dfi_dtheta_ *= force;
    dfk_dtheta_ *= force;

    // Store forces
    auto index = a->i()->index();
    fx_[index] += dfi_dtheta_.x;
    fy_[index] += dfi_dtheta_.y;
    fz_[index] += dfi_dtheta_.z;
    index = a->j()->index();
    fx_[index] -= dfi_dtheta_.x + dfk_dtheta_.x;
    fy_[index] -= dfi_dtheta_.y + dfk_dtheta_.y;
    fz_[index] -= dfi_dtheta_.z + dfk_dtheta_.z;
    index = a->k()->index();
    fx_[index] += dfk_dtheta_.x;
    fy_[index] += dfk_dtheta_.y;
    fz_[index] += dfk_dtheta_.z;
}

// Calculate torsion force parameters from supplied vectors, storing results in supplied variables
void ForceKernel::calculateTorsionParameters(const Vec3<double> vecji, const Vec3<double> vecjk, const Vec3<double> veckl,
                                             double &phi, Matrix3 &dxpj_dij, Matrix3 &dxpj_dkj, Matrix3 &dxpk_dkj,
                                             Matrix3 &dxpk_dlk, Vec3<double> &dcos_dxpj, Vec3<double> &dcos_dxpk)
{
    // Calculate cross products and torsion angle formed (in radians)
    Vec3<double> xpj = vecji * vecjk;
    Vec3<double> xpk = veckl * vecjk;
    const auto magxpj = xpj.magAndNormalise();
    const auto magxpk = xpk.magAndNormalise();
    auto dp = xpj.dp(xpk);
    if (dp < -1.0)
        dp = -1.0;
    else if (dp > 1.0)
        dp = 1.0;
    phi = acos(dp);

    /*
     * Construct derivatives of perpendicular axis (cross product) w.r.t. component vectors.
     * E.g.
     *	d (rij x rkj)
     *	------------- = rij[cp(n+2)] * U[cp(n+1)] - rij[cp(n+1)] * U[cp(n+2)]
     *	d rkj[n]
     *
     * where cp is a cylic permutation spanning {0,1,2} == {x,y,z}, and U[n] is a unit vector in the n direction.
     * So,
     *	d (rij x rkj)
     *	------------- = rij[2] * U[1] - rij[1] * U[2]
     *	d rkj[0]
     *			= rij[z] * (0,1,0) - rij[y] * (0,0,1)
     *
     *			= (0,rij[z],0) - (0,0,rij[y])
     *
     *			= (0,rij[z],-rij[y])
     */

    dxpj_dij.makeCrossProductMatrix(vecjk);
    dxpj_dkj.makeCrossProductMatrix(-vecji);
    dxpk_dkj.makeCrossProductMatrix(-veckl);
    dxpk_dlk.makeCrossProductMatrix(vecjk);

    // Construct derivatives of cos(phi) w.r.t. perpendicular axes
    dcos_dxpj = (xpk - xpj * dp) / magxpj;
    dcos_dxpk = (xpj - xpk * dp) / magxpk;
}

// Calculate SpeciesTorsion forces
void ForceKernel::forces(const SpeciesTorsion *t, const Atom *i, const Atom *j, const Atom *k, const Atom *l)
{
    // Calculate vectors, ensuring we account for minimum image
    Vec3<double> vecji, vecjk, veckl;
    if (j->cell()->mimRequired(i->cell()))
        vecji = box_->minimumVector(j, i);
    else
        vecji = i->r() - j->r();
    if (j->cell()->mimRequired(k->cell()))
        vecjk = box_->minimumVector(j, k);
    else
        vecjk = k->r() - j->r();
    if (k->cell()->mimRequired(l->cell()))
        veckl = box_->minimumVector(k, l);
    else
        veckl = l->r() - k->r();

    calculateTorsionParameters(vecji, vecjk, veckl);
    const auto du_dphi = t->force(phi_ * DEGRAD);

    // Calculate forces on atom i
    auto index = i->arrayIndex();
    fx_[index] += du_dphi * dcos_dxpj_.dp(dxpj_dij_.columnAsVec3(0));
    fy_[index] += du_dphi * dcos_dxpj_.dp(dxpj_dij_.columnAsVec3(1));
    fz_[index] += du_dphi * dcos_dxpj_.dp(dxpj_dij_.columnAsVec3(2));

    index = j->arrayIndex();
    fx_[index] += du_dphi * (dcos_dxpj_.dp(-dxpj_dij_.columnAsVec3(0) - dxpj_dkj_.columnAsVec3(0)) -
                             dcos_dxpk_.dp(dxpk_dkj_.columnAsVec3(0)));
    fy_[index] += du_dphi * (dcos_dxpj_.dp(-dxpj_dij_.columnAsVec3(1) - dxpj_dkj_.columnAsVec3(1)) -
                             dcos_dxpk_.dp(dxpk_dkj_.columnAsVec3(1)));
    fz_[index] += du_dphi * (dcos_dxpj_.dp(-dxpj_dij_.columnAsVec3(2) - dxpj_dkj_.columnAsVec3(2)) -
                             dcos_dxpk_.dp(dxpk_dkj_.columnAsVec3(2)));

    index = k->arrayIndex();
    fx_[index] += du_dphi * (dcos_dxpk_.dp(dxpk_dkj_.columnAsVec3(0) - dxpk_dlk_.columnAsVec3(0)) +
                             dcos_dxpj_.dp(dxpj_dkj_.columnAsVec3(0)));
    fy_[index] += du_dphi * (dcos_dxpk_.dp(dxpk_dkj_.columnAsVec3(1) - dxpk_dlk_.columnAsVec3(1)) +
                             dcos_dxpj_.dp(dxpj_dkj_.columnAsVec3(1)));
    fz_[index] += du_dphi * (dcos_dxpk_.dp(dxpk_dkj_.columnAsVec3(2) - dxpk_dlk_.columnAsVec3(2)) +
                             dcos_dxpj_.dp(dxpj_dkj_.columnAsVec3(2)));

    index = l->arrayIndex();
    fx_[index] += du_dphi * dcos_dxpk_.dp(dxpk_dlk_.columnAsVec3(0));
    fy_[index] += du_dphi * dcos_dxpk_.dp(dxpk_dlk_.columnAsVec3(1));
    fz_[index] += du_dphi * dcos_dxpk_.dp(dxpk_dlk_.columnAsVec3(2));
}

// Calculate SpeciesTorsion forces for specified Atom only
void ForceKernel::forces(const Atom *onlyThis, const SpeciesTorsion *t, const Atom *i, const Atom *j, const Atom *k,
                         const Atom *l)
{
    // Calculate vectors, ensuring we account for minimum image
    Vec3<double> vecji, vecjk, veckl;
    if (j->cell()->mimRequired(i->cell()))
        vecji = box_->minimumVector(j, i);
    else
        vecji = i->r() - j->r();
    if (j->cell()->mimRequired(k->cell()))
        vecjk = box_->minimumVector(j, k);
    else
        vecjk = k->r() - j->r();
    if (k->cell()->mimRequired(l->cell()))
        veckl = box_->minimumVector(k, l);
    else
        veckl = l->r() - k->r();

    calculateTorsionParameters(vecji, vecjk, veckl);
    const auto du_dphi = t->force(phi_ * DEGRAD);

    // Calculate forces for specified atom
    auto index = onlyThis->arrayIndex();
    if (onlyThis == i)
    {
        fx_[index] += du_dphi * dcos_dxpj_.dp(dxpj_dij_.columnAsVec3(0));
        fy_[index] += du_dphi * dcos_dxpj_.dp(dxpj_dij_.columnAsVec3(1));
        fz_[index] += du_dphi * dcos_dxpj_.dp(dxpj_dij_.columnAsVec3(2));
    }
    else if (onlyThis == j)
    {
        fx_[index] += du_dphi * (dcos_dxpj_.dp(-dxpj_dij_.columnAsVec3(0) - dxpj_dkj_.columnAsVec3(0)) -
                                 dcos_dxpk_.dp(dxpk_dkj_.columnAsVec3(0)));
        fy_[index] += du_dphi * (dcos_dxpj_.dp(-dxpj_dij_.columnAsVec3(1) - dxpj_dkj_.columnAsVec3(1)) -
                                 dcos_dxpk_.dp(dxpk_dkj_.columnAsVec3(1)));
        fz_[index] += du_dphi * (dcos_dxpj_.dp(-dxpj_dij_.columnAsVec3(2) - dxpj_dkj_.columnAsVec3(2)) -
                                 dcos_dxpk_.dp(dxpk_dkj_.columnAsVec3(2)));
    }
    else if (onlyThis == k)
    {
        fx_[index] += du_dphi * (dcos_dxpk_.dp(dxpk_dkj_.columnAsVec3(0) - dxpk_dlk_.columnAsVec3(0)) +
                                 dcos_dxpj_.dp(dxpj_dkj_.columnAsVec3(0)));
        fy_[index] += du_dphi * (dcos_dxpk_.dp(dxpk_dkj_.columnAsVec3(1) - dxpk_dlk_.columnAsVec3(1)) +
                                 dcos_dxpj_.dp(dxpj_dkj_.columnAsVec3(1)));
        fz_[index] += du_dphi * (dcos_dxpk_.dp(dxpk_dkj_.columnAsVec3(2) - dxpk_dlk_.columnAsVec3(2)) +
                                 dcos_dxpj_.dp(dxpj_dkj_.columnAsVec3(2)));
    }
    else
    {
        fx_[index] += du_dphi * dcos_dxpk_.dp(dxpk_dlk_.columnAsVec3(0));
        fy_[index] += du_dphi * dcos_dxpk_.dp(dxpk_dlk_.columnAsVec3(1));
        fz_[index] += du_dphi * dcos_dxpk_.dp(dxpk_dlk_.columnAsVec3(2));
    }
}

// Calculate SpeciesTorsion forces
void ForceKernel::forces(const SpeciesTorsion *t)
{
    // Calculate vectors, ensuring we account for minimum image
    const Vec3<double> vecji = t->i()->r() - t->j()->r(), vecjk = t->k()->r() - t->j()->r(), veckl = t->l()->r() - t->k()->r();

    calculateTorsionParameters(vecji, vecjk, veckl);
    const auto du_dphi = t->force(phi_ * DEGRAD);

    // Calculate forces on atom i
    auto index = t->i()->index();
    fx_[index] += du_dphi * dcos_dxpj_.dp(dxpj_dij_.columnAsVec3(0));
    fy_[index] += du_dphi * dcos_dxpj_.dp(dxpj_dij_.columnAsVec3(1));
    fz_[index] += du_dphi * dcos_dxpj_.dp(dxpj_dij_.columnAsVec3(2));

    index = t->j()->index();
    fx_[index] += du_dphi * (dcos_dxpj_.dp(-dxpj_dij_.columnAsVec3(0) - dxpj_dkj_.columnAsVec3(0)) -
                             dcos_dxpk_.dp(dxpk_dkj_.columnAsVec3(0)));
    fy_[index] += du_dphi * (dcos_dxpj_.dp(-dxpj_dij_.columnAsVec3(1) - dxpj_dkj_.columnAsVec3(1)) -
                             dcos_dxpk_.dp(dxpk_dkj_.columnAsVec3(1)));
    fz_[index] += du_dphi * (dcos_dxpj_.dp(-dxpj_dij_.columnAsVec3(2) - dxpj_dkj_.columnAsVec3(2)) -
                             dcos_dxpk_.dp(dxpk_dkj_.columnAsVec3(2)));

    index = t->k()->index();
    fx_[index] += du_dphi * (dcos_dxpk_.dp(dxpk_dkj_.columnAsVec3(0) - dxpk_dlk_.columnAsVec3(0)) +
                             dcos_dxpj_.dp(dxpj_dkj_.columnAsVec3(0)));
    fy_[index] += du_dphi * (dcos_dxpk_.dp(dxpk_dkj_.columnAsVec3(1) - dxpk_dlk_.columnAsVec3(1)) +
                             dcos_dxpj_.dp(dxpj_dkj_.columnAsVec3(1)));
    fz_[index] += du_dphi * (dcos_dxpk_.dp(dxpk_dkj_.columnAsVec3(2) - dxpk_dlk_.columnAsVec3(2)) +
                             dcos_dxpj_.dp(dxpj_dkj_.columnAsVec3(2)));

    index = t->l()->index();
    fx_[index] += du_dphi * dcos_dxpk_.dp(dxpk_dlk_.columnAsVec3(0));
    fy_[index] += du_dphi * dcos_dxpk_.dp(dxpk_dlk_.columnAsVec3(1));
    fz_[index] += du_dphi * dcos_dxpk_.dp(dxpk_dlk_.columnAsVec3(2));
}

// Calculate SpeciesImproper forces
void ForceKernel::forces(const SpeciesImproper *imp, const Atom *i, const Atom *j, const Atom *k, const Atom *l)
{
    // Calculate vectors, ensuring we account for minimum image
    Vec3<double> vecji, vecjk, veckl;
    if (j->cell()->mimRequired(i->cell()))
        vecji = box_->minimumVector(j, i);
    else
        vecji = i->r() - j->r();
    if (j->cell()->mimRequired(k->cell()))
        vecjk = box_->minimumVector(j, k);
    else
        vecjk = k->r() - j->r();
    if (k->cell()->mimRequired(l->cell()))
        veckl = box_->minimumVector(k, l);
    else
        veckl = l->r() - k->r();

    calculateTorsionParameters(vecji, vecjk, veckl);
    const auto du_dphi = imp->force(phi_ * DEGRAD);

    // Calculate forces on atom i
    auto index = i->arrayIndex();
    fx_[index] += du_dphi * dcos_dxpj_.dp(dxpj_dij_.columnAsVec3(0));
    fy_[index] += du_dphi * dcos_dxpj_.dp(dxpj_dij_.columnAsVec3(1));
    fz_[index] += du_dphi * dcos_dxpj_.dp(dxpj_dij_.columnAsVec3(2));

    index = j->arrayIndex();
    fx_[index] += du_dphi * (dcos_dxpj_.dp(-dxpj_dij_.columnAsVec3(0) - dxpj_dkj_.columnAsVec3(0)) -
                             dcos_dxpk_.dp(dxpk_dkj_.columnAsVec3(0)));
    fy_[index] += du_dphi * (dcos_dxpj_.dp(-dxpj_dij_.columnAsVec3(1) - dxpj_dkj_.columnAsVec3(1)) -
                             dcos_dxpk_.dp(dxpk_dkj_.columnAsVec3(1)));
    fz_[index] += du_dphi * (dcos_dxpj_.dp(-dxpj_dij_.columnAsVec3(2) - dxpj_dkj_.columnAsVec3(2)) -
                             dcos_dxpk_.dp(dxpk_dkj_.columnAsVec3(2)));

    index = k->arrayIndex();
    fx_[index] += du_dphi * (dcos_dxpk_.dp(dxpk_dkj_.columnAsVec3(0) - dxpk_dlk_.columnAsVec3(0)) +
                             dcos_dxpj_.dp(dxpj_dkj_.columnAsVec3(0)));
    fy_[index] += du_dphi * (dcos_dxpk_.dp(dxpk_dkj_.columnAsVec3(1) - dxpk_dlk_.columnAsVec3(1)) +
                             dcos_dxpj_.dp(dxpj_dkj_.columnAsVec3(1)));
    fz_[index] += du_dphi * (dcos_dxpk_.dp(dxpk_dkj_.columnAsVec3(2) - dxpk_dlk_.columnAsVec3(2)) +
                             dcos_dxpj_.dp(dxpj_dkj_.columnAsVec3(2)));

    index = l->arrayIndex();
    fx_[index] += du_dphi * dcos_dxpk_.dp(dxpk_dlk_.columnAsVec3(0));
    fy_[index] += du_dphi * dcos_dxpk_.dp(dxpk_dlk_.columnAsVec3(1));
    fz_[index] += du_dphi * dcos_dxpk_.dp(dxpk_dlk_.columnAsVec3(2));
}

// Calculate SpeciesImproper forces for specified Atom only
void ForceKernel::forces(const Atom *onlyThis, const SpeciesImproper *imp, const Atom *i, const Atom *j, const Atom *k,
                         const Atom *l)
{
    // Calculate vectors, ensuring we account for minimum image
    Vec3<double> vecji, vecjk, veckl;
    if (j->cell()->mimRequired(i->cell()))
        vecji = box_->minimumVector(j, i);
    else
        vecji = i->r() - j->r();
    if (j->cell()->mimRequired(k->cell()))
        vecjk = box_->minimumVector(j, k);
    else
        vecjk = k->r() - j->r();
    if (k->cell()->mimRequired(l->cell()))
        veckl = box_->minimumVector(k, l);
    else
        veckl = l->r() - k->r();

    calculateTorsionParameters(vecji, vecjk, veckl);
    const auto du_dphi = imp->force(phi_ * DEGRAD);

    // Calculate forces for specified atom
    auto index = onlyThis->arrayIndex();
    if (onlyThis == i)
    {
        fx_[index] += du_dphi * dcos_dxpj_.dp(dxpj_dij_.columnAsVec3(0));
        fy_[index] += du_dphi * dcos_dxpj_.dp(dxpj_dij_.columnAsVec3(1));
        fz_[index] += du_dphi * dcos_dxpj_.dp(dxpj_dij_.columnAsVec3(2));
    }
    else if (onlyThis == j)
    {
        fx_[index] += du_dphi * (dcos_dxpj_.dp(-dxpj_dij_.columnAsVec3(0) - dxpj_dkj_.columnAsVec3(0)) -
                                 dcos_dxpk_.dp(dxpk_dkj_.columnAsVec3(0)));
        fy_[index] += du_dphi * (dcos_dxpj_.dp(-dxpj_dij_.columnAsVec3(1) - dxpj_dkj_.columnAsVec3(1)) -
                                 dcos_dxpk_.dp(dxpk_dkj_.columnAsVec3(1)));
        fz_[index] += du_dphi * (dcos_dxpj_.dp(-dxpj_dij_.columnAsVec3(2) - dxpj_dkj_.columnAsVec3(2)) -
                                 dcos_dxpk_.dp(dxpk_dkj_.columnAsVec3(2)));
    }
    else if (onlyThis == k)
    {
        fx_[index] += du_dphi * (dcos_dxpk_.dp(dxpk_dkj_.columnAsVec3(0) - dxpk_dlk_.columnAsVec3(0)) +
                                 dcos_dxpj_.dp(dxpj_dkj_.columnAsVec3(0)));
        fy_[index] += du_dphi * (dcos_dxpk_.dp(dxpk_dkj_.columnAsVec3(1) - dxpk_dlk_.columnAsVec3(1)) +
                                 dcos_dxpj_.dp(dxpj_dkj_.columnAsVec3(1)));
        fz_[index] += du_dphi * (dcos_dxpk_.dp(dxpk_dkj_.columnAsVec3(2) - dxpk_dlk_.columnAsVec3(2)) +
                                 dcos_dxpj_.dp(dxpj_dkj_.columnAsVec3(2)));
    }
    else
    {
        fx_[index] += du_dphi * dcos_dxpk_.dp(dxpk_dlk_.columnAsVec3(0));
        fy_[index] += du_dphi * dcos_dxpk_.dp(dxpk_dlk_.columnAsVec3(1));
        fz_[index] += du_dphi * dcos_dxpk_.dp(dxpk_dlk_.columnAsVec3(2));
    }
}

// Calculate SpeciesImproper forces
void ForceKernel::forces(const SpeciesImproper *imp)
{
    // Calculate vectors, ensuring we account for minimum image
    const Vec3<double> vecji = imp->i()->r() - imp->j()->r(), vecjk = imp->k()->r() - imp->j()->r(),
                       veckl = imp->l()->r() - imp->k()->r();

    calculateTorsionParameters(vecji, vecjk, veckl);
    const auto du_dphi = imp->force(phi_ * DEGRAD);

    // Calculate forces on atom i
    auto index = imp->i()->index();
    fx_[index] += du_dphi * dcos_dxpj_.dp(dxpj_dij_.columnAsVec3(0));
    fy_[index] += du_dphi * dcos_dxpj_.dp(dxpj_dij_.columnAsVec3(1));
    fz_[index] += du_dphi * dcos_dxpj_.dp(dxpj_dij_.columnAsVec3(2));

    index = imp->j()->index();
    fx_[index] += du_dphi * (dcos_dxpj_.dp(-dxpj_dij_.columnAsVec3(0) - dxpj_dkj_.columnAsVec3(0)) -
                             dcos_dxpk_.dp(dxpk_dkj_.columnAsVec3(0)));
    fy_[index] += du_dphi * (dcos_dxpj_.dp(-dxpj_dij_.columnAsVec3(1) - dxpj_dkj_.columnAsVec3(1)) -
                             dcos_dxpk_.dp(dxpk_dkj_.columnAsVec3(1)));
    fz_[index] += du_dphi * (dcos_dxpj_.dp(-dxpj_dij_.columnAsVec3(2) - dxpj_dkj_.columnAsVec3(2)) -
                             dcos_dxpk_.dp(dxpk_dkj_.columnAsVec3(2)));

    index = imp->k()->index();
    fx_[index] += du_dphi * (dcos_dxpk_.dp(dxpk_dkj_.columnAsVec3(0) - dxpk_dlk_.columnAsVec3(0)) +
                             dcos_dxpj_.dp(dxpj_dkj_.columnAsVec3(0)));
    fy_[index] += du_dphi * (dcos_dxpk_.dp(dxpk_dkj_.columnAsVec3(1) - dxpk_dlk_.columnAsVec3(1)) +
                             dcos_dxpj_.dp(dxpj_dkj_.columnAsVec3(1)));
    fz_[index] += du_dphi * (dcos_dxpk_.dp(dxpk_dkj_.columnAsVec3(2) - dxpk_dlk_.columnAsVec3(2)) +
                             dcos_dxpj_.dp(dxpj_dkj_.columnAsVec3(2)));

    index = imp->l()->index();
    fx_[index] += du_dphi * dcos_dxpk_.dp(dxpk_dlk_.columnAsVec3(0));
    fy_[index] += du_dphi * dcos_dxpk_.dp(dxpk_dlk_.columnAsVec3(1));
    fz_[index] += du_dphi * dcos_dxpk_.dp(dxpk_dlk_.columnAsVec3(2));
}<|MERGE_RESOLUTION|>--- conflicted
+++ resolved
@@ -439,10 +439,6 @@
  * Intramolecular Terms
  */
 
-<<<<<<< HEAD
-// Calculate Bond forces
-void ForceKernel::forces(const SpeciesBond &bond, const Atom *i, const Atom *j)
-=======
 // Calculate angle force parameters from supplied vectors, storing result in local class variables
 void ForceKernel::calculateAngleParameters(Vec3<double> vecji, Vec3<double> vecjk)
 {
@@ -456,8 +452,7 @@
 }
 
 // Calculate SpeciesBond forces
-void ForceKernel::forces(const SpeciesBond *b, const Atom *i, const Atom *j)
->>>>>>> 227e75ad
+void ForceKernel::forces(const SpeciesBond &bond, const Atom *i, const Atom *j)
 {
     // Determine whether we need to apply minimum image to the vector calculation
     Vec3<double> vecji;
@@ -489,7 +484,7 @@
 }
 
 // Calculate SpeciesBond forces for specified Atom only
-void ForceKernel::forces(const Atom *onlyThis, const SpeciesBond *b, const Atom *i, const Atom *j)
+void ForceKernel::forces(const Atom *onlyThis, const SpeciesBond &bond, const Atom *i, const Atom *j)
 {
 #ifdef CHECKS
     if ((i != onlyThis) && (j != onlyThis))
@@ -515,7 +510,7 @@
 #endif
 
     // Determine final forces
-    vecji *= b->force(distance);
+    vecji *= bond.force(distance);
 
     // Calculate forces
     auto index = onlyThis->arrayIndex();
@@ -533,27 +528,23 @@
     }
 }
 
-<<<<<<< HEAD
-// Calculate Angle forces
-void ForceKernel::forces(const SpeciesAngle &angle, const Atom *i, const Atom *j, const Atom *k)
-=======
 // Calculate SpeciesBond forces
-void ForceKernel::forces(const SpeciesBond *b)
-{
-    auto vecji = b->j()->r() - b->i()->r();
+void ForceKernel::forces(const SpeciesBond &b)
+{
+    auto vecji = b.j()->r() - b.i()->r();
 
     // Get distance and normalise vector ready for force calculation
     const auto distance = vecji.magAndNormalise();
 
     // Determine final forces
-    vecji *= b->force(distance);
+    vecji *= b.force(distance);
 
     // Calculate forces
-    auto index = b->i()->index();
+    auto index = b.i()->index();
     fx_[index] -= vecji.x;
     fy_[index] -= vecji.y;
     fz_[index] -= vecji.z;
-    index = b->j()->index();
+    index = b.j()->index();
     fx_[index] += vecji.x;
     fy_[index] += vecji.y;
     fz_[index] += vecji.z;
@@ -575,8 +566,7 @@
 }
 
 // Calculate SpeciesAngle forces
-void ForceKernel::forces(const SpeciesAngle *a, const Atom *i, const Atom *j, const Atom *k)
->>>>>>> 227e75ad
+void ForceKernel::forces(const SpeciesAngle &angle, const Atom *i, const Atom *j, const Atom *k)
 {
     Vec3<double> vecji, vecjk;
 
@@ -590,23 +580,10 @@
     else
         vecjk = k->r() - j->r();
 
-<<<<<<< HEAD
-    // Calculate angle
-    const auto magji = vecji.magAndNormalise();
-    const auto magjk = vecjk.magAndNormalise();
-    double dp;
-    const auto angleInDegrees = Box::angleInDegrees(vecji, vecjk, dp);
-
-    // Determine Angle force vectors for atoms
-    const auto force = angle.force(angleInDegrees);
-    const auto forcei = (vecjk - vecji * dp) * force / magji;
-    const auto forcek = (vecji - vecjk * dp) * force / magjk;
-=======
     calculateAngleParameters(vecji, vecjk);
-    const auto force = a->force(theta_);
+    const auto force = angle.force(theta_);
     dfi_dtheta_ *= force;
     dfk_dtheta_ *= force;
->>>>>>> 227e75ad
 
     // Store forces
     auto index = i->arrayIndex();
@@ -624,7 +601,7 @@
 }
 
 // Calculate SpeciesAngle forces for specified Atom only
-void ForceKernel::forces(const Atom *onlyThis, const SpeciesAngle *a, const Atom *i, const Atom *j, const Atom *k)
+void ForceKernel::forces(const Atom *onlyThis, const SpeciesAngle &angle, const Atom *i, const Atom *j, const Atom *k)
 {
     Vec3<double> vecji, vecjk;
 
@@ -647,7 +624,7 @@
         vecjk = k->r() - j->r();
 
     calculateAngleParameters(vecji, vecjk);
-    const auto force = a->force(theta_);
+    const auto force = angle.force(theta_);
     dfi_dtheta_ *= force;
     dfk_dtheta_ *= force;
 
@@ -674,23 +651,23 @@
 }
 
 // Calculate SpeciesAngle forces
-void ForceKernel::forces(const SpeciesAngle *a)
-{
-    calculateAngleParameters(a->i()->r() - a->j()->r(), a->k()->r() - a->j()->r());
-    const auto force = a->force(theta_);
+void ForceKernel::forces(const SpeciesAngle &a)
+{
+    calculateAngleParameters(a.i()->r() - a.j()->r(), a.k()->r() - a.j()->r());
+    const auto force = a.force(theta_);
     dfi_dtheta_ *= force;
     dfk_dtheta_ *= force;
 
     // Store forces
-    auto index = a->i()->index();
+    auto index = a.i()->index();
     fx_[index] += dfi_dtheta_.x;
     fy_[index] += dfi_dtheta_.y;
     fz_[index] += dfi_dtheta_.z;
-    index = a->j()->index();
+    index = a.j()->index();
     fx_[index] -= dfi_dtheta_.x + dfk_dtheta_.x;
     fy_[index] -= dfi_dtheta_.y + dfk_dtheta_.y;
     fz_[index] -= dfi_dtheta_.z + dfk_dtheta_.z;
-    index = a->k()->index();
+    index = a.k()->index();
     fx_[index] += dfk_dtheta_.x;
     fy_[index] += dfk_dtheta_.y;
     fz_[index] += dfk_dtheta_.z;
@@ -743,7 +720,7 @@
 }
 
 // Calculate SpeciesTorsion forces
-void ForceKernel::forces(const SpeciesTorsion *t, const Atom *i, const Atom *j, const Atom *k, const Atom *l)
+void ForceKernel::forces(const SpeciesTorsion &torsion, const Atom *i, const Atom *j, const Atom *k, const Atom *l)
 {
     // Calculate vectors, ensuring we account for minimum image
     Vec3<double> vecji, vecjk, veckl;
@@ -761,7 +738,7 @@
         veckl = l->r() - k->r();
 
     calculateTorsionParameters(vecji, vecjk, veckl);
-    const auto du_dphi = t->force(phi_ * DEGRAD);
+    const auto du_dphi = torsion.force(phi_ * DEGRAD);
 
     // Calculate forces on atom i
     auto index = i->arrayIndex();
@@ -792,7 +769,7 @@
 }
 
 // Calculate SpeciesTorsion forces for specified Atom only
-void ForceKernel::forces(const Atom *onlyThis, const SpeciesTorsion *t, const Atom *i, const Atom *j, const Atom *k,
+void ForceKernel::forces(const Atom *onlyThis, const SpeciesTorsion &torsion, const Atom *i, const Atom *j, const Atom *k,
                          const Atom *l)
 {
     // Calculate vectors, ensuring we account for minimum image
@@ -811,7 +788,7 @@
         veckl = l->r() - k->r();
 
     calculateTorsionParameters(vecji, vecjk, veckl);
-    const auto du_dphi = t->force(phi_ * DEGRAD);
+    const auto du_dphi = torsion.force(phi_ * DEGRAD);
 
     // Calculate forces for specified atom
     auto index = onlyThis->arrayIndex();
@@ -848,21 +825,22 @@
 }
 
 // Calculate SpeciesTorsion forces
-void ForceKernel::forces(const SpeciesTorsion *t)
+void ForceKernel::forces(const SpeciesTorsion &torsion)
 {
     // Calculate vectors, ensuring we account for minimum image
-    const Vec3<double> vecji = t->i()->r() - t->j()->r(), vecjk = t->k()->r() - t->j()->r(), veckl = t->l()->r() - t->k()->r();
+    const Vec3<double> vecji = torsion.i()->r() - torsion.j()->r(), vecjk = torsion.k()->r() - torsion.j()->r(),
+                       veckl = torsion.l()->r() - torsion.k()->r();
 
     calculateTorsionParameters(vecji, vecjk, veckl);
-    const auto du_dphi = t->force(phi_ * DEGRAD);
+    const auto du_dphi = torsion.force(phi_ * DEGRAD);
 
     // Calculate forces on atom i
-    auto index = t->i()->index();
+    auto index = torsion.i()->index();
     fx_[index] += du_dphi * dcos_dxpj_.dp(dxpj_dij_.columnAsVec3(0));
     fy_[index] += du_dphi * dcos_dxpj_.dp(dxpj_dij_.columnAsVec3(1));
     fz_[index] += du_dphi * dcos_dxpj_.dp(dxpj_dij_.columnAsVec3(2));
 
-    index = t->j()->index();
+    index = torsion.j()->index();
     fx_[index] += du_dphi * (dcos_dxpj_.dp(-dxpj_dij_.columnAsVec3(0) - dxpj_dkj_.columnAsVec3(0)) -
                              dcos_dxpk_.dp(dxpk_dkj_.columnAsVec3(0)));
     fy_[index] += du_dphi * (dcos_dxpj_.dp(-dxpj_dij_.columnAsVec3(1) - dxpj_dkj_.columnAsVec3(1)) -
@@ -870,7 +848,7 @@
     fz_[index] += du_dphi * (dcos_dxpj_.dp(-dxpj_dij_.columnAsVec3(2) - dxpj_dkj_.columnAsVec3(2)) -
                              dcos_dxpk_.dp(dxpk_dkj_.columnAsVec3(2)));
 
-    index = t->k()->index();
+    index = torsion.k()->index();
     fx_[index] += du_dphi * (dcos_dxpk_.dp(dxpk_dkj_.columnAsVec3(0) - dxpk_dlk_.columnAsVec3(0)) +
                              dcos_dxpj_.dp(dxpj_dkj_.columnAsVec3(0)));
     fy_[index] += du_dphi * (dcos_dxpk_.dp(dxpk_dkj_.columnAsVec3(1) - dxpk_dlk_.columnAsVec3(1)) +
@@ -878,14 +856,14 @@
     fz_[index] += du_dphi * (dcos_dxpk_.dp(dxpk_dkj_.columnAsVec3(2) - dxpk_dlk_.columnAsVec3(2)) +
                              dcos_dxpj_.dp(dxpj_dkj_.columnAsVec3(2)));
 
-    index = t->l()->index();
+    index = torsion.l()->index();
     fx_[index] += du_dphi * dcos_dxpk_.dp(dxpk_dlk_.columnAsVec3(0));
     fy_[index] += du_dphi * dcos_dxpk_.dp(dxpk_dlk_.columnAsVec3(1));
     fz_[index] += du_dphi * dcos_dxpk_.dp(dxpk_dlk_.columnAsVec3(2));
 }
 
 // Calculate SpeciesImproper forces
-void ForceKernel::forces(const SpeciesImproper *imp, const Atom *i, const Atom *j, const Atom *k, const Atom *l)
+void ForceKernel::forces(const SpeciesImproper &imp, const Atom *i, const Atom *j, const Atom *k, const Atom *l)
 {
     // Calculate vectors, ensuring we account for minimum image
     Vec3<double> vecji, vecjk, veckl;
@@ -903,7 +881,7 @@
         veckl = l->r() - k->r();
 
     calculateTorsionParameters(vecji, vecjk, veckl);
-    const auto du_dphi = imp->force(phi_ * DEGRAD);
+    const auto du_dphi = imp.force(phi_ * DEGRAD);
 
     // Calculate forces on atom i
     auto index = i->arrayIndex();
@@ -934,7 +912,7 @@
 }
 
 // Calculate SpeciesImproper forces for specified Atom only
-void ForceKernel::forces(const Atom *onlyThis, const SpeciesImproper *imp, const Atom *i, const Atom *j, const Atom *k,
+void ForceKernel::forces(const Atom *onlyThis, const SpeciesImproper &imp, const Atom *i, const Atom *j, const Atom *k,
                          const Atom *l)
 {
     // Calculate vectors, ensuring we account for minimum image
@@ -953,7 +931,7 @@
         veckl = l->r() - k->r();
 
     calculateTorsionParameters(vecji, vecjk, veckl);
-    const auto du_dphi = imp->force(phi_ * DEGRAD);
+    const auto du_dphi = imp.force(phi_ * DEGRAD);
 
     // Calculate forces for specified atom
     auto index = onlyThis->arrayIndex();
@@ -990,22 +968,22 @@
 }
 
 // Calculate SpeciesImproper forces
-void ForceKernel::forces(const SpeciesImproper *imp)
+void ForceKernel::forces(const SpeciesImproper &imp)
 {
     // Calculate vectors, ensuring we account for minimum image
-    const Vec3<double> vecji = imp->i()->r() - imp->j()->r(), vecjk = imp->k()->r() - imp->j()->r(),
-                       veckl = imp->l()->r() - imp->k()->r();
+    const Vec3<double> vecji = imp.i()->r() - imp.j()->r(), vecjk = imp.k()->r() - imp.j()->r(),
+                       veckl = imp.l()->r() - imp.k()->r();
 
     calculateTorsionParameters(vecji, vecjk, veckl);
-    const auto du_dphi = imp->force(phi_ * DEGRAD);
+    const auto du_dphi = imp.force(phi_ * DEGRAD);
 
     // Calculate forces on atom i
-    auto index = imp->i()->index();
+    auto index = imp.i()->index();
     fx_[index] += du_dphi * dcos_dxpj_.dp(dxpj_dij_.columnAsVec3(0));
     fy_[index] += du_dphi * dcos_dxpj_.dp(dxpj_dij_.columnAsVec3(1));
     fz_[index] += du_dphi * dcos_dxpj_.dp(dxpj_dij_.columnAsVec3(2));
 
-    index = imp->j()->index();
+    index = imp.j()->index();
     fx_[index] += du_dphi * (dcos_dxpj_.dp(-dxpj_dij_.columnAsVec3(0) - dxpj_dkj_.columnAsVec3(0)) -
                              dcos_dxpk_.dp(dxpk_dkj_.columnAsVec3(0)));
     fy_[index] += du_dphi * (dcos_dxpj_.dp(-dxpj_dij_.columnAsVec3(1) - dxpj_dkj_.columnAsVec3(1)) -
@@ -1013,7 +991,7 @@
     fz_[index] += du_dphi * (dcos_dxpj_.dp(-dxpj_dij_.columnAsVec3(2) - dxpj_dkj_.columnAsVec3(2)) -
                              dcos_dxpk_.dp(dxpk_dkj_.columnAsVec3(2)));
 
-    index = imp->k()->index();
+    index = imp.k()->index();
     fx_[index] += du_dphi * (dcos_dxpk_.dp(dxpk_dkj_.columnAsVec3(0) - dxpk_dlk_.columnAsVec3(0)) +
                              dcos_dxpj_.dp(dxpj_dkj_.columnAsVec3(0)));
     fy_[index] += du_dphi * (dcos_dxpk_.dp(dxpk_dkj_.columnAsVec3(1) - dxpk_dlk_.columnAsVec3(1)) +
@@ -1021,7 +999,7 @@
     fz_[index] += du_dphi * (dcos_dxpk_.dp(dxpk_dkj_.columnAsVec3(2) - dxpk_dlk_.columnAsVec3(2)) +
                              dcos_dxpj_.dp(dxpj_dkj_.columnAsVec3(2)));
 
-    index = imp->l()->index();
+    index = imp.l()->index();
     fx_[index] += du_dphi * dcos_dxpk_.dp(dxpk_dlk_.columnAsVec3(0));
     fy_[index] += du_dphi * dcos_dxpk_.dp(dxpk_dlk_.columnAsVec3(1));
     fz_[index] += du_dphi * dcos_dxpk_.dp(dxpk_dlk_.columnAsVec3(2));
