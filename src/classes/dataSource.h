// SPDX-License-Identifier: GPL-3.0-or-later
// Copyright (c) 2023 Team Dissolve and contributors

#pragma once

#include "base/serialiser.h"
#include "io/fileAndFormat.h"
#include "io/import/data1D.h"
#include "io/import/data2D.h"
#include "io/import/data3D.h"
#include "items/list.h"
#include "keywords/dataSourceBase.h"
#include "math/data1D.h"
#include "math/data2D.h"
#include "math/data3D.h"
#include "math/sampledData1D.h"
#include <variant>

class DataSource
{
    public:
    using DataType = std::variant<Data1D, SampledData1D, Data2D, Data3D>;
    using Format = std::variant<Data1DImportFileFormat, Data2DImportFileFormat, Data3DImportFileFormat>;

    public:
    DataSource() = default;
    ~DataSource() = default;

    public:
    enum DataSourceType
    {
        Internal,
        External
    };

    public:
    // Return enum options for DataSourceType
    static EnumOptions<DataSourceType> dataSourceTypes();
    // Return data source type enum
    DataSourceType dataSourceType() const;

    /*
     * Data
     */

    private:
    // Name of data (tag or filename)
    std::string dataName_;
    // Type of data being stored
    DataSourceType dataSourceType_;
    // String to hold internal data tag (if internal)
    std::string internalDataSource_;
    // File and format of external data (if external)
    Format externalDataSource_;
    // DataBases pointer to hold data
    DataType data_;

    public:
    // Return data name
    std::string_view dataName() const;
    // Return if data exists and has been initialised
    bool dataExists() const;
    // Return internal data source
    std::optional<std::string> internalDataSource() const;
    // Return external data source
    Format &externalDataSource();
    // Function to source data (only required for internal data sources)
    bool sourceData(GenericList &processingModuleData);
    // Function to add internal data
    void addData(std::string_view internalDataSource);
    // Overloaded function to add external data
    template <class D> void addData(D data, class D::Formatter &fileAndFormat)
    {
        dataSourceType_ = External;
        externalDataSource_.emplace<class D::Formatter>(fileAndFormat);
        data_ = data;
        // Set data name to be base filename
        dataName_ = fileAndFormat.filename().substr(fileAndFormat.filename().find_last_of("/\\") + 1);
    }
<<<<<<< HEAD
    // Function to source data (only required for internal data sources)
    template <class DataType, class Format> bool sourceData(GenericList &processingModuleData)
    {
        if (!dataExists())
        {
            return false;
        }
        if (dataSourceType_ == Internal)
        {
            // If data is a child of Data1DBase
            if (std::is_convertible<DataType *, Data1DBase *>::value)
            {
                // Locate target data from tag and cast to base
                auto optData = processingModuleData.searchBase<Data1DBase, Data1D, SampledData1D>(internalDataSource_);
                if (!optData)
                {
                    return Messenger::error("No data with tag '{}' exists.\n", internalDataSource_);
                }
                // Create unique pointer for data
                data_ = std::make_unique<DataType>(optData->get());
            }

            // Data2D, Data3D
            else
            {
                // Locate target data from tag
                auto optData = processingModuleData.search<const DataType>(internalDataSource_);
                if (!optData)
                {
                    return Messenger::error("No data with tag '{}' exists.\n", internalDataSource_);
                }

                // Create unique pointer for data
                data_ = std::make_unique<DataType>(optData->get());
            }
        }

        return data_ != nullptr;
    }
=======
>>>>>>> 01541ef7
    // Returns the data casted to the requested type
    template <class D> D data() const
    {
        assert(dataExists());
        return std::get<D>(data_);
    }

    /*
     * I/O
     */
    public:
    // Write through specified LineParser
    bool serialise(LineParser &parser, std::string_view keywordName, std::string_view prefix) const;
    // Express as a serialisable value
    SerialisedValue serialise() const;
};<|MERGE_RESOLUTION|>--- conflicted
+++ resolved
@@ -77,48 +77,6 @@
         // Set data name to be base filename
         dataName_ = fileAndFormat.filename().substr(fileAndFormat.filename().find_last_of("/\\") + 1);
     }
-<<<<<<< HEAD
-    // Function to source data (only required for internal data sources)
-    template <class DataType, class Format> bool sourceData(GenericList &processingModuleData)
-    {
-        if (!dataExists())
-        {
-            return false;
-        }
-        if (dataSourceType_ == Internal)
-        {
-            // If data is a child of Data1DBase
-            if (std::is_convertible<DataType *, Data1DBase *>::value)
-            {
-                // Locate target data from tag and cast to base
-                auto optData = processingModuleData.searchBase<Data1DBase, Data1D, SampledData1D>(internalDataSource_);
-                if (!optData)
-                {
-                    return Messenger::error("No data with tag '{}' exists.\n", internalDataSource_);
-                }
-                // Create unique pointer for data
-                data_ = std::make_unique<DataType>(optData->get());
-            }
-
-            // Data2D, Data3D
-            else
-            {
-                // Locate target data from tag
-                auto optData = processingModuleData.search<const DataType>(internalDataSource_);
-                if (!optData)
-                {
-                    return Messenger::error("No data with tag '{}' exists.\n", internalDataSource_);
-                }
-
-                // Create unique pointer for data
-                data_ = std::make_unique<DataType>(optData->get());
-            }
-        }
-
-        return data_ != nullptr;
-    }
-=======
->>>>>>> 01541ef7
     // Returns the data casted to the requested type
     template <class D> D data() const
     {
