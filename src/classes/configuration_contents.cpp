--- conflicted
+++ resolved
@@ -42,12 +42,7 @@
 	box_ = NULL;
 	cells_.clear();
 
-<<<<<<< HEAD
-	coordinateIndex_ = 0;
-	++version_;
-=======
 	++contentsVersion_;
->>>>>>> 0dd2a882
 }
 
 // Initialise all content arrays
@@ -544,13 +539,8 @@
 	return usedAtomTypes_.nItems();
 }
 
-<<<<<<< HEAD
-// Return current coordinate index
-int Configuration::coordinateIndex() const
-=======
 // Return version of current contents
 int Configuration::contentsVersion() const
->>>>>>> 0dd2a882
 {
 	return contentsVersion_;
 }
@@ -558,12 +548,7 @@
 // Increment version of current contents
 void Configuration::incrementContentsVersion()
 {
-<<<<<<< HEAD
-	++coordinateIndex_;
-	++version_;
-=======
 	++contentsVersion_;
->>>>>>> 0dd2a882
 }
 
 // Load coordinates from file
