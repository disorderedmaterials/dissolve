// SPDX-License-Identifier: GPL-3.0-or-later
// Copyright (c) 2022 Team Dissolve and contributors

#pragma once

#include "base/enumoptions.h"
#include "base/serialiser.h"
#include "classes/speciesintra.h"
#include "classes/speciestorsion.h"

#include <map>
#include <vector>

// Forward Declarations
class SpeciesAtom;
class Species;

// SpeciesImproper Definition
class SpeciesImproper : public SpeciesIntra<SpeciesImproper, TorsionFunctions>, public Serialisable
{
    public:
    SpeciesImproper();
    SpeciesImproper(SpeciesAtom *i, SpeciesAtom *j, SpeciesAtom *k, SpeciesAtom *l);
    ~SpeciesImproper() override;
    SpeciesImproper(SpeciesImproper &source);
    SpeciesImproper(SpeciesImproper &&source) noexcept;
    SpeciesImproper &operator=(const SpeciesImproper &source);
    SpeciesImproper &operator=(SpeciesImproper &&source) noexcept;

    /*
     * Atom Information
     */
    private:
    // First SpeciesAtom in interaction
    SpeciesAtom *i_{nullptr};
    // Second SpeciesAtom in interaction
    SpeciesAtom *j_{nullptr};
    // Third SpeciesAtom in interaction
    SpeciesAtom *k_{nullptr};
    // Fourth SpeciesAtom in interaction
    SpeciesAtom *l_{nullptr};

    private:
    // Detach from current atoms
    void detach();

    public:
    // Set Atoms involved in Improper
    void assign(SpeciesAtom *i, SpeciesAtom *j, SpeciesAtom *k, SpeciesAtom *l);
    // Rewrite SpeciesAtom pointer
    void switchAtom(const SpeciesAtom *oldPtr, SpeciesAtom *newPtr);
    // Return first SpeciesAtom
    SpeciesAtom *i() const;
    // Return second SpeciesAtom
    SpeciesAtom *j() const;
    // Return third SpeciesAtom
    SpeciesAtom *k() const;
    // Return fourth SpeciesAtom
    SpeciesAtom *l() const;
    // Return vector of involved atoms
    std::vector<const SpeciesAtom *> atoms() const override;
    // Return whether the improper uses the specified SpeciesAtom
    bool uses(SpeciesAtom *spAtom) const;
    // Return index (in parent Species) of first SpeciesAtom
    int indexI() const;
    // Return index (in parent Species) of second SpeciesAtom
    int indexJ() const;
    // Return index (in parent Species) of third SpeciesAtom
    int indexK() const;
    // Return index (in parent Species) of fourth SpeciesAtom
    int indexL() const;
    // Return index (in parent Species) of nth SpeciesAtom in interaction
    int index(int n) const;
    // Return whether SpeciesAtoms match those specified
    bool matches(const SpeciesAtom *i, const SpeciesAtom *j, const SpeciesAtom *k, const SpeciesAtom *l) const;
    // Return whether all atoms in the interaction are currently selected
    bool isSelected() const;

    /*
     * Interaction Parameters
     */
    public:
    // Return fundamental frequency for the interaction
    double fundamentalFrequency(double reducedMass) const override;
    // Return energy for specified angle
    double energy(double angleInDegrees) const;
    // Return force multiplier for specified angle
    double force(double angleInDegrees) const;

    // Express as a tree node
<<<<<<< HEAD
    SerialisedData serialise() const override;
=======
    SerialisedValue serialise() const override;
>>>>>>> c7357a24
};

// MasterImproper Definition
class MasterImproper : public SpeciesImproper
{
    public:
    explicit MasterImproper(std::string_view name) : SpeciesImproper(), name_{name} {};

    /*
     * Identifying Name
     */
    private:
    // Identifying name
    std::string name_;

    public:
    // Set identifying name
    void setName(std::string_view name) override { name_ = name; }
    // Return identifying name
    std::string_view name() const override { return name_; };
};<|MERGE_RESOLUTION|>--- conflicted
+++ resolved
@@ -88,11 +88,7 @@
     double force(double angleInDegrees) const;
 
     // Express as a tree node
-<<<<<<< HEAD
-    SerialisedData serialise() const override;
-=======
     SerialisedValue serialise() const override;
->>>>>>> c7357a24
 };
 
 // MasterImproper Definition
