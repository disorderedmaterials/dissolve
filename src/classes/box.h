// SPDX-License-Identifier: GPL-3.0-or-later
// Copyright (c) 2022 Team Dissolve and contributors

#pragma once

#include "base/enumoptions.h"
#include "base/serialiser.h"
#include "math/matrix3.h"

#include <map>
#include <vector>

// Forward Declarations
class Cell;
class Data1D;
class ProcessPool;

// Basic Box Definition
class Box : public Serialisable
{
    public:
    // Box Type Enum
    enum class BoxType
    {
        NonPeriodic,     /* Non-periodic system - cubic box, but no minimum image calculation */
        Cubic,           /* Cubic box with A == B == C, alphe == beta == gamma == 90 */
        Orthorhombic,    /* Orthorhombic box with A != B != C, alphe == beta == gamma = 90 */
        MonoclinicAlpha, /* Monoclinic box with A != B != C, alpha != 90, and beta == gamma == 90 */
        MonoclinicBeta,  /* Monoclinic box with A != B != C, beta != 90, and alpha == gamma == 90 */
        MonoclinicGamma, /* Monoclinic box with A != B != C, gamma != 90, and alpha == beta == 90 */
        Triclinic        /* Triclinic box with A != B != C, alpha != beta != gamma != 90 */
    };
    // Return enum options for BoxType
    static EnumOptions<BoxType> boxTypes();
    Box(Box::BoxType boxType, const Vec3<double> lengths, const Vec3<double> angles);
    virtual ~Box() = default;
    Box &operator=(const Box &source) = default;

    /*
     * Basic Definition
     */
    public:
    protected:
    // Box type
    BoxType type_;
    // Box lengths
    double a_, b_, c_;
    // Reciprocal Box lengths
    double ra_, rb_, rc_;
    // Box angles
    double alpha_, beta_, gamma_;
    // Flags stating periodicity along x, y, and z
    Vec3<bool> periodic_;
    // Axes
    Matrix3 axes_;
    // Axes as simple array
    std::array<double, 9> axesArray_;
    // Inverse axes
    Matrix3 inverseAxes_;
    // Inverse axes as simple array
    std::array<double, 9> inverseAxesArray_;
    // Reciprocal axes
    Matrix3 reciprocalAxes_;
    // Volume
    double volume_;
    // Reciprocal volume
    double reciprocalVolume_;

    public:
    // Finalise Box, storing volume and reciprocal and inverted axes
    void finalise();
    // Return Box type
    BoxType type() const;
    // Return volume
    double volume() const;
    // Return axis lengths
    Vec3<double> axisLengths() const;
    // Return axis length specified
    double axisLength(int n) const;
    // Return axis angles
    Vec3<double> axisAngles() const;
    // Return axis angle specified
    double axisAngle(int n) const;
    // Return axis matrix
    const Matrix3 &axes() const;
    // Return inverse axes matrix
    const Matrix3 &inverseAxes() const;
    // Return reciprocal box volume
    double reciprocalVolume() const;
    // Return reciprocal axis lengths
    Vec3<double> reciprocalAxisLengths() const;
    // Return reciprocal axes matrix
    const Matrix3 &reciprocalAxes() const;
    // Scale Box lengths by specified factors
    void scale(Vec3<double> scaleFactors);

    /*
     * Coordinate Conversion
     */
    public:
    // Convert specified fractional coordinates to real-space coordinates
    inline virtual void toReal(Vec3<double> &r) const = 0;
    // Return specified fractional coordinates converted to real-space coordinates
    Vec3<double> getReal(Vec3<double> r) const;
    // Convert specified real-space coordinates to fractional coordinates
    inline virtual void toFractional(Vec3<double> &r) const = 0;

    /*
     * Minimum Image Calculation
     */
    protected:
    // Wrap fractional coordinate into Box assuming it can be no more than half a fractional Box length away in any one
    // direction
    inline void wrap(Vec3<double> &rFrac) const
    {
        if (rFrac.x < -0.5)
            rFrac.x += 1.0;
        else if (rFrac.x > 0.5)
            rFrac.x -= 1.0;
        if (rFrac.y < -0.5)
            rFrac.y += 1.0;
        else if (rFrac.y > 0.5)
            rFrac.y -= 1.0;
        if (rFrac.z < -0.5)
            rFrac.z += 1.0;
        else if (rFrac.z > 0.5)
            rFrac.z -= 1.0;
    }

    public:
    // Return minimum image coordinates of r1 with respect to r2
    virtual Vec3<double> minimumImage(const Vec3<double> &r1, const Vec3<double> &r2) const = 0;
    // Return minimum image vector from r1 to r2
    virtual Vec3<double> minimumVector(const Vec3<double> &r1, const Vec3<double> &r2) const = 0;
    // Return normalised minimum image vector from r1 to r2
    virtual Vec3<double> minimumVectorN(const Vec3<double> &r1, const Vec3<double> &r2) const = 0;
    // Return minimum image distance from r1 to r2
    virtual double minimumDistance(const Vec3<double> &r1, const Vec3<double> &r2) const = 0;
    // Return minimum image squared distance from r1 to r2
    virtual double minimumDistanceSquared(const Vec3<double> &r1, const Vec3<double> &r2) const = 0;

    /*
     * Geometry
     */
    public:
    // Return angle (in degrees) between coordinates
    double angleInDegrees(const Vec3<double> &i, const Vec3<double> &j, const Vec3<double> &k) const;
    // Return angle (in degrees) between supplied normalised vectors
    static double angleInDegrees(const Vec3<double> &normji, const Vec3<double> &normjk);
    // Return angle (in degrees) between supplied normalised vectors (storing dot product)
    static double angleInDegrees(const Vec3<double> &normji, const Vec3<double> &normjk, double &dotProduct);
    // Return literal angle (in degrees) between coordinates, without applying minimum image convention
    static double literalAngleInDegrees(const Vec3<double> &i, const Vec3<double> &j, const Vec3<double> &k);
    // Return torsion (in degrees) between supplied unnormalised vectors
    static double torsionInDegrees(const Vec3<double> &vecji, const Vec3<double> &vecjk, const Vec3<double> &veckl);
    // Return torsion (in degrees) between supplied unnormalised vectors, storing cross products and magnitude in supplied
    // variables
    static double torsionInDegrees(const Vec3<double> &vecji, const Vec3<double> &vecjk, const Vec3<double> &veckl,
                                   Vec3<double> &xpj, double &magxpj, Vec3<double> &xpk, double &magxpk);
    // Return torsion (in radians) between supplied unnormalised vectors
    static double torsionInRadians(const Vec3<double> &vecji, const Vec3<double> &vecjk, const Vec3<double> &veckl);
    // Return torsion (in radians) between supplied unnormalised vectors, storing cross products and magnitude in supplied
    // variables
    static double torsionInRadians(const Vec3<double> &vecji, const Vec3<double> &vecjk, const Vec3<double> &veckl,
                                   Vec3<double> &xpj, double &magxpj, Vec3<double> &xpk, double &magxpk);

    /*
     * Utility Routines
     */
    public:
    // Generate a suitable Box given the supplied relative lengths, angles, and volume
    static std::unique_ptr<Box> generate(Vec3<double> lengths, Vec3<double> angles);
    // Return radius of largest possible inscribed sphere for box
    double inscribedSphereRadius() const;
    // Return random coordinate inside Box
    Vec3<double> randomCoordinate() const;
    // Return folded coordinate (i.e. inside current Box)
    Vec3<double> fold(const Vec3<double> &r) const;
    // Return folded fractional coordinate (i.e. inside current Box)
    Vec3<double> foldFrac(const Vec3<double> &r) const;
    // Determine axis scale factors to give requested volume, with scaling ratios provided
    Vec3<double> scaleFactors(double requestedVolume, Vec3<bool> scalableAxes = {true, true, true}) const;

    // Express as a tree node
<<<<<<< HEAD
    SerialisedData serialise() const override;
=======
    SerialisedValue serialise() const override;
>>>>>>> c7357a24
};

// Single Image Box Definition
class SingleImageBox : public Box
{
    public:
    SingleImageBox();
    ~SingleImageBox() override = default;

    /*
     * Coordinate Conversion
     */
    public:
    // Convert specified fractional coordinates to real-space coordinates
    void toReal(Vec3<double> &r) const override;
    // Convert specified real-space coordinates to fractional coordinates
    void toFractional(Vec3<double> &r) const override;

    /*
     * Minimum Image Calculations
     */
    public:
    // Return minimum image coordinates of r1 with respect to r2
    Vec3<double> minimumImage(const Vec3<double> &r1, const Vec3<double> &r2) const override;
    // Return minimum image vector from r1 to r2
    Vec3<double> minimumVector(const Vec3<double> &r1, const Vec3<double> &r2) const override;
    // Return normalised minimum image vector from r1 to r2
    Vec3<double> minimumVectorN(const Vec3<double> &r1, const Vec3<double> &r2) const override;
    // Return minimum image distance from r1 to r2
    double minimumDistance(const Vec3<double> &r1, const Vec3<double> &r2) const override;
    // Return minimum image squared distance from r1 to r2
    double minimumDistanceSquared(const Vec3<double> &r1, const Vec3<double> &r2) const override;
};

// Non-Periodic Box Definition
class NonPeriodicBox : public Box
{
    public:
    NonPeriodicBox(double length = 1.0);
    ~NonPeriodicBox() override = default;

    /*
     * Coordinate Conversion
     */
    public:
    // Convert specified fractional coordinates to real-space coordinates
    void toReal(Vec3<double> &r) const override;
    // Convert specified real-space coordinates to fractional coordinates
    void toFractional(Vec3<double> &r) const override;

    /*
     * Minimum Image Calculations
     */
    public:
    // Return minimum image coordinates of r1 with respect to r2
    Vec3<double> minimumImage(const Vec3<double> &r1, const Vec3<double> &r2) const override;
    // Return minimum image vector from r1 to r2
    Vec3<double> minimumVector(const Vec3<double> &r1, const Vec3<double> &r2) const override;
    // Return normalised minimum image vector from r1 to r2
    Vec3<double> minimumVectorN(const Vec3<double> &r1, const Vec3<double> &r2) const override;
    // Return minimum image distance from r1 to r2
    double minimumDistance(const Vec3<double> &r1, const Vec3<double> &r2) const override;
    // Return minimum image squared distance from r1 to r2
    double minimumDistanceSquared(const Vec3<double> &r1, const Vec3<double> &r2) const override;
};

// Cubic Box Definition
class CubicBox : public Box
{
    public:
    CubicBox(double length);
    ~CubicBox() override = default;

    /*
     * Coordinate Conversion
     */
    public:
    // Convert specified fractional coordinates to real-space coordinates
    void toReal(Vec3<double> &r) const override;
    // Convert specified real-space coordinates to fractional coordinates
    void toFractional(Vec3<double> &r) const override;

    /*
     * Minimum Image Calculations
     */
    public:
    // Return minimum image coordinates of r1 with respect to r2
    Vec3<double> minimumImage(const Vec3<double> &r1, const Vec3<double> &r2) const override;
    // Return minimum image vector from r1 to r2
    Vec3<double> minimumVector(const Vec3<double> &r1, const Vec3<double> &r2) const override;
    // Return normalised minimum image vector from r1 to r2
    Vec3<double> minimumVectorN(const Vec3<double> &r1, const Vec3<double> &r2) const override;
    // Return minimum image distance from r1 to r2
    double minimumDistance(const Vec3<double> &r1, const Vec3<double> &r2) const override;
    // Return minimum image squared distance from r1 to r2
    double minimumDistanceSquared(const Vec3<double> &r1, const Vec3<double> &r2) const override;

    /*
     * Utility Functions
     */
    public:
    // Return folded coordinate (i.e. inside current Box)
    //    Vec3<double> fold(const Vec3<double> &r) const override;
};

// Orthorhombic Box Definition
class OrthorhombicBox : public Box
{
    public:
    OrthorhombicBox(const Vec3<double> lengths);
    ~OrthorhombicBox() override = default;

    /*
     * Coordinate Conversion
     */
    public:
    // Convert specified fractional coordinates to real-space coordinates
    void toReal(Vec3<double> &r) const override;
    // Convert specified real-space coordinates to fractional coordinates
    void toFractional(Vec3<double> &r) const override;

    /*
     * Minimum Image Calculations
     */
    public:
    // Return minimum image coordinates of r1 with respect to r2
    Vec3<double> minimumImage(const Vec3<double> &r1, const Vec3<double> &r2) const override;
    // Return minimum image vector from r1 to r2
    Vec3<double> minimumVector(const Vec3<double> &r1, const Vec3<double> &r2) const override;
    // Return normalised minimum image vector from r1 to r2
    Vec3<double> minimumVectorN(const Vec3<double> &r1, const Vec3<double> &r2) const override;
    // Return minimum image distance from r1 to r2
    double minimumDistance(const Vec3<double> &r1, const Vec3<double> &r2) const override;
    // Return minimum image squared distance from r1 to r2
    double minimumDistanceSquared(const Vec3<double> &r1, const Vec3<double> &r2) const override;
};

// MonoclinicAlpha Box Definition
class MonoclinicAlphaBox : public Box
{
    public:
    MonoclinicAlphaBox(const Vec3<double> lengths, double alpha);
    ~MonoclinicAlphaBox() override = default;

    /*
     * Coordinate Conversion
     */
    public:
    // Convert specified fractional coordinates to real-space coordinates
    void toReal(Vec3<double> &r) const override;
    // Convert specified real-space coordinates to fractional coordinates
    void toFractional(Vec3<double> &r) const override;

    /*
     * Minimum Image Calculations
     */
    public:
    // Return minimum image coordinates of r1 with respect to r2
    Vec3<double> minimumImage(const Vec3<double> &r1, const Vec3<double> &r2) const override;
    // Return minimum image vector from r1 to r2
    Vec3<double> minimumVector(const Vec3<double> &r1, const Vec3<double> &r2) const override;
    // Return normalised minimum image vector from r1 to r2
    Vec3<double> minimumVectorN(const Vec3<double> &r1, const Vec3<double> &r2) const override;
    // Return minimum image distance from r1 to r2
    double minimumDistance(const Vec3<double> &r1, const Vec3<double> &r2) const override;
    // Return minimum image squared distance from r1 to r2
    double minimumDistanceSquared(const Vec3<double> &r1, const Vec3<double> &r2) const override;
};

// MonoclinicBeta Box Definition
class MonoclinicBetaBox : public Box
{
    public:
    MonoclinicBetaBox(const Vec3<double> lengths, double beta);
    ~MonoclinicBetaBox() override = default;

    /*
     * Coordinate Conversion
     */
    public:
    // Convert specified fractional coordinates to real-space coordinates
    void toReal(Vec3<double> &r) const override;
    // Convert specified real-space coordinates to fractional coordinates
    void toFractional(Vec3<double> &r) const override;

    /*
     * Minimum Image Calculations
     */
    public:
    // Return minimum image coordinates of r1 with respect to r2
    Vec3<double> minimumImage(const Vec3<double> &r1, const Vec3<double> &r2) const override;
    // Return minimum image vector from r1 to r2
    Vec3<double> minimumVector(const Vec3<double> &r1, const Vec3<double> &r2) const override;
    // Return normalised minimum image vector from r1 to r2
    Vec3<double> minimumVectorN(const Vec3<double> &r1, const Vec3<double> &r2) const override;
    // Return minimum image distance from r1 to r2
    double minimumDistance(const Vec3<double> &r1, const Vec3<double> &r2) const override;
    // Return minimum image squared distance from r1 to r2
    double minimumDistanceSquared(const Vec3<double> &r1, const Vec3<double> &r2) const override;
};

// MonoclinicGamma Box Definition
class MonoclinicGammaBox : public Box
{
    public:
    MonoclinicGammaBox(const Vec3<double> lengths, double gamma);
    ~MonoclinicGammaBox() override = default;

    /*
     * Coordinate Conversion
     */
    public:
    // Convert specified fractional coordinates to real-space coordinates
    void toReal(Vec3<double> &r) const override;
    // Convert specified real-space coordinates to fractional coordinates
    void toFractional(Vec3<double> &r) const override;

    /*
     * Minimum Image Calculations
     */
    public:
    // Return minimum image coordinates of r1 with respect to r2
    Vec3<double> minimumImage(const Vec3<double> &r1, const Vec3<double> &r2) const override;
    // Return minimum image vector from r1 to r2
    Vec3<double> minimumVector(const Vec3<double> &r1, const Vec3<double> &r2) const override;
    // Return normalised minimum image vector from r1 to r2
    Vec3<double> minimumVectorN(const Vec3<double> &r1, const Vec3<double> &r2) const override;
    // Return minimum image distance from r1 to r2
    double minimumDistance(const Vec3<double> &r1, const Vec3<double> &r2) const override;
    // Return minimum image squared distance from r1 to r2
    double minimumDistanceSquared(const Vec3<double> &r1, const Vec3<double> &r2) const override;
};

// Triclinic Box Definition
class TriclinicBox : public Box
{
    public:
    TriclinicBox(const Vec3<double> lengths, const Vec3<double> angles);
    ~TriclinicBox() override = default;

    /*
     * Coordinate Conversion
     */
    public:
    // Convert specified fractional coordinates to real-space coordinates
    void toReal(Vec3<double> &r) const override;
    // Convert specified real-space coordinates to fractional coordinates
    void toFractional(Vec3<double> &r) const override;

    /*
     * Minimum Image Calculations
     */
    public:
    // Return minimum image coordinates of r1 with respect to r2
    Vec3<double> minimumImage(const Vec3<double> &r1, const Vec3<double> &r2) const override;
    // Return minimum image vector from r1 to r2
    Vec3<double> minimumVector(const Vec3<double> &r1, const Vec3<double> &r2) const override;
    // Return normalised minimum image vector from r1 to r2
    Vec3<double> minimumVectorN(const Vec3<double> &r1, const Vec3<double> &r2) const override;
    // Return minimum image distance from r1 to r2
    double minimumDistance(const Vec3<double> &r1, const Vec3<double> &r2) const override;
    // Return minimum image squared distance from r1 to r2
    double minimumDistanceSquared(const Vec3<double> &r1, const Vec3<double> &r2) const override;
};<|MERGE_RESOLUTION|>--- conflicted
+++ resolved
@@ -182,11 +182,7 @@
     Vec3<double> scaleFactors(double requestedVolume, Vec3<bool> scalableAxes = {true, true, true}) const;
 
     // Express as a tree node
-<<<<<<< HEAD
-    SerialisedData serialise() const override;
-=======
     SerialisedValue serialise() const override;
->>>>>>> c7357a24
 };
 
 // Single Image Box Definition
