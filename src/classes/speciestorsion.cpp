// SPDX-License-Identifier: GPL-3.0-or-later
// Copyright (c) 2022 Team Dissolve and contributors

#include "classes/speciestorsion.h"
#include "classes/speciesatom.h"
#include <map>

// Return enum options for TorsionFunction
EnumOptions<TorsionFunctions::Form> TorsionFunctions::forms()
{
    return EnumOptions<TorsionFunctions::Form>("TorsionFunction",
                                               {{TorsionFunctions::Form::None, "None"},
                                                {TorsionFunctions::Form::Cosine, "Cos", 4},
                                                {TorsionFunctions::Form::Cos3, "Cos3", 3},
                                                {TorsionFunctions::Form::Cos3C, "Cos3C", 4},
                                                {TorsionFunctions::Form::Cos4, "Cos4", 4},
                                                {TorsionFunctions::Form::CosN, "CosN", 1, OptionArguments::AnyNumber},
                                                {TorsionFunctions::Form::CosNC, "CosNC", 1, OptionArguments::AnyNumber},
                                                {TorsionFunctions::Form::UFFCosine, "UFFCosine", 3},
                                                {TorsionFunctions::Form::FourierN, "FourierN", 2, OptionArguments::AnyNumber}});
}

// Return parameters for specified form
const std::vector<std::string> &TorsionFunctions::parameters(Form form)
{
    static std::map<TorsionFunctions::Form, std::vector<std::string>> params_ = {
        {TorsionFunctions::Form::None, {}},
        {TorsionFunctions::Form::Cosine, {"k", "n", "eq", "s"}},
        {TorsionFunctions::Form::Cos3, {"k1", "k2", "k3"}},
        {TorsionFunctions::Form::Cos3C, {"k0", "k1", "k2", "k3"}},
        {TorsionFunctions::Form::Cos4, {"k1", "k2", "k3", "k4"}},
        {TorsionFunctions::Form::UFFCosine, {"k", "n", "eq"}}};
    return params_[form];
}

// Return nth parameter for the given form
std::string TorsionFunctions::parameter(Form form, int n)
{
    if (form == TorsionFunctions::Form::CosN)
        return fmt::format("k{}", n + 1);
    else if (form == TorsionFunctions::Form::CosNC)
        return fmt::format("k{}", n);
    else if (form == TorsionFunctions::Form::FourierN)
        return n == 0 ? "k" : fmt::format("C{}", n);
    else
        return (n < 0 || n >= parameters(form).size()) ? "" : parameters(form)[n];
}

std::optional<std::pair<std::string_view, int>> parseVariableParameter(std::string_view name)
{
    auto alpha = DissolveSys::beforeChar(name, "0123456789");
    if (!alpha.empty())
    {
        bool isFP = true;
        if (DissolveSys::isNumber(name.substr(alpha.size()), isFP) && !isFP)
            return std::pair<std::string_view, int>(alpha, std::stoi(std::string(name.substr(alpha.size()))));
    }
    return {};
}

// Return index of parameter in the given form
std::optional<int> TorsionFunctions::parameterIndex(Form form, std::string_view name)
{
    if (form == TorsionFunctions::Form::CosN)
    {
        auto ai = parseVariableParameter(name);
        if (ai && ai.value().first == "k" && ai.value().second > 0)
            return ai.value().second - 1;
        else
            return {};
    }
    else if (form == TorsionFunctions::Form::CosNC)
    {
        auto ai = parseVariableParameter(name);
        if (ai && ai.value().first == "k" && ai.value().second >= 0)
            return ai.value().second;
        else
            return {};
    }
    else if (form == TorsionFunctions::Form::FourierN)
    {
        if (name == "k")
            return 0;
        else
        {
            auto ai = parseVariableParameter(name);
            if (ai && ai.value().first == "C" && ai.value().second >= 0)
                return ai.value().second;
            else
                return {};
        }
    }
    else
    {
        auto it = std::find_if(parameters(form).begin(), parameters(form).end(),
                               [name](const auto &param) { return DissolveSys::sameString(name, param); });
        if (it == parameters(form).end())
            return {};

        return it - parameters(form).begin();
    }
}

SpeciesTorsion::SpeciesTorsion() : SpeciesIntra(TorsionFunctions::Form::None) {}

SpeciesTorsion::SpeciesTorsion(SpeciesAtom *i, SpeciesAtom *j, SpeciesAtom *k, SpeciesAtom *l)
    : SpeciesIntra(TorsionFunctions::Form::None)
{
    assign(i, j, k, l);
}

SpeciesTorsion::SpeciesTorsion(SpeciesTorsion &source) : SpeciesIntra(source) { this->operator=(source); }

SpeciesTorsion::SpeciesTorsion(SpeciesTorsion &&source) noexcept : SpeciesIntra(source)
{
    // Detach source torsion referred to by the species atoms
    if (source.i_ && source.j_ && source.k_ && source.l_)
    {
        source.i_->removeTorsion(source);
        source.j_->removeTorsion(source);
        source.k_->removeTorsion(source);
        source.l_->removeTorsion(source);
    }

    // Copy data
    assign(source.i_, source.j_, source.k_, source.l_);
    interactionPotential_ = source.interactionPotential_;
    masterTerm_ = source.masterTerm_;

    // Reset source data
    source.i_ = nullptr;
    source.j_ = nullptr;
    source.k_ = nullptr;
    source.l_ = nullptr;
}

SpeciesTorsion::~SpeciesTorsion() { detach(); }

SpeciesTorsion &SpeciesTorsion::operator=(const SpeciesTorsion &source)
{
    assign(source.i_, source.j_, source.k_, source.l_);
    interactionPotential_ = source.interactionPotential_;
    masterTerm_ = source.masterTerm_;
    SpeciesIntra::operator=(source);

    return *this;
}

SpeciesTorsion &SpeciesTorsion::operator=(SpeciesTorsion &&source) noexcept
{
    if (i_ && j_ && k_ && l_)
        detach();

    // Copy data
    assign(source.i_, source.j_, source.k_, source.l_);
    interactionPotential_ = source.interactionPotential_;
    masterTerm_ = source.masterTerm_;
    SpeciesIntra::operator=(source);

    return *this;
}

/*
 * Atom Information
 */

// Rewrite SpeciesAtom pointer
void SpeciesTorsion::switchAtom(const SpeciesAtom *oldPtr, SpeciesAtom *newPtr)
{
    assert(i_ == oldPtr || j_ == oldPtr || k_ == oldPtr || l_ == oldPtr);

    if (i_ == oldPtr)
        i_ = newPtr;
    else if (j_ == oldPtr)
        j_ = newPtr;
    else if (k_ == oldPtr)
        k_ = newPtr;
    else
        l_ = newPtr;
}

// Set Atoms involved in Torsion
void SpeciesTorsion::assign(SpeciesAtom *i, SpeciesAtom *j, SpeciesAtom *k, SpeciesAtom *l)
{
    i_ = i;
    j_ = j;
    k_ = k;
    l_ = l;
    assert(i_ && j_ && k_ && l_);

    i_->addTorsion(*this, 0.5);
    j_->addTorsion(*this, 0.5);
    k_->addTorsion(*this, 0.5);
    l_->addTorsion(*this, 0.5);
}

// Detach from current atoms
void SpeciesTorsion::detach()
{
    if (i_ && j_ && k_ && l_)
    {
        i_->removeTorsion(*this);
        j_->removeTorsion(*this);
        k_->removeTorsion(*this);
        l_->removeTorsion(*this);
    }
    i_ = nullptr;
    j_ = nullptr;
    k_ = nullptr;
    l_ = nullptr;
}

// Return first SpeciesAtom
SpeciesAtom *SpeciesTorsion::i() const { return i_; }

// Return second SpeciesAtom
SpeciesAtom *SpeciesTorsion::j() const { return j_; }

// Return third SpeciesAtom
SpeciesAtom *SpeciesTorsion::k() const { return k_; }

// Return fourth SpeciesAtom
SpeciesAtom *SpeciesTorsion::l() const { return l_; }

// Return vector of involved atoms
std::vector<const SpeciesAtom *> SpeciesTorsion::atoms() const { return {i_, j_, k_, l_}; }

// Return index (in parent Species) of first SpeciesAtom
int SpeciesTorsion::indexI() const
{
    assert(i_);
    return i_->index();
}

// Return index (in parent Species) of second (central) SpeciesAtom
int SpeciesTorsion::indexJ() const
{
    assert(j_);
    return j_->index();
}

// Return index (in parent Species) of third SpeciesAtom
int SpeciesTorsion::indexK() const
{
    assert(k_);
    return k_->index();
}

// Return index (in parent Species) of fourth SpeciesAtom
int SpeciesTorsion::indexL() const
{
    assert(l_);
    return l_->index();
}

// Return index (in parent Species) of nth SpeciesAtom in interaction
int SpeciesTorsion::index(int n) const
{
    if (n == 0)
        return indexI();
    else if (n == 1)
        return indexJ();
    else if (n == 2)
        return indexK();
    else if (n == 3)
        return indexL();

    Messenger::error("SpeciesAtom index {} is out of range in SpeciesTorsion::index(int). Returning 0...\n");
    return 0;
}

// Return whether Atoms in Torsion match those specified
bool SpeciesTorsion::matches(const SpeciesAtom *i, const SpeciesAtom *j, const SpeciesAtom *k, const SpeciesAtom *l) const
{
    return (i_ == i && j_ == j && k_ == k && l_ == l) || (i_ == l && j_ == k && k_ == j && l_ == i);
}

// Return whether all atoms in the interaction are currently selected
bool SpeciesTorsion::isSelected() const
{
    assert(i_ && j_ && k_ && l_);
    return (i_->isSelected() && j_->isSelected() && k_->isSelected() && l_->isSelected());
}

/*
 * Interaction Parameters
 */

// Calculate and return fundamental frequency for the interaction
double SpeciesTorsion::fundamentalFrequency(double reducedMass) const
{
    Messenger::warn("No fundamental frequency can be calculated for this torsion interaction.\n");
    return 0.0;
}

// Return energy for specified angle and functional form, given supplied parameters
double SpeciesTorsion::energy(double angleInDegrees, TorsionFunctions::Form form, const std::vector<double> &params)
{
    // Convert torsion angle from degrees to radians
    const double phi = angleInDegrees / DEGRAD;

    if (form == TorsionFunctions::Form::None)
        return 0.0;
    else if (form == TorsionFunctions::Form::Cosine)
    {
        /*
         * U(phi) = k * (1 + s*cos(n*phi - eq))
         *
         * Parameters:
         * 0 : force constant k
         * 1 : Period 'n'
         * 2 : equilibrium angle (degrees)
         * 3 : Sign 's'
         */
        return params[0] * (1.0 + params[3] * cos(params[1] * phi - (params[2] / DEGRAD)));
    }
    else if (form == TorsionFunctions::Form::Cos3)
    {
        /*
         * U(phi) = 0.5 * ( k1*(1+cos(phi)) + k2*(1-cos(2*phi)) + k3*(1+cos(3*phi)) )
         *
         * Parameters:
         * 0 : force constant k1
         * 1 : force constant k2
         * 2 : force constant k3
         */
        return 0.5 * (params[0] * (1.0 + cos(phi)) + params[1] * (1.0 - cos(2.0 * phi)) + params[2] * (1.0 + cos(3.0 * phi)));
    }
    else if (form == TorsionFunctions::Form::Cos3C)
    {
        /*
         * U(phi) = k0 + 0.5 * ( k1*(1+cos(phi)) + k2*(1-cos(2*phi)) + k3*(1+cos(3*phi)) )
         *
         * Parameters:
         * 0 : force constant k0
         * 1 : force constant k1
         * 2 : force constant k2
         * 3 : force constant k3
         */
        return params[0] +
               0.5 * (params[1] * (1.0 + cos(phi)) + params[2] * (1.0 - cos(2.0 * phi)) + params[3] * (1.0 + cos(3.0 * phi)));
    }
    else if (form == TorsionFunctions::Form::Cos4)
    {
        /*
         * U(phi) = 0.5 * ( k1*(1+cos(phi)) + k2*(1-cos(2*phi)) + k3*(1+cos(3*phi)) + k4*(1-cos(4*phi)) )
         *
         * Parameters:
         * 0 : force constant k1
         * 1 : force constant k2
         * 2 : force constant k3
         * 3 : force constant k4
         */
        return 0.5 * (params[0] * (1.0 + cos(phi)) + params[1] * (1.0 - cos(2.0 * phi)) + params[2] * (1.0 + cos(3.0 * phi)) +
                      params[3] * (1.0 - cos(4.0 * phi)));
    }
    else if (form == TorsionFunctions::Form::CosN)
    {
        /*
         *           1
         * U(phi) = SUM  k(n) * ( 1 + cos( n * phi ) )
         *           n
         *
         * Parameters:
         * 0 : force constant k1
         * 1 : force constant k2
         * 2 : ...
         * n-1 : force constant kn
         */
        auto U = 0.0;
        for (auto n = 0; n < params.size(); ++n)
            U += params[n] * (1.0 + cos((n + 1) * phi));

        return U;
    }
    else if (form == TorsionFunctions::Form::CosNC)
    {
        /*
         *           0
         * U(phi) = SUM  k(n) * ( 1 + cos( n * phi ) )
         *           n
         *
         * Parameters:
         * 0 : force constant k0
         * 1 : force constant k1
         * 2 : ...
         * n : force constant kn
         */
        auto U = 0.0;
        for (auto n = 0; n < params.size(); ++n)
            U += params[n] * (1.0 + cos(n * phi));

        return U;
    }
    else if (form == TorsionFunctions::Form::UFFCosine)
    {
        /*
         * U(phi) = 0.5 * k * (1 - cos(n*eq) * cos(n*phi))
         *
         * Parameters:
         * 0 : Force constant, k
         * 1 : Periodicity, n
         * 2 : Equilibrium angle, eq (degrees)
         */
        return 0.5 * params[0] * (1.0 - cos(params[1] * params[2] / DEGRAD) * cos(params[1] * phi));
    }
    else if (form == TorsionFunctions::Form::FourierN)
    {
        /*
         * U(phi) = k * (C0 + C1 cos(phi) + C2 cos(2*phi) ... Cn cos(n*phi))
         *
         * Parameters:
         * 0 : Force constant, k
         * 1...N : Coefficients C0 - CN
         */
        auto U = params[0] * params[1];
        for (auto n = 2; n < params.size(); ++n)
            U += params[0] * params[n] * cos((n - 1) * phi);

        return U;
    }

    throw(std::runtime_error(fmt::format("Torsion functional form '{}' not accounted for, so can't calculate energy.\n",
                                         TorsionFunctions::forms().keyword(form))));
}

// Return energy for specified angle
double SpeciesTorsion::energy(double angleInDegrees) const
{
    return SpeciesTorsion::energy(angleInDegrees, interactionForm(), interactionParameters());
}

// Return force multiplier for specified angle and functional form, given supplied parameters
double SpeciesTorsion::force(double angleInDegrees, TorsionFunctions::Form form, const std::vector<double> &params)
{
    /*
     * Force of any angle form is given via the chain rule:
     *
     *                 dU    dPhi
     *     F(phi) = - ---- --------
     *                dPhi cos(phi)
     *
     *               dU     1
     *            = ---- --------
     *              dPhi sin(phi)
     */

    // Convert torsion angle from degrees to radians, and calculate derivative w.r.t. change in torsion angle, avoiding step in
    // 1/sin(phi)
    double phi = angleInDegrees / DEGRAD;
    auto sinPhi = sin(phi);
    // TODO Avoid singularities (#542)
    double dphi_dcosphi = -1.0 / DissolveMath::sgn(std::max(1.0e-8, fabs(sinPhi)), sinPhi);

    if (form == TorsionFunctions::Form::None)
        return 0.0;
    else if (form == TorsionFunctions::Form::Cosine)
    {
        /*
         * dU/dphi = -k * n * s * sin(n*phi - eq)
         *
         * Parameters:
         * 0 : Force constant 'k'
         * 1 : Period 'n'
         * 2 : Equilibrium angle (degrees)
         * 3 : Sign 's'
         */

        return params[0] * params[1] * params[3] * sin(params[1] * phi - (params[2] / DEGRAD)) * dphi_dcosphi;
    }
    else if (form == TorsionFunctions::Form::Cos3)
    {
        /*
         * dU/dphi = 0.5 * ( -k1*sin(phi) + 2 * k2*sin(2*phi) - 3 * k3*(sin(3*phi)) )
         *
         * Parameters:
         * 0 : force constant k1
         * 1 : force constant k2
         * 2 : force constant k3
         */
        return -0.5 * (-params[0] * sin(phi) + 2.0 * params[1] * sin(2.0 * phi) - 3.0 * params[2] * sin(3.0 * phi)) *
               dphi_dcosphi;
    }
    else if (form == TorsionFunctions::Form::Cos3C)
    {
        /*
         * dU/dphi = 0.5 * ( -k1*sin(phi) + 2 * k2*sin(2*phi) - 3 * k3*(sin(3*phi)) + 4 * k4*(sin(4*phi)))
         *
         * Parameters:
         * 0 : force constant k0
         * 1 : force constant k1
         * 2 : force constant k2
         * 3 : force constant k3
         */
        return -0.5 * (-params[1] * sin(phi) + 2.0 * params[2] * sin(2.0 * phi) - 3.0 * params[3] * sin(3.0 * phi)) *
               dphi_dcosphi;
    }
    else if (form == TorsionFunctions::Form::Cos4)
    {
        /*
         * dU/dphi = 0.5 * ( -k1*sin(phi) + 2 * k2*sin(2*phi) - 3 * k3*(sin(3*phi)) + 4 * k4*sin(4*phi) )
         *
         * Parameters:
         * 0 : force constant k1
         * 1 : force constant k2
         * 2 : force constant k3
         * 3 : force constant k4
         */
        return -0.5 *
               (-params[0] * sin(phi) + 2.0 * params[1] * sin(2.0 * phi) - 3.0 * params[2] * sin(3.0 * phi) +
                4.0 * params[3] * sin(4.0 * phi)) *
               dphi_dcosphi;
    }
    else if (form == TorsionFunctions::Form::CosN)
    {
        /*
         *            1
         * dU/dphi = SUM  -k(n) * n * sin( n * phi )
         *            n
         *
         * Parameters:
         * 0 : force constant k1
         * 1 : force constant k2
         * 2 : ...
         * n-1 : force constant kn
         */
        auto dU_dphi = 0.0;
        auto c = 1;
        for (double param : params)
        {
            dU_dphi -= param * (c * sin(c * phi));
            ++c;
        }
        return -dU_dphi * dphi_dcosphi;
    }
    else if (form == TorsionFunctions::Form::CosNC)
    {
        /*
         *            0
         * dU/dphi = SUM  -k(n) * n * sin( n * phi )
         *            n
         *
         * Parameters:
         * 0 : force constant k0
         * 1 : force constant k1
         * 2 : ...
         * n : force constant kn
         */
        auto dU_dphi = 0.0;
        for (auto n = 1; n < params.size(); ++n)
            dU_dphi -= params[n] * (n * sin(n * phi));

        return -dU_dphi * dphi_dcosphi;
    }
    else if (form == TorsionFunctions::Form::UFFCosine)
    {
        /*
         * dU/d(phi) = 0.5 * k * cos(n*eq) * n * sin(n*phi)
         *
         * Parameters:
         * 0 : Force constant, k
         * 1 : Periodicity, n
         * 2 : Equilibrium angle, eq (degrees)
         */

        return -0.5 * params[0] * params[1] * cos(params[1] * params[2] / DEGRAD) * sin(params[1] * phi) * dphi_dcosphi;
    }
    else if (form == TorsionFunctions::Form::FourierN)
    {
        /*
         *            1
         * dU/dphi = SUM  -k * Cn * sin( n * phi )
         *            n
         *
         * Parameters:
         * 0 : Force constant, k
         * 1...N : Coefficients C0 - CN
         */
        auto dU_dphi = 0.0;
        for (auto n = 2; n < params.size(); ++n)
            dU_dphi -= params[0] * params[n] * (n - 1) * sin((n - 1) * phi);

        return -dU_dphi * dphi_dcosphi;
    }

    throw(std::runtime_error(fmt::format("Torsion functional form '{}' not accounted for, so can't calculate force.\n",
                                         TorsionFunctions::forms().keyword(form))));
}

// Return force multiplier for specified angle
double SpeciesTorsion::force(double angleInDegrees) const
{
    return SpeciesTorsion::force(angleInDegrees, interactionForm(), interactionParameters());
}

<<<<<<< HEAD
// This method generates a 'torsion' TOML node from the object's members
=======
>>>>>>> 139d60c7
toml::basic_value<toml::discard_comments, std::map, std::vector> SpeciesTorsion::serialize()
{
    toml::basic_value<toml::discard_comments, std::map, std::vector> torsion;
    if (i_ != nullptr)
        torsion["i"] = i_->userIndex();
    if (j_ != nullptr)
        torsion["j"] = j_->userIndex();
    if (k_ != nullptr)
        torsion["k"] = k_->userIndex();
    if (l_ != nullptr)
        torsion["l"] = l_->userIndex();

    std::string form = "@";
    if (masterTerm_ != nullptr)
        form += masterTerm_->name();
    else
        form = TorsionFunctions::forms().keyword(interactionForm());
    torsion["form"] = form;

    std::vector<double> values = SpeciesTorsion::interactionPotential().parameters();
<<<<<<< HEAD
    if (values.size() > 0)
    {
        toml::basic_value<toml::discard_comments, std::map, std::vector> parametersNode;
        std::vector<std::string> parameters = TorsionFunctions::parameters(interactionForm());
        for (auto &[parameter, value] : zip(parameters, values))
            parametersNode[parameter] = value;
=======
    if (!values.empty())
    {
        toml::basic_value<toml::discard_comments, std::map, std::vector> parametersNode;
        int index = 0;
        for (auto &value : values)
            parametersNode[TorsionFunctions::parameter(interactionForm(), index++)] = value;
>>>>>>> 139d60c7
        torsion["parameters"] = parametersNode;
    }

    return torsion;
<<<<<<< HEAD
}
// This method populates the object's members with values read from a 'torsion' TOML node
void SpeciesTorsion::deserialize(toml::value node, CoreData &coreData)
{
    if (!node["form"].is_uninitialized())
    {
        std::string form = node["form"].as_string();
        if (form.find("@") != std::string::npos)
        {
            auto master = coreData.getMasterTorsion(form);
            if (!master)
                throw std::runtime_error("Master Torsion not found.");
            setMasterTerm(&master->get());
        }
        else
            setInteractionForm(TorsionFunctions::forms().enumeration(form));
    }
    if (!node["parameters"].is_uninitialized())
    {
        std::vector<std::string> parameters = TorsionFunctions::parameters(interactionForm());
        std::vector<double> values;
        for (auto parameter : parameters)
            values.push_back(node["parameters"][parameter].as_floating());
        setInteractionFormAndParameters(interactionForm(), values);
    }
=======
>>>>>>> 139d60c7
}<|MERGE_RESOLUTION|>--- conflicted
+++ resolved
@@ -593,10 +593,7 @@
     return SpeciesTorsion::force(angleInDegrees, interactionForm(), interactionParameters());
 }
 
-<<<<<<< HEAD
 // This method generates a 'torsion' TOML node from the object's members
-=======
->>>>>>> 139d60c7
 toml::basic_value<toml::discard_comments, std::map, std::vector> SpeciesTorsion::serialize()
 {
     toml::basic_value<toml::discard_comments, std::map, std::vector> torsion;
@@ -617,26 +614,16 @@
     torsion["form"] = form;
 
     std::vector<double> values = SpeciesTorsion::interactionPotential().parameters();
-<<<<<<< HEAD
-    if (values.size() > 0)
-    {
-        toml::basic_value<toml::discard_comments, std::map, std::vector> parametersNode;
-        std::vector<std::string> parameters = TorsionFunctions::parameters(interactionForm());
-        for (auto &[parameter, value] : zip(parameters, values))
-            parametersNode[parameter] = value;
-=======
     if (!values.empty())
     {
         toml::basic_value<toml::discard_comments, std::map, std::vector> parametersNode;
         int index = 0;
         for (auto &value : values)
             parametersNode[TorsionFunctions::parameter(interactionForm(), index++)] = value;
->>>>>>> 139d60c7
         torsion["parameters"] = parametersNode;
     }
 
     return torsion;
-<<<<<<< HEAD
 }
 // This method populates the object's members with values read from a 'torsion' TOML node
 void SpeciesTorsion::deserialize(toml::value node, CoreData &coreData)
@@ -662,6 +649,4 @@
             values.push_back(node["parameters"][parameter].as_floating());
         setInteractionFormAndParameters(interactionForm(), values);
     }
-=======
->>>>>>> 139d60c7
 }