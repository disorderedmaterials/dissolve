// SPDX-License-Identifier: GPL-3.0-or-later
// Copyright (c) 2022 Team Dissolve and contributors

#include "classes/species.h"
#include "classes/atomtype.h"
#include "data/ff/ff.h"
#include "data/isotopes.h"

Species::Species() : attachedAtomListsGenerated_(false), forcefield_(nullptr)
{
    box_ = std::make_unique<SingleImageBox>();

    // Set up natural Isotopologue
    naturalIsotopologue_.setName("Natural");
    naturalIsotopologue_.setParent(this);
}

// Clear Data
void Species::clear()
{
    isotopologues_.clear();
    impropers_.clear();
    torsions_.clear();
    angles_.clear();
    bonds_.clear();
    atoms_.clear();

    ++version_;
}

// Copy basic information (atoms and intramolecular terms)
void Species::copyBasic(const Species *source)
{
    clear();

    name_ = source->name_;

    for (auto &i : source->atoms_)
        addAtom(i.Z(), i.r(), i.charge());

    for (auto &bond : source->bonds_)
        addBond(bond.indexI(), bond.indexJ());
    for (auto &angle : source->angles_)
        addAngle(angle.indexI(), angle.indexJ(), angle.indexK());
    for (auto &torsion : source->torsions_)
        addTorsion(torsion.indexI(), torsion.indexJ(), torsion.indexK(), torsion.indexL());
    for (auto &improper : source->impropers_)
        addTorsion(improper.indexI(), improper.indexJ(), improper.indexK(), improper.indexL());
}

/*
 * Basic Information
 */

// Set name of the Species
void Species::setName(std::string_view name) { name_ = name; }

// Return the name of the Species
std::string_view Species::name() const { return name_; }

// Check set-up of Species
bool Species::checkSetUp() const
{
    auto nErrors = 0;

    // Must have at least one atom...
    if (atoms_.size() == 0)
    {
        Messenger::error("Species contains no Atoms.\n");
        return false;
    }

    /*
     * AtomTypes
     */
    for (auto &i : atoms_)
    {
        if (i.atomType() == nullptr)
        {
            Messenger::error("Atom {} ({}) of species '{}' has no associated atom type.\n", i.userIndex(),
                             Elements::symbol(i.Z()), name_);
            ++nErrors;
        }
    }
    if (nErrors > 0)
        return false;

    /*
     * IntraMolecular Data
     */
    for (auto &i : atoms_)
    {
        if ((i.nBonds() == 0) && (atoms_.size() > 1))
        {
            Messenger::error("SpeciesAtom {} ({}) participates in no Bonds, but is part of a multi-atom Species.\n",
                             i.userIndex(), Elements::symbol(i.Z()));
            ++nErrors;
        }

        // Check each Bond for two-way consistency
        for (const SpeciesBond &bond : i.bonds())
        {
            auto *partner = bond.partner(&i);
            if (!partner->getBond(&i))
            {
                Messenger::error("SpeciesAtom {} references a Bond to SpeciesAtom {}, but SpeciesAtom {} does not.\n",
                                 i.userIndex(), partner->userIndex(), partner->userIndex());
                ++nErrors;
            }
        }
    }
    if (nErrors > 0)
        return false;

    /*
     * Check Isotopologues
     */
    for (auto &iso : isotopologues_)
    {
        for (auto [atomType, isotope] : iso->isotopes())
        {
            if (isotope == Sears91::Isotope::Unknown)
            {
                Messenger::error("Isotopologue '{}' does not refer to an elemental Isotope for AtomType '{}'.\n", iso->name(),
                                 atomType->name());
                ++nErrors;
            }
            else if (Sears91::Z(isotope) != atomType->Z())
            {
                Messenger::error("Isotopologue '{}' does not refer to a suitable Isotope for AtomType '{}'.\n", iso->name(),
                                 atomType->name());
                ++nErrors;
            }
        }
    }

    return (nErrors == 0);
}

// Print Species information
void Species::print() const
{
    Messenger::print("  Atoms:\n");
    Messenger::print("      ID   El  Type (ID)        X             Y             Z             Q\n");
    Messenger::print("    ----------------------------------------------------------------------------\n");
    for (auto n = 0; n < nAtoms(); ++n)
    {
        auto &i = atom(n);
        Messenger::print("    {:4d}  {:3}  {:4} ({:2d})  {:12.4e}  {:12.4e}  {:12.4e}  {:12.4e}\n", n + 1,
                         Elements::symbol(i.Z()), (i.atomType() ? i.atomType()->name() : "??"),
                         (i.atomType() ? i.atomType()->index() : -1), i.r().x, i.r().y, i.r().z, i.charge());
    }

    if (nBonds() > 0)
    {
        Messenger::print("\n  Bonds:\n");
        Messenger::print("      I     J    Form             Parameters\n");
        Messenger::print("    ---------------------------------------------------------------------------------\n");
        for (const auto &bond : bonds_)
            Messenger::print("   {:4d}  {:4d}    {}{:<12}  {}\n", bond.indexI() + 1, bond.indexJ() + 1,
                             bond.masterTerm() ? '@' : ' ', BondFunctions::forms().keyword(bond.interactionForm()),
                             bond.interactionPotential().parametersAsString());
    }

    if (nAngles() > 0)
    {
        Messenger::print("\n  Angles:\n");
        Messenger::print("      I     J     K    Form             Parameters\n");
        Messenger::print("    ---------------------------------------------------------------------------------------\n");
        for (const auto &angle : angles_)
            Messenger::print("   {:4d}  {:4d}  {:4d}    {}{:<12}  {}\n", angle.indexI() + 1, angle.indexJ() + 1,
                             angle.indexK() + 1, angle.masterTerm() ? '@' : ' ',
                             AngleFunctions::forms().keyword(angle.interactionForm()),
                             angle.interactionPotential().parametersAsString());
    }

    if (nTorsions() > 0)
    {
        Messenger::print("\n  Torsions:\n");
        Messenger::print("      I     J     K     L    Form             Parameters\n");
        Messenger::print("    ---------------------------------------------------------------------------------------------\n");
        // Loop over Torsions
        for (const auto &torsion : torsions())
            Messenger::print("   {:4d}  {:4d}  {:4d}  {:4d}    {}{:<12}  {}\n", torsion.indexI() + 1, torsion.indexJ() + 1,
                             torsion.indexK() + 1, torsion.indexL() + 1, torsion.masterTerm() ? '@' : ' ',
                             TorsionFunctions::forms().keyword(torsion.interactionForm()),
                             torsion.interactionPotential().parametersAsString());
    }

    if (nImpropers() > 0)
    {
        Messenger::print("\n  Impropers:\n");
        Messenger::print("      I     J     K     L    Form             Parameters\n");
        Messenger::print("    ---------------------------------------------------------------------------------------------\n");
        // Loop over Impropers
        for (auto &improper : impropers())
            Messenger::print("   {:4d}  {:4d}  {:4d}  {:4d}    {}{:<12}  {}\n", improper.indexI() + 1, improper.indexJ() + 1,
                             improper.indexK() + 1, improper.indexL() + 1, improper.masterTerm() ? '@' : ' ',
                             TorsionFunctions::forms().keyword(improper.interactionForm()),
                             improper.interactionPotential().parametersAsString());
    }
}

// Return version
int Species::version() const { return version_; }

toml::basic_value<toml::discard_comments, std::map, std::vector> Species::serialize()
{
    toml::basic_value<toml::discard_comments, std::map, std::vector> species;
    if (forcefield_ != nullptr)
        species["forcefield"] = forcefield_->name().data();

    if (!atoms_.empty())
    {
        toml::array atoms;
        for (auto &atom : atoms_)
            atoms.push_back(atom.serialize());
        species["atom"] = atoms;
    }

    if (!bonds_.empty())
    {
        toml::array bonds;
        for (auto &bond : bonds_)
            bonds.push_back(bond.serialize());
        species["bond"] = bonds;
    }

    if (!angles_.empty())
    {
        toml::array angles;
        for (auto &angle : angles_)
            angles.push_back(angle.serialize());
        species["angle"] = angles;
    }

    if (!impropers_.empty())
    {
        toml::array impropers;
        for (auto &improper : impropers_)
            impropers.push_back(improper.serialize());
        species["improper"] = impropers;
    }

    if (!torsions_.empty())
    {
        toml::array torsions;
        for (auto &torsion : torsions_)
            torsions.push_back(torsion.serialize());
        species["torsion"] = torsions;
    }

    if (!isotopologues_.empty())
    {
        toml::basic_value<toml::discard_comments, std::map, std::vector> isotopologues;
        for (auto &isotopologue : isotopologues_)
            isotopologues[isotopologue->name().data()] = isotopologue->serialize();
        species["isotopologues"] = isotopologues;
    }

    if (!sites_.empty())
    {
        toml::basic_value<toml::discard_comments, std::map, std::vector> sites;
        for (auto &site : sites_)
            sites[site->name().data()] = site->serialize();
        species["sites"] = sites;
    }

<<<<<<< HEAD
// Return coordinates sets
const std::vector<std::vector<Vec3<double>>> &Species::coordinateSets() const { return coordinateSets_; }

toml::basic_value<toml::discard_comments, std::map, std::vector> Species::serialize()
{
    toml::basic_value<toml::discard_comments, std::map, std::vector> species;
    if (forcefield_ != nullptr)
        species["forcefield"] = forcefield_->name().data();

    if (atoms_.size() > 0)
    {
        toml::array atoms;
        for (auto &atom : atoms_)
            atoms.push_back(atom.serialize());
        species["atom"] = atoms;
    }

    if (bonds_.size() > 0)
    {
        toml::array bonds;
        for (auto &bond : bonds_)
            bonds.push_back(bond.serialize());
        species["bond"] = bonds;
    }

    if (angles_.size() > 0)
    {
        toml::array angles;
        for (auto &angle : angles_)
            angles.push_back(angle.serialize());
        species["angle"] = angles;
    }

    if (impropers_.size() > 0)
    {
        toml::array impropers;
        for (auto &improper : impropers_)
            impropers.push_back(improper.serialize());
        species["improper"] = impropers;
    }

    if (torsions_.size() > 0)
    {
        toml::array torsions;
        for (auto &torsion : torsions_)
            torsions.push_back(torsion.serialize());
        species["torsion"] = torsions;
    }

    if (isotopologues_.size() > 0)
    {
        toml::basic_value<toml::discard_comments, std::map, std::vector> isotopologues;
        for (auto &isotopologue : isotopologues_)
            isotopologues[isotopologue->name().data()] = isotopologue->serialize();
        species["isotopologues"] = isotopologues;
    }

    if (sites_.size() > 0)
    {
        toml::basic_value<toml::discard_comments, std::map, std::vector> sites;
        for (auto &site : sites_)
            sites[site->name().data()] = site->serialize();
        species["sites"] = sites;
    }

=======
>>>>>>> bd1e1967
    return species;
}<|MERGE_RESOLUTION|>--- conflicted
+++ resolved
@@ -266,73 +266,5 @@
         species["sites"] = sites;
     }
 
-<<<<<<< HEAD
-// Return coordinates sets
-const std::vector<std::vector<Vec3<double>>> &Species::coordinateSets() const { return coordinateSets_; }
-
-toml::basic_value<toml::discard_comments, std::map, std::vector> Species::serialize()
-{
-    toml::basic_value<toml::discard_comments, std::map, std::vector> species;
-    if (forcefield_ != nullptr)
-        species["forcefield"] = forcefield_->name().data();
-
-    if (atoms_.size() > 0)
-    {
-        toml::array atoms;
-        for (auto &atom : atoms_)
-            atoms.push_back(atom.serialize());
-        species["atom"] = atoms;
-    }
-
-    if (bonds_.size() > 0)
-    {
-        toml::array bonds;
-        for (auto &bond : bonds_)
-            bonds.push_back(bond.serialize());
-        species["bond"] = bonds;
-    }
-
-    if (angles_.size() > 0)
-    {
-        toml::array angles;
-        for (auto &angle : angles_)
-            angles.push_back(angle.serialize());
-        species["angle"] = angles;
-    }
-
-    if (impropers_.size() > 0)
-    {
-        toml::array impropers;
-        for (auto &improper : impropers_)
-            impropers.push_back(improper.serialize());
-        species["improper"] = impropers;
-    }
-
-    if (torsions_.size() > 0)
-    {
-        toml::array torsions;
-        for (auto &torsion : torsions_)
-            torsions.push_back(torsion.serialize());
-        species["torsion"] = torsions;
-    }
-
-    if (isotopologues_.size() > 0)
-    {
-        toml::basic_value<toml::discard_comments, std::map, std::vector> isotopologues;
-        for (auto &isotopologue : isotopologues_)
-            isotopologues[isotopologue->name().data()] = isotopologue->serialize();
-        species["isotopologues"] = isotopologues;
-    }
-
-    if (sites_.size() > 0)
-    {
-        toml::basic_value<toml::discard_comments, std::map, std::vector> sites;
-        for (auto &site : sites_)
-            sites[site->name().data()] = site->serialize();
-        species["sites"] = sites;
-    }
-
-=======
->>>>>>> bd1e1967
     return species;
 }