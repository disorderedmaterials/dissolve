// SPDX-License-Identifier: GPL-3.0-or-later
// Copyright (c) 2022 Team Dissolve and contributors

#include "classes/species.h"
#include "classes/atomtype.h"
#include "data/ff/ff.h"
#include "data/isotopes.h"

Species::Species() : attachedAtomListsGenerated_(false), forcefield_(nullptr)
{
    box_ = std::make_unique<SingleImageBox>();

    // Set up natural Isotopologue
    naturalIsotopologue_.setName("Natural");
    naturalIsotopologue_.setParent(this);
}

// Clear Data
void Species::clear()
{
    isotopologues_.clear();
    impropers_.clear();
    torsions_.clear();
    angles_.clear();
    bonds_.clear();
    atoms_.clear();

    ++version_;
}

// Copy basic information (atoms and intramolecular terms)
void Species::copyBasic(const Species *source)
{
    clear();

    name_ = source->name_;

    for (auto &i : source->atoms_)
        addAtom(i.Z(), i.r(), i.charge());

    for (auto &bond : source->bonds_)
        addBond(bond.indexI(), bond.indexJ());
    for (auto &angle : source->angles_)
        addAngle(angle.indexI(), angle.indexJ(), angle.indexK());
    for (auto &torsion : source->torsions_)
        addTorsion(torsion.indexI(), torsion.indexJ(), torsion.indexK(), torsion.indexL());
    for (auto &improper : source->impropers_)
        addTorsion(improper.indexI(), improper.indexJ(), improper.indexK(), improper.indexL());
}

/*
 * Basic Information
 */

// Set name of the Species
void Species::setName(std::string_view name) { name_ = name; }

// Return the name of the Species
std::string_view Species::name() const { return name_; }

// Check set-up of Species
bool Species::checkSetUp() const
{
    auto nErrors = 0;

    // Must have at least one atom...
    if (atoms_.size() == 0)
    {
        Messenger::error("Species contains no Atoms.\n");
        return false;
    }

    /*
     * AtomTypes
     */
    for (auto &i : atoms_)
    {
        if (i.atomType() == nullptr)
        {
            Messenger::error("Atom {} ({}) of species '{}' has no associated atom type.\n", i.userIndex(),
                             Elements::symbol(i.Z()), name_);
            ++nErrors;
        }
    }
    if (nErrors > 0)
        return false;

    /*
     * IntraMolecular Data
     */
    for (auto &i : atoms_)
    {
        if ((i.nBonds() == 0) && (atoms_.size() > 1))
        {
            Messenger::error("SpeciesAtom {} ({}) participates in no Bonds, but is part of a multi-atom Species.\n",
                             i.userIndex(), Elements::symbol(i.Z()));
            ++nErrors;
        }

        // Check each Bond for two-way consistency
        for (const SpeciesBond &bond : i.bonds())
        {
            auto *partner = bond.partner(&i);
            if (!partner->getBond(&i))
            {
                Messenger::error("SpeciesAtom {} references a Bond to SpeciesAtom {}, but SpeciesAtom {} does not.\n",
                                 i.userIndex(), partner->userIndex(), partner->userIndex());
                ++nErrors;
            }
        }
    }
    if (nErrors > 0)
        return false;

    /*
     * Check Isotopologues
     */
    for (auto &iso : isotopologues_)
    {
        for (auto [atomType, isotope] : iso->isotopes())
        {
            if (isotope == Sears91::Isotope::Unknown)
            {
                Messenger::error("Isotopologue '{}' does not refer to an elemental Isotope for AtomType '{}'.\n", iso->name(),
                                 atomType->name());
                ++nErrors;
            }
            else if (Sears91::Z(isotope) != atomType->Z())
            {
                Messenger::error("Isotopologue '{}' does not refer to a suitable Isotope for AtomType '{}'.\n", iso->name(),
                                 atomType->name());
                ++nErrors;
            }
        }
    }

    return (nErrors == 0);
}

// Print Species information
void Species::print() const
{
    Messenger::print("  Atoms:\n");
    Messenger::print("      ID   El  Type (ID)        X             Y             Z             Q\n");
    Messenger::print("    ----------------------------------------------------------------------------\n");
    for (auto n = 0; n < nAtoms(); ++n)
    {
        auto &i = atom(n);
        Messenger::print("    {:4d}  {:3}  {:4} ({:2d})  {:12.4e}  {:12.4e}  {:12.4e}  {:12.4e}\n", n + 1,
                         Elements::symbol(i.Z()), (i.atomType() ? i.atomType()->name() : "??"),
                         (i.atomType() ? i.atomType()->index() : -1), i.r().x, i.r().y, i.r().z, i.charge());
    }

    if (nBonds() > 0)
    {
        Messenger::print("\n  Bonds:\n");
        Messenger::print("      I     J    Form             Parameters\n");
        Messenger::print("    ---------------------------------------------------------------------------------\n");
        for (const auto &bond : bonds_)
            Messenger::print("   {:4d}  {:4d}    {}{:<12}  {}\n", bond.indexI() + 1, bond.indexJ() + 1,
                             bond.masterTerm() ? '@' : ' ', BondFunctions::forms().keyword(bond.interactionForm()),
                             bond.interactionPotential().parametersAsString());
    }

    if (nAngles() > 0)
    {
        Messenger::print("\n  Angles:\n");
        Messenger::print("      I     J     K    Form             Parameters\n");
        Messenger::print("    ---------------------------------------------------------------------------------------\n");
        for (const auto &angle : angles_)
            Messenger::print("   {:4d}  {:4d}  {:4d}    {}{:<12}  {}\n", angle.indexI() + 1, angle.indexJ() + 1,
                             angle.indexK() + 1, angle.masterTerm() ? '@' : ' ',
                             AngleFunctions::forms().keyword(angle.interactionForm()),
                             angle.interactionPotential().parametersAsString());
    }

    if (nTorsions() > 0)
    {
        Messenger::print("\n  Torsions:\n");
        Messenger::print("      I     J     K     L    Form             Parameters\n");
        Messenger::print("    ---------------------------------------------------------------------------------------------\n");
        // Loop over Torsions
        for (const auto &torsion : torsions())
            Messenger::print("   {:4d}  {:4d}  {:4d}  {:4d}    {}{:<12}  {}\n", torsion.indexI() + 1, torsion.indexJ() + 1,
                             torsion.indexK() + 1, torsion.indexL() + 1, torsion.masterTerm() ? '@' : ' ',
                             TorsionFunctions::forms().keyword(torsion.interactionForm()),
                             torsion.interactionPotential().parametersAsString());
    }

    if (nImpropers() > 0)
    {
        Messenger::print("\n  Impropers:\n");
        Messenger::print("      I     J     K     L    Form             Parameters\n");
        Messenger::print("    ---------------------------------------------------------------------------------------------\n");
        // Loop over Impropers
        for (auto &improper : impropers())
            Messenger::print("   {:4d}  {:4d}  {:4d}  {:4d}    {}{:<12}  {}\n", improper.indexI() + 1, improper.indexJ() + 1,
                             improper.indexK() + 1, improper.indexL() + 1, improper.masterTerm() ? '@' : ' ',
                             TorsionFunctions::forms().keyword(improper.interactionForm()),
                             improper.interactionPotential().parametersAsString());
    }
}

// Return version
int Species::version() const { return version_; }

// Express as a tree node
<<<<<<< HEAD
SerialisedData Species::serialise() const
{
    SerialisedData species;
=======
SerialisedValue Species::serialise() const
{
    SerialisedValue species;
>>>>>>> c7357a24
    if (forcefield_ != nullptr)
        species["forcefield"] = forcefield_->name().data();

    Serialisable::fromVector<>(atoms_, "atoms", species);
    Serialisable::fromVector<>(bonds_, "bonds", species);
    Serialisable::fromVector<>(angles_, "angles", species);
    Serialisable::fromVector<>(torsions_, "torsions", species);
    Serialisable::fromVector<>(impropers_, "impropers", species);
    Serialisable::fromVector<>(isotopologues_, "isotopologues", species);
    Serialisable::fromVector<>(sites_, "sites", species);

    return species;
}<|MERGE_RESOLUTION|>--- conflicted
+++ resolved
@@ -205,15 +205,9 @@
 int Species::version() const { return version_; }
 
 // Express as a tree node
-<<<<<<< HEAD
-SerialisedData Species::serialise() const
-{
-    SerialisedData species;
-=======
 SerialisedValue Species::serialise() const
 {
     SerialisedValue species;
->>>>>>> c7357a24
     if (forcefield_ != nullptr)
         species["forcefield"] = forcefield_->name().data();
 
