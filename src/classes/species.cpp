--- conflicted
+++ resolved
@@ -202,29 +202,7 @@
 }
 
 // Return version
-<<<<<<< HEAD
 int Species::version() const { return version_; }
-
-/*
- * Coordinate Sets
- */
-
-// Clear coordinate sets
-void Species::clearCoordinateSets() { coordinateSets_.clear(); }
-
-// Add new coordinate set
-std::vector<Vec3<double>> &Species::addCoordinateSet()
-{
-    auto &newSet = coordinateSets_.emplace_back(atoms_.size(), Vec3<double>());
-
-    return newSet;
-}
-
-// Return number of defined coordinate sets
-int Species::nCoordinateSets() const { return coordinateSets_.size(); }
-
-// Return coordinates sets
-const std::vector<std::vector<Vec3<double>>> &Species::coordinateSets() const { return coordinateSets_; }
 
 toml::basic_value<toml::discard_comments, std::map, std::vector> Species::serialize()
 {
@@ -289,7 +267,4 @@
     }
 
     return species;
-}
-=======
-int Species::version() const { return version_; }
->>>>>>> 7b35d1c4
+}