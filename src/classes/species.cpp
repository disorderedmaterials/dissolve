// SPDX-License-Identifier: GPL-3.0-or-later
// Copyright (c) 2022 Team Dissolve and contributors

#include "classes/species.h"
#include "classes/atomtype.h"
#include "data/ff/ff.h"
#include "data/isotopes.h"

Species::Species() : Species(std::string("Natural")) {}
Species::Species(std::string name) : attachedAtomListsGenerated_(false), forcefield_(nullptr), name_(name)
{
    box_ = std::make_unique<SingleImageBox>();

    // Set up natural Isotopologue
    naturalIsotopologue_.setName("Natural");
    naturalIsotopologue_.setParent(this);
}

// Clear Data
void Species::clear()
{
    isotopologues_.clear();
    impropers_.clear();
    torsions_.clear();
    angles_.clear();
    bonds_.clear();
    atoms_.clear();

    ++version_;
}

// Copy basic information (atoms and intramolecular terms)
void Species::copyBasic(const Species *source)
{
    clear();

    name_ = source->name_;

    for (auto &i : source->atoms_)
        addAtom(i.Z(), i.r(), i.charge());

    for (auto &bond : source->bonds_)
        addBond(bond.indexI(), bond.indexJ());
    for (auto &angle : source->angles_)
        addAngle(angle.indexI(), angle.indexJ(), angle.indexK());
    for (auto &torsion : source->torsions_)
        addTorsion(torsion.indexI(), torsion.indexJ(), torsion.indexK(), torsion.indexL());
    for (auto &improper : source->impropers_)
        addTorsion(improper.indexI(), improper.indexJ(), improper.indexK(), improper.indexL());
}

/*
 * Basic Information
 */

// Set name of the Species
void Species::setName(std::string_view name) { name_ = name; }

// Return the name of the Species
std::string_view Species::name() const { return name_; }

// Check set-up of Species
bool Species::checkSetUp() const
{
    auto nErrors = 0;

    // Must have at least one atom...
    if (atoms_.size() == 0)
    {
        Messenger::error("Species contains no Atoms.\n");
        return false;
    }

    /*
     * AtomTypes
     */
    for (auto &i : atoms_)
    {
        if (i.atomType() == nullptr)
        {
            Messenger::error("Atom {} ({}) of species '{}' has no associated atom type.\n", i.userIndex(),
                             Elements::symbol(i.Z()), name_);
            ++nErrors;
        }
    }
    if (nErrors > 0)
        return false;

    /*
     * IntraMolecular Data
     */
    for (auto &i : atoms_)
    {
        if ((i.nBonds() == 0) && (atoms_.size() > 1))
        {
            Messenger::error("SpeciesAtom {} ({}) participates in no Bonds, but is part of a multi-atom Species.\n",
                             i.userIndex(), Elements::symbol(i.Z()));
            ++nErrors;
        }

        // Check each Bond for two-way consistency
        for (const SpeciesBond &bond : i.bonds())
        {
            auto *partner = bond.partner(&i);
            if (!partner->getBond(&i))
            {
                Messenger::error("SpeciesAtom {} references a Bond to SpeciesAtom {}, but SpeciesAtom {} does not.\n",
                                 i.userIndex(), partner->userIndex(), partner->userIndex());
                ++nErrors;
            }
        }
    }
    if (nErrors > 0)
        return false;

    /*
     * Check Isotopologues
     */
    for (auto &iso : isotopologues_)
    {
        for (auto [atomType, isotope] : iso->isotopes())
        {
            if (isotope == Sears91::Isotope::Unknown)
            {
                Messenger::error("Isotopologue '{}' does not refer to an elemental Isotope for AtomType '{}'.\n", iso->name(),
                                 atomType->name());
                ++nErrors;
            }
            else if (Sears91::Z(isotope) != atomType->Z())
            {
                Messenger::error("Isotopologue '{}' does not refer to a suitable Isotope for AtomType '{}'.\n", iso->name(),
                                 atomType->name());
                ++nErrors;
            }
        }
    }

    return (nErrors == 0);
}

// Print Species information
void Species::print() const
{
    Messenger::print("  Atoms:\n");
    Messenger::print("      ID   El  Type (ID)        X             Y             Z             Q\n");
    Messenger::print("    ----------------------------------------------------------------------------\n");
    for (auto n = 0; n < nAtoms(); ++n)
    {
        auto &i = atom(n);
        Messenger::print("    {:4d}  {:3}  {:4} ({:2d})  {:12.4e}  {:12.4e}  {:12.4e}  {:12.4e}\n", n + 1,
                         Elements::symbol(i.Z()), (i.atomType() ? i.atomType()->name() : "??"),
                         (i.atomType() ? i.atomType()->index() : -1), i.r().x, i.r().y, i.r().z, i.charge());
    }

    if (nBonds() > 0)
    {
        Messenger::print("\n  Bonds:\n");
        Messenger::print("      I     J    Form             Parameters\n");
        Messenger::print("    ---------------------------------------------------------------------------------\n");
        for (const auto &bond : bonds_)
            Messenger::print("   {:4d}  {:4d}    {}{:<12}  {}\n", bond.indexI() + 1, bond.indexJ() + 1,
                             bond.masterTerm() ? '@' : ' ', BondFunctions::forms().keyword(bond.interactionForm()),
                             bond.interactionPotential().parametersAsString());
    }

    if (nAngles() > 0)
    {
        Messenger::print("\n  Angles:\n");
        Messenger::print("      I     J     K    Form             Parameters\n");
        Messenger::print("    ---------------------------------------------------------------------------------------\n");
        for (const auto &angle : angles_)
            Messenger::print("   {:4d}  {:4d}  {:4d}    {}{:<12}  {}\n", angle.indexI() + 1, angle.indexJ() + 1,
                             angle.indexK() + 1, angle.masterTerm() ? '@' : ' ',
                             AngleFunctions::forms().keyword(angle.interactionForm()),
                             angle.interactionPotential().parametersAsString());
    }

    if (nTorsions() > 0)
    {
        Messenger::print("\n  Torsions:\n");
        Messenger::print("      I     J     K     L    Form             Parameters\n");
        Messenger::print("    ---------------------------------------------------------------------------------------------\n");
        // Loop over Torsions
        for (const auto &torsion : torsions())
            Messenger::print("   {:4d}  {:4d}  {:4d}  {:4d}    {}{:<12}  {}\n", torsion.indexI() + 1, torsion.indexJ() + 1,
                             torsion.indexK() + 1, torsion.indexL() + 1, torsion.masterTerm() ? '@' : ' ',
                             TorsionFunctions::forms().keyword(torsion.interactionForm()),
                             torsion.interactionPotential().parametersAsString());
    }

    if (nImpropers() > 0)
    {
        Messenger::print("\n  Impropers:\n");
        Messenger::print("      I     J     K     L    Form             Parameters\n");
        Messenger::print("    ---------------------------------------------------------------------------------------------\n");
        // Loop over Impropers
        for (auto &improper : impropers())
            Messenger::print("   {:4d}  {:4d}  {:4d}  {:4d}    {}{:<12}  {}\n", improper.indexI() + 1, improper.indexJ() + 1,
                             improper.indexK() + 1, improper.indexL() + 1, improper.masterTerm() ? '@' : ' ',
                             TorsionFunctions::forms().keyword(improper.interactionForm()),
                             improper.interactionPotential().parametersAsString());
    }
}

// Return version
int Species::version() const { return version_; }

// Express as a tree node
SerialisedValue Species::serialise() const
{
    SerialisedValue species;
    if (forcefield_ != nullptr)
        species["forcefield"] = forcefield_->name().data();

    Serialisable::fromVector<>(atoms_, "atoms", species);
    Serialisable::fromVector<>(bonds_, "bonds", species);
    Serialisable::fromVector<>(angles_, "angles", species);
    Serialisable::fromVector<>(torsions_, "torsions", species);
    Serialisable::fromVector<>(impropers_, "impropers", species);
    Serialisable::fromVector<>(isotopologues_, "isotopologues", species);
    Serialisable::fromVector<>(sites_, "sites", species);

    return species;
}
// This method populates the object's members with values read from a 'species.name' TOML node
void Species::deserialise(SerialisedValue &node, CoreData &coreData)
{
    std::vector tomlAtoms = toml::find(node, "atoms").as_array();
    for (auto tomlAtom : tomlAtoms)
<<<<<<< HEAD
        atoms_.emplace_back().deserialise(tomlAtom);

    Serialisable::toVector(node, "bonds",
                           [this, &coreData](SerialisedValue &bond)
                           {
                               if (!bond["i"].is_uninitialized() && !bond["j"].is_uninitialized())
                                   bonds_.emplace_back(&atoms_[bond["i"].as_integer() - 1], &atoms_[bond["j"].as_integer() - 1])
                                       .deserialise(bond, coreData);
                           });
    Serialisable::toVector(node, "angles",
                           [this, &coreData](SerialisedValue &angle)
                           {
                               if (!angle["i"].is_uninitialized() && !angle["j"].is_uninitialized() &&
                                   !angle["k"].is_uninitialized())
                                   angles_
                                       .emplace_back(&atoms_[angle["i"].as_integer() - 1], &atoms_[angle["j"].as_integer() - 1],
                                                     &atoms_[angle["k"].as_integer() - 1])
                                       .deserialise(angle, coreData);
                           });
    Serialisable::toVector(node, "impropers",
                           [this, &coreData](SerialisedValue &improper)
                           {
                               if (!improper["i"].is_uninitialized() && !improper["j"].is_uninitialized() &&
                                   !improper["k"].is_uninitialized() && !improper["l"].is_uninitialized())
                                   impropers_
                                       .emplace_back(
                                           &atoms_[improper["i"].as_integer() - 1], &atoms_[improper["j"].as_integer() - 1],
                                           &atoms_[improper["k"].as_integer() - 1], &atoms_[improper["l"].as_integer() - 1])
                                       .deserialise(improper, coreData);
                           });
    Serialisable::toVector(node, "torsions",
                           [this, &coreData](SerialisedValue &torsion)
                           {
                               if (!torsion["i"].is_uninitialized() && !torsion["j"].is_uninitialized() &&
                                   !torsion["k"].is_uninitialized() && !torsion["l"].is_uninitialized())
                                   torsions_
                                       .emplace_back(
                                           &atoms_[torsion["i"].as_integer() - 1], &atoms_[torsion["j"].as_integer() - 1],
                                           &atoms_[torsion["k"].as_integer() - 1], &atoms_[torsion["l"].as_integer() - 1])
                                       .deserialise(torsion, coreData);
                           });

    if (node.contains("isotopologues"))
        for (SerialisedValue &child : node["isotopologues"].as_array())
            isotopologues_.emplace_back(std::make_unique<Isotopologue>())->deserialise(child, coreData);

    // Serialisable::toVector(node, "isotopologues",
    //                        [this, &coreData](SerialisedValue &iso)
    //                        { isotopologues_.emplace_back(std::make_unique<Isotopologue>())->deserialise(iso, coreData); });
=======
        atoms_.emplace_back().deserialize(tomlAtom);

    if (node.contains("bond"))
    {
        std::vector tomlBonds = toml::find(node, "bond").as_array();
        for (auto tomlBond : tomlBonds)
            if (!tomlBond["i"].is_uninitialized() && !tomlBond["j"].is_uninitialized())
                bonds_.emplace_back(&atoms_[tomlBond["i"].as_integer() - 1], &atoms_[tomlBond["j"].as_integer() - 1])
                    .deserialize(tomlBond, coreData);
    }

    if (node.contains("angle"))
    {
        std::vector tomlAngles = toml::find(node, "angle").as_array();
        for (auto tomlAngle : tomlAngles)
            if (!tomlAngle["i"].is_uninitialized() && !tomlAngle["j"].is_uninitialized() && !tomlAngle["k"].is_uninitialized())
                angles_
                    .emplace_back(&atoms_[tomlAngle["i"].as_integer() - 1], &atoms_[tomlAngle["j"].as_integer() - 1],
                                  &atoms_[tomlAngle["k"].as_integer() - 1])
                    .deserialize(tomlAngle, coreData);
    }

    if (node.contains("improper"))
    {
        std::vector tomlImpropers = toml::find(node, "improper").as_array();
        for (auto tomlImproper : tomlImpropers)
            if (!tomlImproper["i"].is_uninitialized() && !tomlImproper["j"].is_uninitialized() &&
                !tomlImproper["k"].is_uninitialized() && !tomlImproper["l"].is_uninitialized())
                impropers_
                    .emplace_back(&atoms_[tomlImproper["i"].as_integer() - 1], &atoms_[tomlImproper["j"].as_integer() - 1],
                                  &atoms_[tomlImproper["k"].as_integer() - 1], &atoms_[tomlImproper["l"].as_integer() - 1])
                    .deserialize(tomlImproper, coreData);
    }

    if (node.contains("torsion"))
    {
        std::vector tomlTorsions = toml::find(node, "torsion").as_array();
        for (auto tomlTorsion : tomlTorsions)
            if (!tomlTorsion["i"].is_uninitialized() && !tomlTorsion["j"].is_uninitialized() &&
                !tomlTorsion["k"].is_uninitialized() && !tomlTorsion["l"].is_uninitialized())
                torsions_
                    .emplace_back(&atoms_[tomlTorsion["i"].as_integer() - 1], &atoms_[tomlTorsion["j"].as_integer() - 1],
                                  &atoms_[tomlTorsion["k"].as_integer() - 1], &atoms_[tomlTorsion["l"].as_integer() - 1])
                    .deserialize(tomlTorsion, coreData);
    }

    if (node.contains("isotopologues"))
    {
        toml::value tomlIsotopologues = toml::find(node, "isotopologues");
        for (auto &[name, data] : tomlIsotopologues.as_table())
            isotopologues_.emplace_back(std::make_unique<Isotopologue>(name))->deserialize(data, coreData);
    }

    if (node.contains("sites"))
    {
        toml::value tomlSites = toml::find(node, "sites");
        for (auto &[name, data] : tomlSites.as_table())
            sites_.emplace_back(std::make_unique<SpeciesSite>(this, name))->deserialize(data);
    }
>>>>>>> 56dd19b9
}<|MERGE_RESOLUTION|>--- conflicted
+++ resolved
@@ -227,16 +227,15 @@
 {
     std::vector tomlAtoms = toml::find(node, "atoms").as_array();
     for (auto tomlAtom : tomlAtoms)
-<<<<<<< HEAD
-        atoms_.emplace_back().deserialise(tomlAtom);
-
-    Serialisable::toVector(node, "bonds",
-                           [this, &coreData](SerialisedValue &bond)
-                           {
-                               if (!bond["i"].is_uninitialized() && !bond["j"].is_uninitialized())
-                                   bonds_.emplace_back(&atoms_[bond["i"].as_integer() - 1], &atoms_[bond["j"].as_integer() - 1])
-                                       .deserialise(bond, coreData);
-                           });
+
+        Serialisable::toVector(
+            node, "bonds",
+            [this, &coreData](SerialisedValue &bond)
+            {
+                if (!bond["i"].is_uninitialized() && !bond["j"].is_uninitialized())
+                    bonds_.emplace_back(&atoms_[bond["i"].as_integer() - 1], &atoms_[bond["j"].as_integer() - 1])
+                        .deserialise(bond, coreData);
+            });
     Serialisable::toVector(node, "angles",
                            [this, &coreData](SerialisedValue &angle)
                            {
@@ -271,71 +270,10 @@
                            });
 
     if (node.contains("isotopologues"))
-        for (SerialisedValue &child : node["isotopologues"].as_array())
-            isotopologues_.emplace_back(std::make_unique<Isotopologue>())->deserialise(child, coreData);
-
-    // Serialisable::toVector(node, "isotopologues",
-    //                        [this, &coreData](SerialisedValue &iso)
-    //                        { isotopologues_.emplace_back(std::make_unique<Isotopologue>())->deserialise(iso, coreData); });
-=======
-        atoms_.emplace_back().deserialize(tomlAtom);
-
-    if (node.contains("bond"))
-    {
-        std::vector tomlBonds = toml::find(node, "bond").as_array();
-        for (auto tomlBond : tomlBonds)
-            if (!tomlBond["i"].is_uninitialized() && !tomlBond["j"].is_uninitialized())
-                bonds_.emplace_back(&atoms_[tomlBond["i"].as_integer() - 1], &atoms_[tomlBond["j"].as_integer() - 1])
-                    .deserialize(tomlBond, coreData);
-    }
-
-    if (node.contains("angle"))
-    {
-        std::vector tomlAngles = toml::find(node, "angle").as_array();
-        for (auto tomlAngle : tomlAngles)
-            if (!tomlAngle["i"].is_uninitialized() && !tomlAngle["j"].is_uninitialized() && !tomlAngle["k"].is_uninitialized())
-                angles_
-                    .emplace_back(&atoms_[tomlAngle["i"].as_integer() - 1], &atoms_[tomlAngle["j"].as_integer() - 1],
-                                  &atoms_[tomlAngle["k"].as_integer() - 1])
-                    .deserialize(tomlAngle, coreData);
-    }
-
-    if (node.contains("improper"))
-    {
-        std::vector tomlImpropers = toml::find(node, "improper").as_array();
-        for (auto tomlImproper : tomlImpropers)
-            if (!tomlImproper["i"].is_uninitialized() && !tomlImproper["j"].is_uninitialized() &&
-                !tomlImproper["k"].is_uninitialized() && !tomlImproper["l"].is_uninitialized())
-                impropers_
-                    .emplace_back(&atoms_[tomlImproper["i"].as_integer() - 1], &atoms_[tomlImproper["j"].as_integer() - 1],
-                                  &atoms_[tomlImproper["k"].as_integer() - 1], &atoms_[tomlImproper["l"].as_integer() - 1])
-                    .deserialize(tomlImproper, coreData);
-    }
-
-    if (node.contains("torsion"))
-    {
-        std::vector tomlTorsions = toml::find(node, "torsion").as_array();
-        for (auto tomlTorsion : tomlTorsions)
-            if (!tomlTorsion["i"].is_uninitialized() && !tomlTorsion["j"].is_uninitialized() &&
-                !tomlTorsion["k"].is_uninitialized() && !tomlTorsion["l"].is_uninitialized())
-                torsions_
-                    .emplace_back(&atoms_[tomlTorsion["i"].as_integer() - 1], &atoms_[tomlTorsion["j"].as_integer() - 1],
-                                  &atoms_[tomlTorsion["k"].as_integer() - 1], &atoms_[tomlTorsion["l"].as_integer() - 1])
-                    .deserialize(tomlTorsion, coreData);
-    }
-
-    if (node.contains("isotopologues"))
-    {
-        toml::value tomlIsotopologues = toml::find(node, "isotopologues");
-        for (auto &[name, data] : tomlIsotopologues.as_table())
-            isotopologues_.emplace_back(std::make_unique<Isotopologue>(name))->deserialize(data, coreData);
-    }
-
-    if (node.contains("sites"))
-    {
-        toml::value tomlSites = toml::find(node, "sites");
-        for (auto &[name, data] : tomlSites.as_table())
-            sites_.emplace_back(std::make_unique<SpeciesSite>(this, name))->deserialize(data);
-    }
->>>>>>> 56dd19b9
+        for (auto &[name, data] : node["isotopologues"].as_array())
+            isotopologues_.emplace_back(std::make_unique<Isotopologue>(name))->deserialise(data, coreData);
+
+    Serialisable::toVector(node, "isotopologues",
+                           [this, &coreData](SerialisedValue &iso)
+                           { isotopologues_.emplace_back(std::make_unique<Isotopologue>())->deserialise(iso, coreData); });
 }