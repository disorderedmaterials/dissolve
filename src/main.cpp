--- conflicted
+++ resolved
@@ -30,151 +30,6 @@
     if (options.parse(args, argv) != CLIOptions::Success)
         return 1;
 #endif
-<<<<<<< HEAD
-                    Messenger::print("Recognised CLI options are:\n\n");
-                    Messenger::print("\t-c\t\tCheck input and set-up only - don't perform any main-loop "
-                                     "iterations\n");
-                    Messenger::print("\t-h\t\tPrint what you're reading now\n");
-                    Messenger::print("\t-f <file>\tRedirect output from all process to 'file.N', where N is the "
-                                     "process "
-                                     "rank\n");
-                    Messenger::print("\t-i\t\tIgnore restart file\n");
-                    Messenger::print("\t-m\t\tDisplay output from all processes, instead of just the master "
-				     "(parallel code only)\n");
-                    Messenger::print("\t-n <iterations>\tRun for the specified number of main loop iterations, then "
-                                     "stop\n");
-                    Messenger::print("\t-q\t\tQuiet mode - print no output\n");
-                    Messenger::print("\t-r <N>\tSet restart file frequency (default = 10)\n");
-                    Messenger::print("\t-s\t\tPerform single main loop iteration and then quit\n");
-                    Messenger::print("\t-t <file>\tLoad restart data from specified file (but still write to "
-                                     "standard "
-                                     "restart file)\n");
-                    Messenger::print("\t-v\t\tVerbose mode - be a little more descriptive throughout\n");
-                    Messenger::print("\t-w <file>\tWrite input to specified file after reading it, and then quit\n");
-                    Messenger::print("\t-x\t\tDon't write restart or heartbeat files (but still read in the restart "
-                                     "file if "
-                                     "present)\n");
-                    ProcessPool::finalise();
-                    Messenger::ceaseRedirect();
-                    return 1;
-                    break;
-                case ('c'):
-                    nIterations = 0;
-                    Messenger::print("System input and set-up will be checked, then Dissolve will exit.\n");
-                    break;
-                case ('f'):
-                    // Next argument is filename
-                    ++n;
-                    if (n == args)
-                    {
-                        Messenger::error("Expected redirection filename.\n");
-                        Messenger::ceaseRedirect();
-                        return 1;
-                    }
-                    redirectFileName = fmt::format("{}.{}", argv[n], ProcessPool::worldRank());
-                    Messenger::enableRedirect(redirectFileName);
-                    break;
-                case ('i'):
-                    Messenger::print("Restart file (if it exists) will be ignored.\n");
-                    ignoreRestart = true;
-                    break;
-                case ('m'):
-                    Messenger::setMasterOnly(false);
-                    break;
-                case ('n'):
-                    ++n;
-                    if (n == args)
-                    {
-                        Messenger::error("Expected number of iterations.\n");
-                        Messenger::ceaseRedirect();
-                        return 1;
-                    }
-                    nIterations = atoi(argv[n]);
-                    Messenger::print("{} main-loop iterations will be performed, then Dissolve will exit.\n", nIterations);
-                    break;
-                case ('q'):
-                    Messenger::setQuiet(true);
-                    break;
-                case ('r'):
-                    // Next argument is integer restart file frequency
-                    ++n;
-                    if (n == args)
-                    {
-                        Messenger::error("Expected restart file frequency.\n");
-                        Messenger::ceaseRedirect();
-                        return 1;
-                    }
-                    dissolve.setRestartFileFrequency(atoi(argv[n]));
-                    if (dissolve.restartFileFrequency() <= 0)
-                        Messenger::print("Restart file will not be written.\n");
-                    else if (dissolve.restartFileFrequency() == 1)
-                        Messenger::print("Restart file will be written after every iteration.\n",
-                                         dissolve.restartFileFrequency());
-                    else
-                        Messenger::print("Restart file will be written after every {} iterations.\n",
-                                         dissolve.restartFileFrequency());
-                    break;
-                case ('s'):
-                    Messenger::print("Single main-loop iteration will be performed, then Dissolve will exit.\n");
-                    nIterations = 1;
-                    break;
-                case ('t'):
-                    // Next argument is filename
-                    ++n;
-                    if (n == args)
-                    {
-                        Messenger::error("Expected restart data filename.\n");
-                        Messenger::ceaseRedirect();
-                        return 1;
-                    }
-                    restartDataFile = argv[n];
-                    Messenger::print("Restart data will be loaded from '{}'.\n", restartDataFile);
-                    break;
-                case ('v'):
-                    Messenger::setVerbose(true);
-                    Messenger::printVerbose("Verbose mode enabled.\n");
-                    break;
-                case ('w'):
-                    // Next argument is filename
-                    ++n;
-                    if (n == args)
-                    {
-                        Messenger::error("Expected input filename to write.\n");
-                        Messenger::ceaseRedirect();
-                        return 1;
-                    }
-                    outputInputFile = argv[n];
-                    Messenger::print("Input file will be written to '{}' once read.\n", outputInputFile);
-                    break;
-                case ('x'):
-                    dissolve.setRestartFileFrequency(0);
-                    dissolve.setWriteHeartBeat(false);
-                    Messenger::print("No restart or heartbeat files will be written.\n");
-                    break;
-                default:
-                    Messenger::print("Unrecognised command-line switch '{}'.\n", argv[n]);
-                    Messenger::print("Run with -h to see available switches.\n");
-                    Messenger::ceaseRedirect();
-                    ProcessPool::finalise();
-                    return 1;
-                    break;
-            }
-        }
-        else
-        {
-            // Input filename?
-            if (inputFile.empty())
-                inputFile = argv[n];
-            else
-            {
-                Messenger::error("Please specify exactly one input file.");
-                ProcessPool::finalise();
-                Messenger::ceaseRedirect();
-                return 1;
-            }
-        }
-=======
->>>>>>> d866740b
 
     // Enable redirect if requested
     if (options.redirectionBasename())
