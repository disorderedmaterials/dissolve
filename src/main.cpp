// SPDX-License-Identifier: GPL-3.0-or-later
// Copyright (c) 2022 Team Dissolve and contributors

#include "base/messenger.h"
#include "base/processpool.h"
#include "main/cli.h"
#include "main/dissolve.h"
#include "main/version.h"

#include "io/export/data1d.h"
#include "keywords/fileandformat.h"
int main(int args, char **argv)
{
#ifdef PARALLEL
    // Initialise parallel communication
    ProcessPool::initialiseMPI(&args, &argv);
#endif
    // Instantiate main classes
    CoreData coreData;
    Dissolve dissolve(coreData);

    // Parse CLI options
    CLIOptions options;
#ifdef PARALLEL
    if (options.parse(args, argv, false, true) != CLIOptions::Success)
        return 1;
#else
    if (options.parse(args, argv) != CLIOptions::Success)
        return 1;
#endif

    // Enable redirect if requested
    if (options.redirectionBasename())
        Messenger::enableRedirect(fmt::format("{}.{}", options.redirectionBasename().value(), ProcessPool::worldRank()));

    Messenger::print("Dissolve-{} version {}, Copyright (C) 2022 Team Dissolve and contributors.\n", Version::appType(),
                     Version::info());
    Messenger::print("Source repository: {}.\n", Version::repoUrl());
    Messenger::print("Dissolve comes with ABSOLUTELY NO WARRANTY.\n");
    Messenger::print("This is free software, and you are welcome to redistribute it under certain conditions.\n");
    Messenger::print("For more details read the GPL at <http://www.gnu.org/copyleft/gpl.html>.\n");

    // Load input file
    Messenger::banner("Parse Input File");
    if (!dissolve.loadInput(options.inputFile().value()))
    {
        ProcessPool::finalise();
        Messenger::ceaseRedirect();
        return 1;
    }

    // Save input file to new output filename and quit?
    if (options.writeInputFilename())
    {
        Messenger::print("Saving input file to '{}'...\n", options.writeInputFilename().value());
        bool result;
        if (dissolve.worldPool().isMaster())
        {
            result = dissolve.saveInput(options.writeInputFilename().value());
            if (result)
                dissolve.worldPool().decideTrue();
            else
                dissolve.worldPool().decideFalse();
        }
        else
            result = dissolve.worldPool().decision();
        if (!result)
            Messenger::error("Failed to save input file to '{}'.\n", options.writeInputFilename().value());

        // Reload the written file and continue?
        if (options.writeInputAndReload())
        {
            dissolve.clear();
            Messenger::banner("Reload Input File");
            if (!dissolve.loadInput(options.writeInputFilename().value()))
            {
                ProcessPool::finalise();
                Messenger::ceaseRedirect();
                return 1;
            }
        }
        else
        {
            ProcessPool::finalise();
            Messenger::ceaseRedirect();
            return result ? 0 : 1;
        }
    }

    // Load restart file if it exists
    Messenger::banner("Parse Restart File");
    if (options.ignoreRestartFile())
        Messenger::print("Restart file (if it exists) will be ignored.\n");
    else
    {
        // We may have been provided the name of a restart file to read in...
        std::string restartFile = options.restartFilename().value_or(fmt::format("{}.restart", options.inputFile().value()));

        if (DissolveSys::fileExists(restartFile))
        {
            Messenger::print("Restart file '{}' exists and will be loaded.\n", restartFile);
            if (!dissolve.loadRestart(restartFile))
            {
                Messenger::error("Restart file contained errors.\n");
                ProcessPool::finalise();
                Messenger::ceaseRedirect();
                return 1;
            }

            // Reset the restart filename to be the standard one
            dissolve.setRestartFilename(fmt::format("{}.restart", options.inputFile().value()));
        }
        else
            Messenger::print("Restart file '{}' does not exist.\n", restartFile);
    }

    // If were just checking the input and restart files, exit now
    if (!options.nIterations())
    {
        ProcessPool::finalise();
        Messenger::ceaseRedirect();
        return 0;
    }

    // Prepare for run
    if (!dissolve.prepare())
    {
        ProcessPool::finalise();
        Messenger::ceaseRedirect();
        return 1;
    }

    // Set restart file frequency and whether to write heartbeat file
    if (options.writeNoFiles())
    {
        dissolve.setRestartFileFrequency(0);
        dissolve.setWriteHeartBeat(false);
    }
    else
        dissolve.setRestartFileFrequency(options.restartFileFrequency());

    if (dissolve.restartFileFrequency() <= 0)
        Messenger::print("Restart file will not be written.\n");
    else if (dissolve.restartFileFrequency() == 1)
        Messenger::print("Restart file will be written after every iteration.\n", dissolve.restartFileFrequency());
    else
        Messenger::print("Restart file will be written after every {} iterations.\n", dissolve.restartFileFrequency());

#ifdef PARALLEL
    Messenger::print("This is process rank {} of {} processes total.\n", ProcessPool::worldRank(),
                     ProcessPool::nWorldProcesses());
#endif

    // Run main simulation
    auto result = true;
    if (options.nIterations() > 0)
    {
<<<<<<< HEAD
        result = dissolve.prepare();
        if (result)
            result = dissolve.iterate(options.nIterations());
    }

    // Print timing information
    dissolve.printTiming();
=======
        result = dissolve.prepare() && dissolve.iterate(options.nIterations());
        dissolve.printTiming();
    }
>>>>>>> 0f747cbb

    // Clear all data
    dissolve.clear();

    if (result)
        Messenger::print("Dissolve is done.\n");
    else
        Messenger::print("Dissolve is done, but with errors.\n");

    // Stop redirecting
    Messenger::ceaseRedirect();

    // End parallel communication
    ProcessPool::finalise();

    // Done.
    return (result ? 0 : 1);
}<|MERGE_RESOLUTION|>--- conflicted
+++ resolved
@@ -155,19 +155,12 @@
     auto result = true;
     if (options.nIterations() > 0)
     {
-<<<<<<< HEAD
         result = dissolve.prepare();
         if (result)
             result = dissolve.iterate(options.nIterations());
-    }
 
-    // Print timing information
-    dissolve.printTiming();
-=======
-        result = dissolve.prepare() && dissolve.iterate(options.nIterations());
         dissolve.printTiming();
     }
->>>>>>> 0f747cbb
 
     // Clear all data
     dissolve.clear();
