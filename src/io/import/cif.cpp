// SPDX-License-Identifier: GPL-3.0-or-later
// Copyright (c) 2024 Team Dissolve and contributors

#include "io/import/cif.h"
#include "CIFImportLexer.h"
#include "base/messenger.h"
#include "base/sysFunc.h"
#include "classes/coreData.h"
#include "classes/empiricalFormula.h"
#include "classes/species.h"
#include "io/import/CIFImportErrorListeners.h"
#include "io/import/CIFImportVisitor.h"
#include "io/import/cif.h"
#include "neta/neta.h"
#include "procedure/nodes/add.h"
#include "procedure/nodes/box.h"
#include "procedure/nodes/coordinateSets.h"
#include "templates/algorithms.h"

CIFHandler::CIFHandler()
{
    unitCellConfiguration_.setName("Structural");
    unitCellSpecies_.setName("Crystal");
    cleanedUnitCellConfiguration_.setName("Cleaned");
    cleanedUnitCellSpecies_.setName("Crystal (Cleaned)");
    supercellConfiguration_.setName("Supercell");
    supercellSpecies_.setName("Crystal (Supercell)");
}

/*
 * Raw Data
 */

// Parse supplied file into the destination objects
bool CIFHandler::parse(std::string_view filename, CIFHandler::CIFTags &tags) const
{
    // Set up ANTLR input stream
    std::ifstream cifFile(std::string(filename), std::ios::in | std::ios::binary);
    if (!cifFile.is_open())
        return Messenger::error("Failed to open CIF file '{}.\n", filename);

    antlr4::ANTLRInputStream input(cifFile);

    // Create ANTLR lexer and set-up error listener
    CIFImportLexer lexer(&input);
    CIFImportLexerErrorListener lexerErrorListener;
    lexer.removeErrorListeners();
    lexer.addErrorListener(&lexerErrorListener);

    // Generate tokens from input stream
    antlr4::CommonTokenStream tokens(&lexer);

    // Create ANTLR parser and set-up error listeners
    CIFImportParser parser(&tokens);
    CIFImportParserErrorListener parserErrorListener;
    parser.removeErrorListeners();
    parser.removeParseListeners();
    parser.addErrorListener(&lexerErrorListener);
    parser.addErrorListener(&parserErrorListener);

    // Generate the AST
    CIFImportParser::CifContext *tree = nullptr;
    try
    {
        tree = parser.cif();
    }
    catch (CIFImportExceptions::CIFImportSyntaxException &ex)
    {
        Messenger::error(ex.what());
        return false;
    }

    // Visit the nodes in the AST
    CIFImportVisitor visitor(tags);
    try
    {
        visitor.extract(tree);
    }
    catch (CIFImportExceptions::CIFImportSyntaxException &ex)
    {
        return Messenger::error(ex.what());
    }

    return true;
}

// Return whether the specified file parses correctly
bool CIFHandler::validFile(std::string_view filename) const
{
    CIFTags tags;
    return parse(filename, tags);
}

// Read CIF data from specified file
bool CIFHandler::read(std::string_view filename)
{
    assemblies_.clear();
    bondingPairs_.clear();
    tags_.clear();

    if (!parse(filename, tags_))
        return Messenger::error("Failed to parse CIF file '{}'.\n", filename);

    /*
     * Determine space group - the search order for tags is:
     *
     * 1. Hall symbol
     * 2. Hermann-Mauginn name
     * 3. Space group index
     *
     * In the case of 2 or 3 we also try to search for the origin choice.
     *
     * If a space group has already been set, don't try to overwrite it (it was probably forcibly set because the detection
     * below fails).
     */

    // Check for Hall symbol
    if (spaceGroup_ == SpaceGroups::NoSpaceGroup && hasTag("_space_group_name_Hall"))
        spaceGroup_ = SpaceGroups::findByHallSymbol(*getTagString("_space_group_name_Hall"));
    if (spaceGroup_ == SpaceGroups::NoSpaceGroup && hasTag("_symmetry_space_group_name_Hall"))
        spaceGroup_ = SpaceGroups::findByHallSymbol(*getTagString("_symmetry_space_group_name_Hall"));

    if (spaceGroup_ == SpaceGroups::NoSpaceGroup)
    {
        // Might need the coordinate system code...
        auto sgCode = getTagString("_space_group.IT_coordinate_system_code");

        // Find a HM name
        if (hasTag("_space_group_name_H-M_alt"))
            spaceGroup_ =
                SpaceGroups::findByHermannMauginnSymbol(*getTagString("_space_group_name_H-M_alt"), sgCode.value_or(""));
        if (spaceGroup_ == SpaceGroups::NoSpaceGroup && hasTag("_symmetry_space_group_name_H-M"))
            spaceGroup_ =
                SpaceGroups::findByHermannMauginnSymbol(*getTagString("_symmetry_space_group_name_H-M"), sgCode.value_or(""));

        // Find a space group index?
        if (spaceGroup_ == SpaceGroups::NoSpaceGroup && hasTag("_space_group_IT_number"))
            spaceGroup_ =
                SpaceGroups::findByInternationalTablesIndex(*getTagInt("_space_group_IT_number"), sgCode.value_or(""));
        if (spaceGroup_ == SpaceGroups::NoSpaceGroup && hasTag("_space_group.IT_number"))
            spaceGroup_ =
                SpaceGroups::findByInternationalTablesIndex(*getTagInt("_space_group.IT_number"), sgCode.value_or(""));
        if (spaceGroup_ == SpaceGroups::NoSpaceGroup && hasTag("_symmetry_Int_Tables_number"))
            spaceGroup_ =
                SpaceGroups::findByInternationalTablesIndex(*getTagInt("_symmetry_Int_Tables_number"), sgCode.value_or(""));
    }

    // Create symmetry-unique atoms list
    auto atomSiteLabel = getTagStrings("_atom_site_label");
    auto atomSiteTypeSymbol = getTagStrings("_atom_site_type_symbol");
    auto atomSiteFractX = getTagDoubles("_atom_site_fract_x");
    auto atomSiteFractY = getTagDoubles("_atom_site_fract_y");
    auto atomSiteFractZ = getTagDoubles("_atom_site_fract_z");
    auto atomSiteOccupancy = getTagDoubles("_atom_site_occupancy");
    auto atomDisorderAssembly = getTagStrings("_atom_site_disorder_assembly");
    auto atomDisorderGroup = getTagStrings("_atom_site_disorder_group");
    if (atomSiteLabel.empty() && atomSiteTypeSymbol.empty())
        return Messenger::error(
            "No suitable atom site names found (no '_atom_site_label' or '_atom_site_type_symbol' tags present in CIF).\n");
    if (atomSiteFractX.empty() || atomSiteFractY.empty() || atomSiteFractZ.empty())
        return Messenger::error("Atom site fractional positions are incomplete (vector sizes are {}, {}, and {}).\n",
                                atomSiteFractX.size(), atomSiteFractY.size(), atomSiteFractZ.size());
    if (!((atomSiteFractX.size() == atomSiteFractY.size()) && (atomSiteFractX.size() == atomSiteFractZ.size())))
        return Messenger::error("Atom site fractional positions have mismatched sizes (vector sizes are {}, {}, and {}).\n",
                                atomSiteFractX.size(), atomSiteFractY.size(), atomSiteFractZ.size());
    for (auto n = 0; n < atomSiteFractX.size(); ++n)
    {
        // Get standard information
        auto label = n < atomSiteLabel.size() ? atomSiteLabel[n] : fmt::format("{}{}", atomSiteTypeSymbol[n], n);
        auto Z = n < atomSiteTypeSymbol.size()
                     ? Elements::element(atomSiteTypeSymbol[n])
                     : (n < atomSiteLabel.size() ? Elements::element(atomSiteLabel[n]) : Elements::Unknown);
        auto occ = n < atomSiteOccupancy.size() ? atomSiteOccupancy[n] : 1.0;
        Vec3<double> rFrac(atomSiteFractX[n], atomSiteFractY[n], atomSiteFractZ[n]);

        // Add the atom to an assembly - there are three possibilities regarding (disorder) grouping:
        //   1) A group is defined, but no assembly - add the atom to the 'Disorder' assembly
        //   2) An assembly and a group are defined - add it to that
        //   3) No group or assembly are defined - add the atom to the 'Global' assembly under a 'Default' group
        auto assemblyName = atomDisorderAssembly.empty() ? "." : atomDisorderAssembly[n];
        auto groupName = atomDisorderGroup.empty() ? "." : atomDisorderGroup[n];
        if (assemblyName == "." && groupName != ".")
            assemblyName = "Disorder";
        else if (assemblyName == "." && groupName == ".")
            assemblyName = "Global";

        if (groupName == ".")
            groupName = "Default";

        // Get the assembly and group that we're adding the atom to
        auto &assembly = getAssembly(assemblyName);
        auto &group = assembly.getGroup(groupName);
        group.setActive(groupName == "Default" || groupName == "1");
        group.addAtom({label, Z, rFrac, occ});
    }

    // Construct bonding pairs list
    auto bondLabelsI = getTagStrings("_geom_bond_atom_site_label_1");
    auto bondLabelsJ = getTagStrings("_geom_bond_atom_site_label_2");
    auto bondDistances = getTagDoubles("_geom_bond_distance");
    if (bondLabelsI.size() == bondLabelsJ.size() && (bondLabelsI.size() == bondDistances.size()))
    {
        for (auto &&[i, j, r] : zip(bondLabelsI, bondLabelsJ, bondDistances))
            bondingPairs_.emplace_back(i, j, r);
    }
    else
        Messenger::warn("Bonding pairs array sizes are mismatched, so no bonding information will be available.");

    return true;
}

// Return if the specified tag exists
bool CIFHandler::hasTag(std::string tag) const { return tags_.find(tag) != tags_.end(); }

// Return tag data string (if it exists) assuming a single datum (first in the vector)
std::optional<std::string> CIFHandler::getTagString(std::string tag) const
{
    auto it = tags_.find(tag);
    if (it == tags_.end())
        return std::nullopt;

    // Check data vector size
    if (it->second.size() != 1)
        Messenger::warn("Returning first datum for tag '{}', but {} are available.\n", tag, it->second.size());

    return it->second.front();
}

// Return tag data strings (if it exists)
std::vector<std::string> CIFHandler::getTagStrings(std::string tag) const
{
    auto it = tags_.find(tag);
    if (it == tags_.end())
        return {};

    return it->second;
}

// Return tag data as double (if it exists) assuming a single datum (first in the vector)
std::optional<double> CIFHandler::getTagDouble(std::string tag) const
{
    auto it = tags_.find(tag);
    if (it == tags_.end())
        return std::nullopt;

    // Check data vector size
    if (it->second.size() != 1)
        Messenger::warn("Returning first datum for tag '{}', but {} are available.\n", tag, it->second.size());

    double result;
    try
    {
        result = std::stod(it->second.front());
    }
    catch (...)
    {
        Messenger::error("Data tag '{}' contains a value that can't be converted to a double ('{}').\n", tag,
                         it->second.front());
        return std::nullopt;
    }

    return result;
}

// Return tag data doubles (if it exists)
std::vector<double> CIFHandler::getTagDoubles(std::string tag) const
{
    auto it = tags_.find(tag);
    if (it == tags_.end())
        return {};

    std::vector<double> v;
    for (const auto &s : it->second)
    {
        auto d = 0.0;
        try
        {
            d = std::stod(s);
        }
        catch (...)
        {
            Messenger::warn("Data tag '{}' contains a value that can't be converted to a double ('{}').\n", tag, s);
        }
        v.push_back(d);
    }

    return v;
}

// Return tag data as integer (if it exists) assuming a single datum (first in the vector)
std::optional<int> CIFHandler::getTagInt(std::string tag) const
{
    auto it = tags_.find(tag);
    if (it == tags_.end())
        return std::nullopt;

    // Check data vector size
    if (it->second.size() != 1)
        Messenger::warn("Returning first datum for tag '{}', but {} are available.\n", tag, it->second.size());

    int result;
    try
    {
        result = std::stoi(it->second.front());
    }
    catch (...)
    {
        Messenger::error("Data tag '{}' contains a value that can't be converted to an integer ('{}').\n", tag,
                         it->second.front());
        return std::nullopt;
    }

    return result;
}

/*
 * Processed Data
 */

// Set space group from index
void CIFHandler::setSpaceGroup(SpaceGroups::SpaceGroupId sgid)
{
    if (spaceGroup_ == sgid)
        return;

    spaceGroup_ = sgid;
    generate();
}

// Return space group information
SpaceGroups::SpaceGroupId CIFHandler::spaceGroup() const { return spaceGroup_; }

// Return cell lengths
std::optional<Vec3<double>> CIFHandler::getCellLengths() const
{
    auto a = getTagDouble("_cell_length_a");
    if (!a)
        Messenger::error("Cell length A not defined in CIF.\n");
    auto b = getTagDouble("_cell_length_b");
    if (!b)
        Messenger::error("Cell length B not defined in CIF.\n");
    auto c = getTagDouble("_cell_length_c");
    if (!c)
        Messenger::error("Cell length C not defined in CIF.\n");

    if (a && b && c)
        return Vec3<double>(a.value(), b.value(), c.value());
    else
        return std::nullopt;
}

// Return cell angles
std::optional<Vec3<double>> CIFHandler::getCellAngles() const
{
    auto alpha = getTagDouble("_cell_angle_alpha");
    if (!alpha)
        Messenger::error("Cell angle alpha not defined in CIF.\n");
    auto beta = getTagDouble("_cell_angle_beta");
    if (!beta)
        Messenger::error("Cell angle beta not defined in CIF.\n");
    auto gamma = getTagDouble("_cell_angle_gamma");
    if (!gamma)
        Messenger::error("Cell angle gamma not defined in CIF.\n");

    if (alpha && beta && gamma)
        return Vec3<double>(alpha.value(), beta.value(), gamma.value());
    else
        return std::nullopt;
}

// Return chemical formula
std::string CIFHandler::chemicalFormula() const
{
    auto it = tags_.find("_chemical_formula_sum");
    return (it != tags_.end() ? it->second.front() : "Unknown");
}

// Get (add or retrieve) named assembly
CIFAssembly &CIFHandler::getAssembly(std::string_view name)
{
    auto it = std::find_if(assemblies_.begin(), assemblies_.end(), [name](const auto &a) { return a.name() == name; });
    if (it != assemblies_.end())
        return *it;

    return assemblies_.emplace_back(name);
}

// Return atom assemblies
std::vector<CIFAssembly> &CIFHandler::assemblies() { return assemblies_; }

const std::vector<CIFAssembly> &CIFHandler::assemblies() const { return assemblies_; }

// Return whether any bond distances are defined
bool CIFHandler::hasBondDistances() const { return !bondingPairs_.empty(); }

// Return whether a bond distance is defined for the specified label pair
std::optional<double> CIFHandler::bondDistance(std::string_view labelI, std::string_view labelJ) const
{
    auto it = std::find_if(bondingPairs_.begin(), bondingPairs_.end(),
                           [labelI, labelJ](const auto &bp) {
                               return (bp.labelI() == labelI && bp.labelJ() == labelJ) ||
                                      (bp.labelI() == labelJ && bp.labelJ() == labelI);
                           });
    if (it != bondingPairs_.end())
        return it->r();
    return std::nullopt;
}

/*
 * Creation
 */

// Create basic unit cell
bool CIFHandler::createBasicUnitCell()
{
    unitCellConfiguration_.empty();
    unitCellSpecies_.clear();
    atomLabelTypes_.clear();

    // Create temporary atom types corresponding to the unique atom labels
    for (auto &a : assemblies_)
    {
        for (auto &g : a.groups())
        {
            if (!g.active())
                continue;

            for (auto &i : g.atoms())
            {
                if (std::find_if(atomLabelTypes_.begin(), atomLabelTypes_.end(),
                                 [i](const auto &at) { return i.label() == at->name(); }) == atomLabelTypes_.end())
                {
                    atomLabelTypes_.emplace_back(std::make_shared<AtomType>(i.Z(), i.label()));
                }
            }
        }
    }

    // Configure the unit cell "species"
    auto cellLengths = getCellLengths();
    if (!cellLengths)
        return false;
    auto cellAngles = getCellAngles();
    if (!cellAngles)
        return false;
    unitCellSpecies_.createBox(cellLengths.value(), cellAngles.value());
    auto *box = unitCellSpecies_.box();

    // Configuration
    Messenger::setQuiet(true);
    unitCellConfiguration_.createBoxAndCells(cellLengths.value(), cellAngles.value(), false, 1.0);
    Messenger::setQuiet(false);

    // -- Generate atoms
    auto symmetryGenerators = SpaceGroups::symmetryOperators(spaceGroup_);
    for (const auto &generator : symmetryGenerators)
        for (auto &a : assemblies_)
            for (auto &g : a.groups())
                if (g.active())
                    for (auto &unique : g.atoms())
                    {
                        // Generate folded atomic position in real space
                        auto r = generator * unique.rFrac();
                        box->toReal(r);
                        r = box->fold(r);

                        // If this atom overlaps with another in the box, don't add it as it's a symmetry-related copy
                        if (std::any_of(unitCellSpecies_.atoms().begin(), unitCellSpecies_.atoms().end(),
                                        [&, r, box](const auto &j)
                                        { return box->minimumDistance(r, j.r()) < overlapTolerance_; }))
                            continue;

                        // Create the new atom
                        auto atIt = std::find_if(atomLabelTypes_.begin(), atomLabelTypes_.end(),
                                                 [&unique](const auto &at) { return unique.label() == at->name(); });
                        unitCellSpecies_.addAtom(unique.Z(), r, 0.0, atIt != atomLabelTypes_.end() ? *atIt : nullptr);
                    }

    // Check that we actually generated some atoms...
    if (unitCellSpecies_.nAtoms() == 0)
        return false;

    // Bonding
    if (useCIFBondingDefinitions_)
        applyCIFBonding(unitCellSpecies_, preventMetallicBonds_);
    else
        unitCellSpecies_.addMissingBonds(bondingTolerance_, preventMetallicBonds_);

    unitCellConfiguration_.addMolecule(&unitCellSpecies_);
    unitCellConfiguration_.updateObjectRelationships();

    Messenger::print("Created basic crystal unit cell - {} non-overlapping atoms.\n", unitCellSpecies_.nAtoms());

    return true;
}

// Create the cleaned unit cell
bool CIFHandler::createCleanedUnitCell()
{
    cleanedUnitCellConfiguration_.empty();
    cleanedUnitCellSpecies_.clear();

    // Configure the species
    cleanedUnitCellSpecies_.copyBasic(&unitCellSpecies_, true);
    auto cellLengths = getCellLengths();
    if (!cellLengths)
        return false;
    auto cellAngles = getCellAngles();
    if (!cellAngles)
        return false;
    cleanedUnitCellSpecies_.createBox(cellLengths.value(), cellAngles.value());

    // Configuration
    Messenger::setQuiet(true);
    cleanedUnitCellConfiguration_.createBoxAndCells(cellLengths.value(), cellAngles.value(), false, 1.0);
    Messenger::setQuiet(false);

    if (removeAtomics_)
    {
        std::vector<int> indicesToRemove;
        for (const auto &i : cleanedUnitCellSpecies_.atoms())
            if (i.nBonds() == 0)
                indicesToRemove.push_back(i.index());
        Messenger::print("Atomic removal deleted {} atoms.\n", indicesToRemove.size());

        // Remove selected atoms
        cleanedUnitCellSpecies_.removeAtoms(indicesToRemove);
    }

    if (removeWaterAndCoordinateOxygens_)
    {
        NETADefinition waterVacuum("?O,nbonds=1,nh<=1|?O,nbonds>=2,-H(nbonds=1,-O)");
        if (!waterVacuum.isValid())
        {
            Messenger::error("NETA definition for water removal is invalid.\n");
            return false;
        }

        std::vector<int> indicesToRemove;
        for (const auto &i : cleanedUnitCellSpecies_.atoms())
            if (waterVacuum.matches(&i))
                indicesToRemove.push_back(i.index());
        Messenger::print("Water removal deleted {} atoms.\n", indicesToRemove.size());

        // Remove selected atoms
        cleanedUnitCellSpecies_.removeAtoms(indicesToRemove);
    }

    if (removeNETA_ && moietyRemovalNETA_.isValid())
    {
        // Select all atoms that are in moieties where one of its atoms matches our NETA definition
        std::vector<int> indicesToRemove;
        for (auto &i : cleanedUnitCellSpecies_.atoms())
            if (moietyRemovalNETA_.matches(&i))
            {
                // Select all atoms that are part of the same moiety?
                if (removeNETAByFragment_)
                {
                    cleanedUnitCellSpecies_.clearAtomSelection();
                    auto selection = cleanedUnitCellSpecies_.fragment(i.index());
                    std::copy(selection.begin(), selection.end(), std::back_inserter(indicesToRemove));
                }
                else
                    indicesToRemove.push_back(i.index());
            }
        Messenger::print("Moiety removal deleted {} atoms.\n", indicesToRemove.size());

        // Remove selected atoms
        cleanedUnitCellSpecies_.removeAtoms(indicesToRemove);
    }

    cleanedUnitCellConfiguration_.addMolecule(&cleanedUnitCellSpecies_);
    cleanedUnitCellConfiguration_.updateObjectRelationships();

    Messenger::print("Created cleaned crystal unit cell - {} atoms after removal(s).\n", cleanedUnitCellSpecies_.nAtoms());

    return true;
}

// Try to detect molecules in the cell contents
bool CIFHandler::detectMolecules()
{
    molecularSpecies_.clear();

    // Try selecting within the species from the first atom - if this captures all atoms we have a bound framework...
    if (cleanedUnitCellSpecies_.fragment(0).size() == cleanedUnitCellSpecies_.nAtoms())
    {
        Messenger::print(
            "Can't create molecular definitions since this unit cell appears to be a continuous framework/network. Consider "
            "adjusting the bonding options in order to generate molecular fragments.\n");
        return false;
    }

    std::vector<int> allAtomIndices(cleanedUnitCellSpecies_.nAtoms());
    std::iota(allAtomIndices.begin(), allAtomIndices.end(), 0);

    // Find all molecular species, and their instances
    auto idx = 0;
    while (!allAtomIndices.empty())
    {
        // Select a fragment
        auto fragmentIndices = cleanedUnitCellSpecies_.fragment(idx);
        std::sort(fragmentIndices.begin(), fragmentIndices.end());

        // Create a new CIF molecular species
        auto &cifSp = molecularSpecies_.emplace_back();
        auto *sp = cifSp.species().get();
        sp->copyBasic(&cleanedUnitCellSpecies_);

        // Empty the species of all atoms, except those in the reference instance
        std::vector<int> speciesAtomIndices(sp->nAtoms());
        std::iota(speciesAtomIndices.begin(), speciesAtomIndices.end(), 0);
        std::vector<int> indicesToRemove;
        std::set_difference(speciesAtomIndices.begin(), speciesAtomIndices.end(), fragmentIndices.begin(),
                            fragmentIndices.end(), std::back_inserter(indicesToRemove));
        sp->removeAtoms(indicesToRemove);

        // Give the species a name
        sp->setName(EmpiricalFormula::formula(sp->atoms(), [&](const auto &at) { return at.Z(); }));

        // Fix geometry of the extracted species
        fixGeometry(sp, cleanedUnitCellSpecies_.box());

        // Find instances of this fragment. For large fragments that represent > 50% of the remaining atoms we don't even
        // attempt to create a NETA definition etc. For cases such as framework species this will speed up detection no end.
        std::vector<CIFLocalMolecule> instances;
        if (fragmentIndices.size() * 2 > allAtomIndices.size())
        {
            // Create an instance of the current fragment
            auto &mol = instances.emplace_back();
            mol.setSpecies(sp);
            for (auto i = 0; i < sp->nAtoms(); ++i)
            {
                mol.setAtom(i, sp->atom(i).r(), sp->atom(i).index());
            }

            allAtomIndices.erase(std::remove_if(allAtomIndices.begin(), allAtomIndices.end(),
                                                [&](int value) {
                                                    return std::find(fragmentIndices.begin(), fragmentIndices.end(), value) !=
                                                           fragmentIndices.end();
                                                }),
                                 allAtomIndices.end());
        }
        else
        {
            // Determine a unique NETA definition describing the fragment
            auto neta = uniqueNETADefinition(sp);
            if (!neta.has_value())
                return Messenger::error("Couldn't generate molecular partitioning for CIF - no unique NETA definition for the "
                                        "fragment {} could be determined.\n",
                                        sp->name());

            // Find instances of this fragmentIndices
            instances = getSpeciesInstances(sp, *neta);

            // Remove the current fragment and all copies
            for (const auto &instance : instances)
            {
                allAtomIndices.erase(std::remove_if(allAtomIndices.begin(), allAtomIndices.end(),
                                                    [&](int value)
                                                    {
                                                        return std::find(instance.unitCellIndices().begin(),
                                                                         instance.unitCellIndices().end(),
                                                                         value) != instance.unitCellIndices().end();
                                                    }),
                                     allAtomIndices.end());
            }
        }

        // Store the instances
        cifSp.instances() = instances;

        // Search for the next valid starting index
        idx = *std::min_element(allAtomIndices.begin(), allAtomIndices.end());
    }

    Messenger::print("Partitioned unit cell into {} distinct molecular species:\n\n", molecularSpecies_.size());
    Messenger::print("   ID     N  Species Formula\n");
    auto count = 1;
    for (const auto &cifMol : molecularSpecies_)
        Messenger::print("  {:3d}  {:4d}  {}\n", count++, cifMol.instances().size(),
                         EmpiricalFormula::formula(cifMol.species()->atoms(), [](const auto &i) { return i.Z(); }));
    Messenger::print("");

    return true;
}

// Create supercell species
bool CIFHandler::createSupercell()
{
    supercellConfiguration_.empty();
    supercellSpecies_.clear();

    // Configure the species
    auto supercellLengths = cleanedUnitCellSpecies_.box()->axisLengths();
    supercellLengths.multiply(supercellRepeat_.x, supercellRepeat_.y, supercellRepeat_.z);
    supercellSpecies_.createBox(supercellLengths, cleanedUnitCellSpecies_.box()->axisAngles(), false);

    // Set up configuration
    Messenger::setQuiet(true);
    supercellConfiguration_.createBoxAndCells(supercellLengths, cleanedUnitCellSpecies_.box()->axisAngles(), false, 1.0);
    Messenger::setQuiet(false);

    // Copy atoms from the Crystal species - we'll do the bonding afterwards
    if (molecularSpecies_.empty())
    {
        supercellSpecies_.atoms().reserve(supercellRepeat_.x * supercellRepeat_.y * supercellRepeat_.z *
                                          cleanedUnitCellSpecies_.nAtoms());
        for (auto ix = 0; ix < supercellRepeat_.x; ++ix)
            for (auto iy = 0; iy < supercellRepeat_.y; ++iy)
                for (auto iz = 0; iz < supercellRepeat_.z; ++iz)
                {
                    Vec3<double> deltaR = cleanedUnitCellSpecies_.box()->axes() * Vec3<double>(ix, iy, iz);
                    for (const auto &i : cleanedUnitCellSpecies_.atoms())
                        supercellSpecies_.addAtom(i.Z(), i.r() + deltaR, 0.0, i.atomType());
                }
        if (useCIFBondingDefinitions_)
            applyCIFBonding(supercellSpecies_, preventMetallicBonds_);
        else
            supercellSpecies_.addMissingBonds(bondingTolerance_, preventMetallicBonds_);

        // Add the structural species to the configuration
        supercellConfiguration_.addMolecule(&supercellSpecies_);
        supercellConfiguration_.updateObjectRelationships();
    }
    else
    {
        supercellSpecies_.atoms().reserve(supercellRepeat_.x * supercellRepeat_.y * supercellRepeat_.z *
                                          cleanedUnitCellSpecies_.nAtoms());

        // Create images of all molecular unit cell species
        for (auto &molecularSpecies : molecularSpecies_)
        {
            const auto *sp = molecularSpecies.species().get();
            const auto &coreInstances = molecularSpecies.instances();
            std::vector<CIFLocalMolecule> supercellInstances;
            supercellInstances.reserve(supercellRepeat_.x * supercellRepeat_.y * supercellRepeat_.z * coreInstances.size());

            // Loop over cell images
            for (auto ix = 0; ix < supercellRepeat_.x; ++ix)
            {
                for (auto iy = 0; iy < supercellRepeat_.y; ++iy)
                {
                    for (auto iz = 0; iz < supercellRepeat_.z; ++iz)
                    {
                        // Skip origin cell
                        if (ix == 0 && iy == 0 && iz == 0)
                            continue;

                        // Set translation vector
                        auto tVec = cleanedUnitCellSpecies_.box()->axes() * Vec3<double>(ix, iy, iz);

                        // Create images of core molecule instances
                        for (auto &instance : coreInstances)
                        {
                            auto &mol = supercellInstances.emplace_back();
                            mol.setSpecies(sp);

                            for (auto &&[coreAtom, instanceAtom] : zip(instance.localAtoms(), mol.localAtoms()))
                                instanceAtom.setCoordinates(coreAtom.r() + tVec);
                        }
                    }
                }
            }

            // Append the new instances to our existing ones for the unit cell
            molecularSpecies.appendInstances(supercellInstances);

            // Add the molecules to our configuration
            for (const auto &instance : molecularSpecies.instances())
            {
                auto mol = supercellConfiguration_.addMolecule(sp);
                for (auto &&[molAtom, instanceAtom] : zip(mol->atoms(), instance.localAtoms()))
                    molAtom->setCoordinates(instanceAtom.r());
            }
        }

        supercellConfiguration_.updateObjectRelationships();
    }

    Messenger::print("Created ({}, {}, {}) supercell - {} atoms total.\n", supercellRepeat_.x, supercellRepeat_.y,
                     supercellRepeat_.z, supercellConfiguration_.nAtoms());

    return true;
}

// Set overlap tolerance
void CIFHandler::setOverlapTolerance(double tol)
{
    overlapTolerance_ = tol;

    generate(CIFGenerationStage::CreateBasicUnitCell);
}

// Set whether to use CIF bonding definitions
void CIFHandler::setUseCIFBondingDefinitions(bool b)
{
    if (useCIFBondingDefinitions_ == b)
        return;

    useCIFBondingDefinitions_ = b;

    generate();
}

// Set bonding tolerance
void CIFHandler::setBondingTolerance(double tol)
{
    bondingTolerance_ = tol;

    if (!useCIFBondingDefinitions_)
        generate();
}

// Set whether to prevent metallic bonding
void CIFHandler::setPreventMetallicBonds(bool b)
{
    if (preventMetallicBonds_ == b)
        return;

    preventMetallicBonds_ = b;

    generate();
}

// Set whether to remove free atomic moieties in clean-up
void CIFHandler::setRemoveAtomics(bool b)
{
    if (removeAtomics_ == b)
        return;

    removeAtomics_ = b;

    generate(CIFGenerationStage::CreateCleanedUnitCell);
}

// Set whether to remove water and coordinated oxygen atoms in clean-up
void CIFHandler::setRemoveWaterAndCoordinateOxygens(bool b)
{
    if (removeWaterAndCoordinateOxygens_ == b)
        return;

    removeWaterAndCoordinateOxygens_ = b;

    generate(CIFGenerationStage::CreateCleanedUnitCell);
}

// Set whether to remove by NETA definition in clean-up
void CIFHandler::setRemoveNETA(bool b, bool byFragment)
{
    if (removeNETA_ == b && removeNETAByFragment_ == byFragment)
        return;

    removeNETA_ = b;
    removeNETAByFragment_ = byFragment;

    if (moietyRemovalNETA_.isValid())
        generate(CIFGenerationStage::CreateCleanedUnitCell);
}

// Set NETA for moiety removal
bool CIFHandler::setMoietyRemovalNETA(std::string_view netaDefinition) { return moietyRemovalNETA_.create(netaDefinition); }

// Set supercell repeat
void CIFHandler::setSupercellRepeat(const Vec3<int> &repeat)
{
    supercellRepeat_ = repeat;

    generate(CIFGenerationStage::CreateSupercell);
}

// Recreate the data
bool CIFHandler::generate(CIFGenerationStage fromStage)
{
    // Generate data starting from the specified stage, falling through to subsequent stages in the switch

    switch (fromStage)
    {
        case (CIFGenerationStage::CreateBasicUnitCell):
            if (!createBasicUnitCell())
                return false;
        case (CIFGenerationStage::CreateCleanedUnitCell):
            if (!createCleanedUnitCell())
                return false;
        case (CIFGenerationStage::DetectMolecules):
            detectMolecules();
        case (CIFGenerationStage::CreateSupercell):
            if (!createSupercell())
                return false;
    }

    return true;
}

// Return whether the generated data is valid
bool CIFHandler::isValid() const
{
    return !molecularSpecies_.empty() || supercellSpecies_.fragment(0).size() != supercellSpecies_.nAtoms();
}

// Return the detected molecular species
const std::vector<CIFMolecularSpecies> &CIFHandler::molecularSpecies() const { return molecularSpecies_; }

// Return the generated configuration
Configuration *CIFHandler::generatedConfiguration() { return &supercellConfiguration_; }

// Finalise, copying the required species and resulting configuration to the target CoreData
void CIFHandler::finalise(CoreData &coreData, const Flags<OutputFlags> &flags) const
{
    Configuration *configuration;

    if (flags.isSet(OutputFlags::OutputMolecularSpecies))
    {
        if (flags.isSet(OutputFlags::OutputConfiguration))
        {
            configuration = coreData.addConfiguration();
            configuration->setName(chemicalFormula());

            // Grab the generator
            auto &generator = configuration->generator();

            // Add Box
            auto boxNode = generator.createRootNode<BoxProcedureNode>({});
            auto cellLengths = supercellConfiguration_.box()->axisLengths();
            auto cellAngles = supercellConfiguration_.box()->axisAngles();
            boxNode->keywords().set("Lengths", Vec3<NodeValue>(cellLengths.get(0), cellLengths.get(1), cellLengths.get(2)));
            boxNode->keywords().set("Angles", Vec3<NodeValue>(cellAngles.get(0), cellAngles.get(1), cellAngles.get(2)));

            for (auto &cifMolecularSp : molecularSpecies_)
            {
                // Add the species
                auto *sp = coreData.copySpecies(cifMolecularSp.species().get());

                // Determine a unique suffix
                auto base = sp->name();
                std::string uniqueSuffix{base};
                if (!generator.nodes().empty())
                {
                    // Start from the last root node
                    auto root = generator.nodes().back();
                    auto suffix = 0;

                    while (generator.rootSequence().nodeInScope(root, fmt::format("SymmetryCopies_{}", uniqueSuffix)) !=
                           nullptr)
                        uniqueSuffix = fmt::format("{}_{:02d}", base, ++suffix);
                }

                // We use 'CoordinateSets' here, because in this instance we are working with (CoordinateSet, Add) pairs

                // CoordinateSets
                auto coordsNode =
                    generator.createRootNode<CoordinateSetsProcedureNode>(fmt::format("SymmetryCopies_{}", uniqueSuffix), sp);
                coordsNode->keywords().setEnumeration("Source", CoordinateSetsProcedureNode::CoordinateSetSource::File);
                coordsNode->setSets(cifMolecularSp.allInstanceCoordinates());

                // Add
                auto addNode = generator.createRootNode<AddProcedureNode>(fmt::format("Add_{}", uniqueSuffix), coordsNode);
                addNode->keywords().set("Population", NodeValueProxy(int(cifMolecularSp.instances().size())));
                addNode->keywords().setEnumeration("Positioning", AddProcedureNode::PositioningType::Current);
                addNode->keywords().set("Rotate", false);
                addNode->keywords().setEnumeration("BoxAction", AddProcedureNode::BoxActionStyle::None);
            }
        }
        else
        {
            for (auto &cifMolecularSp : molecularSpecies_)
            {
                coreData.copySpecies(cifMolecularSp.species().get());
            }
        }
    }
    else
    {
        auto *sp = coreData.addSpecies();
        sp->copyBasic(&supercellSpecies_);
        if (flags.isSet(OutputFlags::OutputFramework))
        {
            sp->removePeriodicBonds();
            sp->updateIntramolecularTerms();
            sp->removeBox();
        }

        if (flags.isSet(OutputFlags::OutputConfiguration))
        {
            configuration = coreData.addConfiguration();
            configuration->setName(chemicalFormula());

            // Grab the generator
            auto &generator = configuration->generator();

            // Add Box
            auto boxNode = generator.createRootNode<BoxProcedureNode>({});
            auto cellLengths = supercellConfiguration_.box()->axisLengths();
            auto cellAngles = supercellConfiguration_.box()->axisAngles();
            boxNode->keywords().set("Lengths", Vec3<NodeValue>(cellLengths.get(0), cellLengths.get(1), cellLengths.get(2)));
            boxNode->keywords().set("Angles", Vec3<NodeValue>(cellAngles.get(0), cellAngles.get(1), cellAngles.get(2)));

            // Add
            auto addNode = generator.createRootNode<AddProcedureNode>(fmt::format("Add_{}", sp->name()), sp);
            addNode->keywords().set("Population", NodeValueProxy(1));
            addNode->keywords().setEnumeration("Positioning", AddProcedureNode::PositioningType::Current);
            addNode->keywords().set("Rotate", false);
            addNode->keywords().setEnumeration("BoxAction", AddProcedureNode::BoxActionStyle::None);
        }
    }
}

/*
 * Helpers
 */

// Apply CIF bonding to a given species
void CIFHandler::applyCIFBonding(Species &sp, bool preventMetallicBonding)
{
    if (!hasBondDistances())
        return;

    auto *box = sp.box();
    auto pairs = PairIterator(sp.nAtoms());
    for (auto pair : pairs)
    {
        // Grab indices and atom references
        auto [indexI, indexJ] = pair;
        if (indexI == indexJ)
            continue;

        auto &i = sp.atom(indexI);
        auto &j = sp.atom(indexJ);

        // Prevent metallic bonding?
        if (preventMetallicBonding && Elements::isMetallic(i.Z()) && Elements::isMetallic(j.Z()))
            continue;

        // Retrieve distance
        auto r = bondDistance(i.atomType()->name(), j.atomType()->name());
        if (!r)
            continue;
        else if (fabs(box->minimumDistance(i.r(), j.r()) - r.value()) < 1.0e-2)
            sp.addBond(&i, &j);
    }
}

// Determine a unique NETA definition corresponding to a given species
std::optional<NETADefinition> CIFHandler::uniqueNETADefinition(Species *sp)
{
    NETADefinition neta;
    auto nMatches = 0, idx = 0;
    while (nMatches != 1)
    {
        if (idx >= sp->nAtoms())
            return std::nullopt;
        neta.create(&sp->atom(idx++), std::nullopt,
                    Flags<NETADefinition::NETACreationFlags>(NETADefinition::NETACreationFlags::ExplicitHydrogens,
                                                             NETADefinition::NETACreationFlags::IncludeRootElement));
        nMatches = std::count_if(sp->atoms().begin(), sp->atoms().end(), [&](const auto &i) { return neta.matches(&i); });
    }
    return neta;
}

// Get instances for the supplied species from the cleaned unit cell
std::vector<CIFLocalMolecule> CIFHandler::getSpeciesInstances(Species *moleculeSpecies, const NETADefinition &neta)
{
    std::vector<CIFLocalMolecule> instances;

    // Loop over atoms in the unit cell - we'll mark any that we select as an instance so we speed things up and avoid
    // duplicates
    std::vector<bool> atomFlags(cleanedUnitCellSpecies_.nAtoms());
    std::fill(atomFlags.begin(), atomFlags.end(), false);
    const auto &unitCellAtoms = cleanedUnitCellSpecies_.atoms();
    for (auto i = 0; i < atomFlags.size(); ++i)
    {
        if (atomFlags[i])
            continue;

        auto &atom = unitCellAtoms[i];
        auto matchedAtoms = neta.matchedPath(&atom).set();
        if (matchedAtoms.empty())
            continue;

        // Get the (sorted) matched atom indices
        std::vector<int> indices(matchedAtoms.size());
        std::transform(matchedAtoms.begin(), matchedAtoms.end(), indices.begin(),
                       [](const auto matchedAtom) { return matchedAtom->index(); });

<<<<<<< HEAD
        std::shared_ptr<Molecule> mol = std::make_shared<Molecule>();
        AtomVector molAtoms(moleculeSp->nAtoms());
        for (auto &&[spAtom, atom, r] : zip(moleculeSp->atoms(), molAtoms, coords))
        {
            atom.setSpeciesAtom(&spAtom);
            atom.setCoordinates(r);
            mol->addAtom(atom);
=======
        // For each match create a CIFLocalMolecule instance
        auto &mol = instances.emplace_back();
        mol.setSpecies(moleculeSpecies);
        for (auto idx = 0; idx < indices.size(); ++idx)
        {
            mol.setAtom(idx, unitCellAtoms[indices[idx]].r(), indices[idx]);

            atomFlags[indices[idx]] = true;
>>>>>>> 32a26b12
        }

        // Unfold the molecule
        mol.unFold(cleanedUnitCellSpecies_.box());
    }

    return instances;
}

// 'Fix' the geometry of a given species
void CIFHandler::fixGeometry(Species *sp, const Box *box)
{
    // 'Fix' the geometry of the species
    // Construct a temporary molecule, which is just the species.
    std::shared_ptr<Molecule> mol = std::make_shared<Molecule>();
    AtomVector molAtoms(sp->nAtoms());
    for (auto &&[spAtom, atom] : zip(sp->atoms(), molAtoms))
    {
        atom.setSpeciesAtom(&spAtom);
        atom.setCoordinates(spAtom.r());
        mol->addAtom(atom);
    }

    // Unfold the molecule
    mol->unFold(box);

    // Update the coordinates of the species atoms
    for (auto &&[spAtom, atom] : zip(sp->atoms(), molAtoms))
        spAtom.setCoordinates(atom.r());

    // Set the centre of geometry of the species to be at the origin.
    sp->setCentre(box, {0., 0., 0.});
}<|MERGE_RESOLUTION|>--- conflicted
+++ resolved
@@ -771,7 +771,7 @@
             {
                 auto mol = supercellConfiguration_.addMolecule(sp);
                 for (auto &&[molAtom, instanceAtom] : zip(mol->atoms(), instance.localAtoms()))
-                    molAtom->setCoordinates(instanceAtom.r());
+                    molAtom.setCoordinates(instanceAtom.r());
             }
         }
 
@@ -1082,15 +1082,6 @@
         std::transform(matchedAtoms.begin(), matchedAtoms.end(), indices.begin(),
                        [](const auto matchedAtom) { return matchedAtom->index(); });
 
-<<<<<<< HEAD
-        std::shared_ptr<Molecule> mol = std::make_shared<Molecule>();
-        AtomVector molAtoms(moleculeSp->nAtoms());
-        for (auto &&[spAtom, atom, r] : zip(moleculeSp->atoms(), molAtoms, coords))
-        {
-            atom.setSpeciesAtom(&spAtom);
-            atom.setCoordinates(r);
-            mol->addAtom(atom);
-=======
         // For each match create a CIFLocalMolecule instance
         auto &mol = instances.emplace_back();
         mol.setSpecies(moleculeSpecies);
@@ -1099,7 +1090,6 @@
             mol.setAtom(idx, unitCellAtoms[indices[idx]].r(), indices[idx]);
 
             atomFlags[indices[idx]] = true;
->>>>>>> 32a26b12
         }
 
         // Unfold the molecule
