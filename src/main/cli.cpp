// SPDX-License-Identifier: GPL-3.0-or-later
// Copyright (c) 2020 Team Dissolve and contributors

#include "main/cli.h"
#include "base/messenger.h"
#include "base/processpool.h"
#include "main/version.h"
#include <CLI/App.hpp>
#include <CLI/Config.hpp>
#include <CLI/Formatter.hpp>

CLIOptions::CLIOptions() : checkInputOnly_(false), ignoreRestartFile_(false), ignoreStateFile_(false), writeNoFiles_(false) {}

// Parse CLI options
int CLIOptions::parse(const int args, char **argv, bool isGUI, bool isParallel)
{
    // Create CLI object
#ifdef PARALLEL
    CLI::App app{fmt::format("Dissolve PARALLEL version {}, 2020 Team Dissolve and contributors.", Version::info())};
#else
    CLI::App app{fmt::format("Dissolve SERIAL version {}, 2020 Team Dissolve and contributors.", Version::info())};
#endif

    // Add positionals
    auto inputFileOption = app.add_option("inputFile", inputFile_, "Input file to load");

    // Basic Control
    app.add_option("-n,--iterations", nIterations_, "Number of iterations to run (default = 5)")->group("Basic Control");
<<<<<<< HEAD

    app.add_flag_callback("-m,--mpi-output-all", []() { Messenger::setMasterOnly(false);});
    app.add_flag("-q,--quiet", [](int count) { Messenger::setQuiet(true); },
                 "Be quiet - don't output any messages whatsoever (output files are still written)")
=======
    app.add_flag_callback("-q,--quiet", []() { Messenger::setQuiet(true); },
                          "Be quiet - don't output any messages whatsoever (output files are still written)")
>>>>>>> 6b11fb4d
        ->group("Basic Control");
    app.add_flag_callback("-v,--verbose", []() { Messenger::setVerbose(true); },
                          "Print lots of additional output, useful for debugging")
        ->group("Basic Control");

    // Input Files
    if (!isGUI)
        app.add_flag("-c,--check", checkInputOnly_, "Only check input and restart files for validity, then quit")
            ->group("Input Files");
    app.add_flag("-i,--ignore-restart", ignoreRestartFile_, "Ignore restart file (if it exists)")->group("Input Files");
    if (!isGUI)
        app.add_option("-w,--write-input", writeInputFilename_,
                       "Write out the current simulation input to the file specified and then quit")
            ->group("Input Files");

    // Output Files
    app.add_option("-f,--frequency", restartFileFrequency_, "Frequency at which to write restart file (default = 10)")
        ->group("Output Files");
    app.add_option("--restart", restartFilename_,
                   "Read restart file specified instead of the default one (but still write to the default one)")
        ->group("Output Files");
    app.add_flag("-x,--no-files", writeNoFiles_, "Don't write restart or heartbeat files while running")->group("Output Files");

    // Add GUI-specific options - if this is not the GUI, make the input file a required parameter
    if (isGUI)
        app.add_flag("-I,--ignore-state", ignoreStateFile_, "Ignore GUI state file (if it exists)")->group("GUI Options");
    else
        inputFileOption->required();

    // Add parallel-specific options
    if (isParallel)
    {
        app.add_flag_callback("-a,--all", []() { Messenger::setMasterOnly(false); },
                              "Write output from all processes, not just master")
            ->group("Parallel Code Options");
        app.add_option("--redirect", redirectionBasename_,
                       "Redirect output from individual processes to files based on the supplied name")
            ->group("Parallel Code Options");
    }

    // Tweak formatting
    app.get_formatter()->label("TEXT", "<filename>");
    app.get_formatter()->label("INT", "<n>");

    // Parse the supplied options.
    // The CLI11_PARSE macro expands to a simple try/catch block, returning non-zero on error.
    // However, early exits from -h or --help return zero, and a successful parse does not return at all.
    // So, we return 1 on a "non-help" success to inform the calling function that it should proceed.
    CLI11_PARSE(app, args, argv);

    return CLIOptions::Success;
}

// Return input file to load
std::optional<std::string> CLIOptions::inputFile() const { return inputFile_; }

// Return number of iterations to perform
int CLIOptions::nIterations() const { return nIterations_; }

// Return frequency at which to write restart file
int CLIOptions::restartFileFrequency() const { return restartFileFrequency_; }

// Return redirection basename (for per-process output)
std::optional<std::string> CLIOptions::redirectionBasename() const { return redirectionBasename_; }

// Return restart file to load, overriding default
std::optional<std::string> CLIOptions::restartFilename() const { return restartFilename_; }

// Return new input file to write (after reading supplied file)
std::optional<std::string> CLIOptions::writeInputFilename() const { return writeInputFilename_; }

// Return whether to just check the input file, and then quit
bool CLIOptions::checkInputOnly() const { return checkInputOnly_; }

// Return whether to ignore restart file if it exists
bool CLIOptions::ignoreRestartFile() const { return ignoreRestartFile_; }

// Return whether to ignore GUI state file (if it exists)
bool CLIOptions::ignoreStateFile() const { return ignoreStateFile_; }

// Return whether to prevent writing of all output files
bool CLIOptions::writeNoFiles() const { return writeNoFiles_; };<|MERGE_RESOLUTION|>--- conflicted
+++ resolved
@@ -26,15 +26,9 @@
 
     // Basic Control
     app.add_option("-n,--iterations", nIterations_, "Number of iterations to run (default = 5)")->group("Basic Control");
-<<<<<<< HEAD
-
     app.add_flag_callback("-m,--mpi-output-all", []() { Messenger::setMasterOnly(false);});
-    app.add_flag("-q,--quiet", [](int count) { Messenger::setQuiet(true); },
-                 "Be quiet - don't output any messages whatsoever (output files are still written)")
-=======
     app.add_flag_callback("-q,--quiet", []() { Messenger::setQuiet(true); },
                           "Be quiet - don't output any messages whatsoever (output files are still written)")
->>>>>>> 6b11fb4d
         ->group("Basic Control");
     app.add_flag_callback("-v,--verbose", []() { Messenger::setVerbose(true); },
                           "Print lots of additional output, useful for debugging")
