// SPDX-License-Identifier: GPL-3.0-or-later
// Copyright (c) 2023 Team Dissolve and contributors

#include "base/lineparser.h"
#include "base/sysfunc.h"
#include "classes/atomtype.h"
#include "classes/species.h"
#include "data/isotopes.h"
#include "main/dissolve.h"
#include "main/keywords.h"
#include "main/version.h"
#include <cstring>

// Load input file through supplied parser
bool Dissolve::loadInput(LineParser &parser)
{
    // Clear all existing data before we begin
    clear();

    // Variables
    Configuration *cfg;
    ModuleLayer *layer = nullptr;
    Species *sp;
    auto error = false;

    while (!parser.eofOrBlank())
    {
        // Master will read the next line from the file, and broadcast it to slaves (who will then parse it)
        if (parser.getArgsDelim() != LineParser::Success)
            break;

        // Do we recognise this keyword and, if so, do we have an appropriate number of arguments?
        if (!BlockKeywords::keywords().isValid(parser.argsv(0)))
            return BlockKeywords::keywords().errorAndPrintValid(parser.argsv(0));
        auto kwd = BlockKeywords::keywords().enumeration(parser.argsv(0));

        // All OK, so process the keyword
        switch (kwd)
        {
            case (BlockKeywords::ConfigurationBlockKeyword):
                // Check to see if a Configuration with this name already exists...
                if (findConfiguration(parser.argsv(1)))
                {
                    Messenger::error("Redefinition of Configuration '{}'.\n", parser.argsv(1));
                    error = true;
                    break;
                }
                cfg = addConfiguration();
                cfg->setName(parser.argsv(1));
                Messenger::print("\n--> Created Configuration '{}'\n", cfg->name());
                if (!ConfigurationBlock::parse(parser, this, cfg))
                {
                    error = true;
                    break;
                }
                break;
            case (BlockKeywords::LayerBlockKeyword):
                // Check to see if a processing layer with this name already exists...
                if (findProcessingLayer(parser.argsv(1)))
                {
                    Messenger::error("Redefinition of processing layer '{}'.\n", parser.argsv(1));
                    error = true;
                    break;
                }
                layer = addProcessingLayer();
                layer->setName(parser.argsv(1));
                Messenger::print("\n--> Created processing layer '{}'\n", layer->name());
                if (!LayerBlock::parse(parser, this, layer))
                    error = true;
                break;
            case (BlockKeywords::MasterBlockKeyword):
                if (!MasterBlock::parse(parser, coreData_))
                    error = true;
                break;
            case (BlockKeywords::PairPotentialsBlockKeyword):
                if (!PairPotentialsBlock::parse(parser, this))
                    error = true;
                break;
            case (BlockKeywords::SpeciesBlockKeyword):
                // Check to see if a Species with this name already exists...
                if (findSpecies(parser.argsv(1)))
                {
                    Messenger::error("Redefinition of species '{}'.\n", parser.argsv(1));
                    error = true;
                    break;
                }
                sp = addSpecies();
                sp->setName(parser.argsv(1));
                Messenger::print("\n--> Created Species '{}'\n", sp->name());
                if (!sp->read(parser, coreData_))
                    error = true;
                else if (Messenger::isVerbose())
                {
                    Messenger::print("\n--- Species '{}'...\n", sp->name());
                    sp->print();
                }
                break;
            default:
                Messenger::error("Block keyword '{}' is not relevant in this context.\n",
                                 BlockKeywords::keywords().keyword(kwd));
                error = true;
                break;
        }

        // Error encountered?
        if (error)
            break;
    }

    // Error encountered?
    if (error)
        Messenger::error("Errors encountered while parsing input.");

    // Done
    parser.closeFiles();

    return (!error);
}

// Load input from supplied string
bool Dissolve::loadInputFromString(std::string_view inputString)
{
    // Set strings and check that we're OK to proceed reading from them
    LineParser parser(&worldPool());
    if (!parser.openInputString(inputString))
        return false;

    auto result = loadInput(parser);

    if (result)
        Messenger::print("Finished reading input.\n");

    return result;
}

// Express as a serialisable value
SerialisedValue Dissolve::serialise() const
{
    SerialisedValue root;
    if (!coreData_.masterBonds().empty() || !coreData_.masterAngles().empty() || !coreData_.masterTorsions().empty() ||
        !coreData_.masterImpropers().empty())
        root["master"] = coreData_.serialiseMaster();

    Serialisable::fromVectorToTable<>(species(), "species", root);

    root["pairPotentials"] = serializablePairPotential_.serialise();

    Serialisable::fromVectorToTable(configurations(), "configurations", root);

    Serialisable::fromVectorToTable(processingLayers_, "layers", root);

    return root;
}

// Read values from a serialisable value
void Dissolve::deserialise(const SerialisedValue &node)
{
    if (node.contains("pairPotentials"))
    {
        auto &pairPotentialsNode = toml::find(node, "pairPotentials");
        if (!pairPotentialsNode.is_uninitialized())
            serializablePairPotential_.deserialise(pairPotentialsNode);
    }
    if (node.contains("master"))
    {
        auto &mastersNode = toml::find(node, "master");
        if (!mastersNode.is_uninitialized())
            coreData_.deserialiseMaster(mastersNode);
    }
<<<<<<< HEAD
    Serialisable::toMap(node, "species", [this](const std::string &name, const SerialisedValue &data) {
        species().emplace_back(std::make_unique<Species>(name))->deserialise(data, coreData_);
    });

    Serialisable::toMap(node, "configurations", [this](const std::string &name, const SerialisedValue &data) {
        auto *cfg = addConfiguration();
        cfg->setName(name);
        cfg->deserialise(data, coreData_);
    });

    Serialisable::toMap(node, "layers", [this](const std::string &name, const SerialisedValue &data) {
        auto *layer = addProcessingLayer();
        layer->setName(name);
        layer->deserialise(data, coreData_);
    });
=======
    Serialisable::toMap(node, "species",
                        [this](const std::string &name, SerialisedValue &data)
                        { species().emplace_back(std::make_unique<Species>(name))->deserialise(data, coreData_); });
>>>>>>> b539df55
}

// Load input from supplied file
bool Dissolve::loadInput(std::string_view filename)
{
    // Open file and check that we're OK to proceed reading from it
    LineParser parser(&worldPool());
    if (!parser.openInput(filename))
        return false;

    auto result = loadInput(parser);
    if (result)
    {
        Messenger::print("Finished reading input file.\n");
        setInputFilename(filename);
    }

    return result;
}

// Save input file
bool Dissolve::saveInput(std::string_view filename)
{
    // Open file
    LineParser parser;

    if (!parser.openOutput(filename, true) || (!parser.isFileGoodForWriting()))
    {
        Messenger::error("Couldn't open output file '{}' to save new input file.\n", filename);
        return false;
    }

    // Write title comment
    if (!parser.writeLineF("# Input file written by Dissolve v{} at {}.\n", Version::info(), DissolveSys::currentTimeAndDate()))
        return false;

    // Write master terms
    if (coreData_.nMasterBonds() || coreData_.nMasterAngles() || coreData_.nMasterTorsions() || coreData_.nMasterImpropers())
    {
        if (!parser.writeBannerComment("Master Terms"))
            return false;
        if (!parser.writeLineF("\n{}\n", BlockKeywords::keywords().keyword(BlockKeywords::MasterBlockKeyword)))
            return false;

        for (auto &b : coreData_.masterBonds())
            if (!parser.writeLineF("  {}  '{}'  {}  {}\n", MasterBlock::keywords().keyword(MasterBlock::BondKeyword), b->name(),
                                   BondFunctions::forms().keyword(b->interactionForm()),
                                   b->interactionPotential().parametersAsString()))
                return false;

        for (auto &a : coreData_.masterAngles())
            if (!parser.writeLineF("  {}  '{}'  {}  {}\n", MasterBlock::keywords().keyword(MasterBlock::AngleKeyword),
                                   a->name(), AngleFunctions::forms().keyword(a->interactionForm()),
                                   a->interactionPotential().parametersAsString()))
                return false;

        for (auto &t : coreData_.masterTorsions())
            if (!parser.writeLineF("  {}  '{}'  {}  {}\n", MasterBlock::keywords().keyword(MasterBlock::TorsionKeyword),
                                   t->name(), TorsionFunctions::forms().keyword(t->interactionForm()),
                                   t->interactionPotential().parametersAsString()))
                return false;

        for (auto &imp : coreData_.masterImpropers())
            if (!parser.writeLineF("  {}  '{}'  {}  {}\n", MasterBlock::keywords().keyword(MasterBlock::ImproperKeyword),
                                   imp->name(), TorsionFunctions::forms().keyword(imp->interactionForm()),
                                   imp->interactionPotential().parametersAsString()))
                return false;

        // Done with the master terms
        if (!parser.writeLineF("{}\n", MasterBlock::keywords().keyword(MasterBlock::EndMasterKeyword)))
            return false;
    }

    // Write Species data
    parser.writeBannerComment("Species");
    for (auto &sp : species())
    {
        if (!parser.writeLineF("\n"))
            return false;
        if (!sp->write(parser, ""))
            return false;
    }

    // Write PairPotentials block
    if (!parser.writeBannerComment("Pair Potentials"))
        return false;
    if (!parser.writeLineF("\n{}\n", BlockKeywords::keywords().keyword(BlockKeywords::PairPotentialsBlockKeyword)))
        return false;

    // Atom Type Parameters
    if (!parser.writeLineF("  # Atom Type Parameters\n"))
        return false;
    for (const auto &atomType : atomTypes())
        if (!parser.writeLineF("  {}  {}  {}  {:12.6e}  {}  {}\n",
                               PairPotentialsBlock::keywords().keyword(PairPotentialsBlock::ParametersKeyword),
                               atomType->name(), Elements::symbol(atomType->Z()), atomType->charge(),
                               ShortRangeFunctions::forms().keyword(atomType->interactionPotential().form()),
                               atomType->interactionPotential().parametersAsString()))
            return false;

    if (!parser.writeLineF("  {}  {}\n", PairPotentialsBlock::keywords().keyword(PairPotentialsBlock::RangeKeyword),
                           pairPotentialRange_))
        return false;
    if (!parser.writeLineF("  {}  {}\n", PairPotentialsBlock::keywords().keyword(PairPotentialsBlock::DeltaKeyword),
                           pairPotentialDelta_))
        return false;
    if (!automaticChargeSource_)
    {
        if (!parser.writeLineF("  {}  {}\n",
                               PairPotentialsBlock::keywords().keyword(PairPotentialsBlock::ManualChargeSourceKeyword),
                               DissolveSys::btoa(true)))
            return false;
        if (!parser.writeLineF("  {}  {}\n",
                               PairPotentialsBlock::keywords().keyword(PairPotentialsBlock::IncludeCoulombKeyword),
                               DissolveSys::btoa(atomTypeChargeSource_)))
            return false;
        if (forceChargeSource_ &&
            !parser.writeLineF("  {}  {}\n",
                               PairPotentialsBlock::keywords().keyword(PairPotentialsBlock::ForceChargeSourceKeyword),
                               DissolveSys::btoa(true)))
            return false;
    }
    if (!parser.writeLineF("  {}  {}\n", PairPotentialsBlock::keywords().keyword(PairPotentialsBlock::CoulombTruncationKeyword),
                           PairPotential::coulombTruncationSchemes().keyword(PairPotential::coulombTruncationScheme())))
        return false;
    if (!parser.writeLineF("  {}  {}\n",
                           PairPotentialsBlock::keywords().keyword(PairPotentialsBlock::ShortRangeTruncationKeyword),
                           PairPotential::shortRangeTruncationSchemes().keyword(PairPotential::shortRangeTruncationScheme())))
        return false;
    if (!parser.writeLineF("{}\n", PairPotentialsBlock::keywords().keyword(PairPotentialsBlock::EndPairPotentialsKeyword)))
        return false;

    // Write Configurations
    if (!parser.writeBannerComment("Configurations"))
        return false;
    for (auto &cfg : configurations())
    {
        if (!parser.writeLineF("\n{}  '{}'\n", BlockKeywords::keywords().keyword(BlockKeywords::ConfigurationBlockKeyword),
                               cfg->name()))
            return false;

        // Generator
        if (!parser.writeLineF("\n  # Modules\n"))
            return false;
        if (!parser.writeLineF("  {}\n", ConfigurationBlock::keywords().keyword(ConfigurationBlock::GeneratorKeyword)))
            return false;
        if (!cfg->generator().serialise(parser, "    "))
            return false;
        if (!parser.writeLineF("  End{}\n", ConfigurationBlock::keywords().keyword(ConfigurationBlock::GeneratorKeyword)))
            return false;

        // Input Coordinates
        if (cfg->inputCoordinates().hasFilename())
        {
            if (!cfg->inputCoordinates().writeFilenameAndFormat(
                    parser,
                    fmt::format("  {}  ", ConfigurationBlock::keywords().keyword(ConfigurationBlock::InputCoordinatesKeyword))))
                return false;
            if (!cfg->inputCoordinates().writeBlock(parser, "    "))
                return false;
            if (!parser.writeLineF("  End{}\n",
                                   ConfigurationBlock::keywords().keyword(ConfigurationBlock::InputCoordinatesKeyword)))
                return false;
        }

        if (!parser.writeLineF("\n"))
            return false;
        if (!parser.writeLineF("  {}  {}\n", ConfigurationBlock::keywords().keyword(ConfigurationBlock::TemperatureKeyword),
                               cfg->temperature()))
            return false;

        if (!parser.writeLineF("\n"))
            return false;
        if (!parser.writeLineF("  {}  {}\n", ConfigurationBlock::keywords().keyword(ConfigurationBlock::SizeFactorKeyword),
                               cfg->requestedSizeFactor()))
            return false;

        if (!parser.writeLineF("{}\n", ConfigurationBlock::keywords().keyword(ConfigurationBlock::EndConfigurationKeyword)))
            return false;
    }

    // Write processing layers
    if (!parser.writeBannerComment("Processing Layers"))
        return false;
    for (auto &layer : processingLayers_)
    {
        if (!parser.writeLineF("\n{}  '{}'\n", BlockKeywords::keywords().keyword(BlockKeywords::LayerBlockKeyword),
                               layer->name()))
            return false;

        // Write frequency and disabled lines
        if (!parser.writeLineF("  Frequency  {}\n", layer->frequency()))
            return false;
        if (layer->runControlFlags().isSet(ModuleLayer::RunControlFlag::Disabled) && (!parser.writeLineF("  Disabled\n")))
            return false;
        if (layer->runControlFlags().isSet(ModuleLayer::RunControlFlag::EnergyStability) &&
            (!parser.writeLineF("  {}\n", LayerBlock::keywords().keyword(LayerBlock::RequireEnergyStabilityKeyword))))
            return false;
        if (layer->runControlFlags().isSet(ModuleLayer::RunControlFlag::SizeFactors) &&
            (!parser.writeLineF("  {}\n", LayerBlock::keywords().keyword(LayerBlock::RequireNoSizeFactorsKeyword))))
            return false;

        for (auto &module : layer->modules())
        {
            if (!parser.writeLineF("\n  {}  {}  '{}'\n", BlockKeywords::keywords().keyword(BlockKeywords::ModuleBlockKeyword),
                                   module->type(), module->name()))
                return false;

            // Write frequency and disabled keywords
            if (!parser.writeLineF("    Frequency  {}\n", module->frequency()))
                return false;
            if (module->isDisabled() && (!parser.writeLineF("    Disabled\n")))
                return false;

            // Write keyword options
            if (!module->keywords().serialise(parser, "    ", true))
                return false;

            if (!parser.writeLineF("  {}\n", ModuleBlock::keywords().keyword(ModuleBlock::EndModuleKeyword)))
                return false;
        }

        if (!parser.writeLineF("{}\n", LayerBlock::keywords().keyword(LayerBlock::EndLayerKeyword)))
            return false;
    }

    parser.closeFiles();

    return true;
}

// Load restart file
bool Dissolve::loadRestart(std::string_view filename)
{
    restartFilename_ = filename;

    // Open file and check that we're OK to proceed reading from it
    LineParser parser(&worldPool());
    if (!parser.openInput(restartFilename_))
        return false;

    // Peek the first line and see if can determine a version
    if (parser.readNextLine(LineParser::KeepComments) != LineParser::Success)
        return false;
    GenericList::setBaseDataVersionFromString(parser.line());
    parser.rewind();

    // Variables
    Configuration *cfg;
    Module *module;
    auto error = false;

    while (!parser.eofOrBlank())
    {
        if (parser.getArgsDelim() != LineParser::Success)
            break;

        // First argument indicates the type of data
        if (DissolveSys::sameString(parser.argsv(0), "Keyword"))
        {
            // Let the user know what we are doing
            Messenger::print("Reading keyword '{}' into Module '{}'...\n", parser.argsv(2), parser.argsv(1));

            // Find the referenced Module
            auto *module = Module::find(parser.argsv(1));
            if (!module)
            {
                Messenger::error("No Module named '{}' exists.\n", parser.argsv(1));
                error = true;
                break;
            }

            // Does the Module have a keyword by this name?
            auto result = module->keywords().deserialise(parser, coreData_, 2);
            if (result == KeywordBase::ParseResult::Unrecognised)
            {
                Messenger::error("Module '{}' has no keyword '{}'.\n", parser.argsv(2));
                error = true;
                break;
            }
            else if (result == KeywordBase::ParseResult::Failed)
            {
                Messenger::error("Failed to read keyword data '{}' from restart file.\n", parser.argsv(2));
                error = true;
                break;
            }
        }
        else if (DissolveSys::sameString(parser.argsv(0), "Processing"))
        {
            // Let the user know what we are doing
            Messenger::print("Reading item '{}' ({}) into processing module data...\n", parser.argsv(1), parser.argsv(2));

            // Realise the item in the list
            processingModuleData_.deserialise(parser, coreData_, parser.args(1), parser.args(2), parser.argi(3),
                                              parser.hasArg(4) ? parser.argi(4) : 0);
        }
        else if (DissolveSys::sameString(parser.argsv(0), "Configuration"))
        {
            // Let the user know what we are doing
            Messenger::print("Reading Configuration '{}'...\n", parser.argsv(1));

            // Find the named Configuration
            cfg = findConfiguration(parser.argsv(1));
            if (!cfg)
            {
                Messenger::error("No Configuration named '{}' exists.\n", parser.argsv(1));
                error = true;
                break;
            }
            else if (!cfg->deserialise(parser, species(), pairPotentialRange_))
                error = true;
        }
        else if (DissolveSys::sameString(parser.argsv(0), "Timing"))
        {
            // Let the user know what we are doing
            Messenger::print("Reading timing information for Module '{}'...\n", parser.argsv(1));

            module = Module::find(parser.argsv(1));
            if (!module)
            {
                Messenger::warn("Timing information for Module '{}' found, but no Module with this unique name "
                                "exists...\n",
                                parser.argsv(1));
                if (!SampledDouble().deserialise(parser))
                    error = true;
            }
            else if (!module->readProcessTimes(parser))
                error = true;
        }
        else
        {
            Messenger::error("Unrecognised '{}' entry in restart file.\n", parser.argsv(0));
            error = true;
        }

        // Error encountered?
        if (error)
            break;
    }

    if (!error)
        Messenger::print("Finished reading restart file.\n");

    // Set current iteration number
    iteration_ = processingModuleData_.valueOr<int>("Iteration", "Dissolve", 0);

    // Error encountered?
    if (error)
        Messenger::error("Errors encountered while loading restart file.\n");

    // Done
    if (worldPool().isWorldMaster())
        parser.closeFiles();

    return (!error);
}

// Load restart file as reference point
bool Dissolve::loadRestartAsReference(std::string_view filename, std::string_view dataSuffix)
{
    // Open file and check that we're OK to proceed reading from it (master only...)
    LineParser parser(&worldPool());
    if (!parser.openInput(filename))
        return false;

    // Peek the first line and see if can determine a version
    if (parser.readNextLine(LineParser::KeepComments) != LineParser::Success)
        return false;
    GenericList::setBaseDataVersionFromString(parser.line());
    parser.rewind();

    // Variables
    std::string newName;
    auto error = false, skipCurrentItem = false;

    while (!parser.eofOrBlank())
    {
        // Master will read the next line from the file
        if (parser.getArgsDelim() != 0)
            break;

        // First argument indicates the type of data
        if (DissolveSys::sameString(parser.argsv(0), "Keyword"))
        {
            // Let the user know what we are doing
            Messenger::print("Ignoring entry for keyword '{}' (module '{}')...\n", parser.argsv(2), parser.argsv(1));

            skipCurrentItem = true;
        }
        else if (DissolveSys::sameString(parser.argsv(0), "Processing"))
        {
            // Create new suffixed name
            newName = fmt::format("{}@{}", parser.argsv(1), dataSuffix);

            // Let the user know what we are doing
            Messenger::print("Reading item '{}' => '{}' ({}) into processing module data...\n", parser.argsv(1), newName,
                             parser.argsv(2));

            // Deserialise the item
            processingModuleData_.deserialise(parser, coreData_, newName, parser.args(2), parser.argi(3),
                                              GenericItem::IsReferencePointDataFlag);

            skipCurrentItem = false;
        }
        else if (DissolveSys::sameString(parser.argsv(0), "Configuration"))
        {
            // Let the user know what we are doing
            Messenger::print("Ignoring Configuration '{}'...\n", parser.argsv(1));

            skipCurrentItem = true;
        }
        else if (DissolveSys::sameString(parser.argsv(0), "Timing"))
        {
            // Let the user know what we are doing
            Messenger::print("Ignoring timing information for Module '{}'...\n", parser.argsv(1));

            skipCurrentItem = true;
        }
        else if (!skipCurrentItem)
        {
            Messenger::error("Unrecognised '{}' entry in restart file.\n", parser.argsv(0));
            error = true;
        }

        // Error encounterd?
        if (error)
            break;
    }

    if (!error)
        Messenger::print("Finished reading restart file.\n");

    // Error encountered?
    if (error)
        Messenger::error("Errors encountered while loading restart file.\n");

    // Done
    if (worldPool().isWorldMaster())
        parser.closeFiles();

    return (!error);
}

// Save restart file
bool Dissolve::saveRestart(std::string_view filename)
{
    // Open file
    LineParser parser;

    if (!parser.openOutput(filename, true) || (!parser.isFileGoodForWriting()))
    {
        Messenger::error("Couldn't open restart file '{}'.\n", filename);
        return false;
    }

    // Write title comment
    if (!parser.writeLineF("# Restart file written by Dissolve v{} at {}.\n", Version::info(),
                           DissolveSys::currentTimeAndDate()))
        return false;

    // Module Keyword Data
    for (const auto *module : Module::instances())
    {
        for (auto &keyword : module->keywords().restartables())
            if (!keyword->serialise(parser, fmt::format("Keyword  {}  {}  ", module->name(), keyword->name())))
                return false;
    }

    // Processing Module Data
    if (!processingModuleData_.serialiseAll(parser, "Processing"))
        return false;

    // Configurations
    for (const auto &cfg : configurations())
    {
        if (!parser.writeLineF("Configuration  '{}'\n", cfg->name()))
            return false;
        if (!cfg->serialise(parser))
            return false;
    }

    // Module timing information
    for (const auto *module : Module::instances())
    {
        if (!parser.writeLineF("Timing  {}\n", module->name()))
            return false;
        if (!module->processTimes().serialise(parser))
            return false;
    }

    parser.closeFiles();

    return true;
}

// Return whether an input filename has been set
bool Dissolve::hasInputFilename() const { return (!inputFilename_.empty()); }

// Set current input filename
void Dissolve::setInputFilename(std::string_view filename)
{
    inputFilename_ = filename;
    coreData_.setInputFilename(filename);
}

// Return current input filename
std::string_view Dissolve::inputFilename() const { return inputFilename_; }

// Set restart filename
void Dissolve::setRestartFilename(std::string_view filename) { restartFilename_ = filename; }

// Return restart filename
std::string_view Dissolve::restartFilename() const { return restartFilename_; }

// Return whether a restart filename has been set
bool Dissolve::hasRestartFilename() const { return (!restartFilename_.empty()); }<|MERGE_RESOLUTION|>--- conflicted
+++ resolved
@@ -167,7 +167,7 @@
         if (!mastersNode.is_uninitialized())
             coreData_.deserialiseMaster(mastersNode);
     }
-<<<<<<< HEAD
+
     Serialisable::toMap(node, "species", [this](const std::string &name, const SerialisedValue &data) {
         species().emplace_back(std::make_unique<Species>(name))->deserialise(data, coreData_);
     });
@@ -183,11 +183,6 @@
         layer->setName(name);
         layer->deserialise(data, coreData_);
     });
-=======
-    Serialisable::toMap(node, "species",
-                        [this](const std::string &name, SerialisedValue &data)
-                        { species().emplace_back(std::make_unique<Species>(name))->deserialise(data, coreData_); });
->>>>>>> b539df55
 }
 
 // Load input from supplied file
