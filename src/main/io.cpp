// SPDX-License-Identifier: GPL-3.0-or-later
// Copyright (c) 2022 Team Dissolve and contributors

#include "base/lineparser.h"
#include "base/sysfunc.h"
#include "classes/atomtype.h"
#include "classes/species.h"
#include "data/isotopes.h"
#include "main/dissolve.h"
#include "main/keywords.h"
#include "main/version.h"
#include <cstring>
#include <toml11/toml.hpp>

// Load input file through supplied parser
bool Dissolve::loadInput(LineParser &parser)
{
    // Clear all existing data before we begin
    clear();

    // Variables
    Configuration *cfg;
    ModuleLayer *layer = nullptr;
    Species *sp;
    auto error = false;

    while (!parser.eofOrBlank())
    {
        // Master will read the next line from the file, and broadcast it to slaves (who will then parse it)
        if (parser.getArgsDelim() != LineParser::Success)
            break;

        // Do we recognise this keyword and, if so, do we have an appropriate number of arguments?
        if (!BlockKeywords::keywords().isValid(parser.argsv(0)))
            return BlockKeywords::keywords().errorAndPrintValid(parser.argsv(0));
        auto kwd = BlockKeywords::keywords().enumeration(parser.argsv(0));

        // All OK, so process the keyword
        switch (kwd)
        {
            case (BlockKeywords::ConfigurationBlockKeyword):
                // Check to see if a Configuration with this name already exists...
                if (findConfiguration(parser.argsv(1)))
                {
                    Messenger::error("Redefinition of Configuration '{}'.\n", parser.argsv(1));
                    error = true;
                    break;
                }
                cfg = addConfiguration();
                cfg->setName(parser.argsv(1));
                Messenger::print("\n--> Created Configuration '{}'\n", cfg->name());
                if (!ConfigurationBlock::parse(parser, this, cfg))
                {
                    error = true;
                    break;
                }

                // Need to update pair potentials in case they're needed in the generator
                generatePairPotentials();
                potentialMap_.initialise(coreData_.atomTypes(), pairPotentials_, pairPotentialRange_);

                // Prepare the Configuration
                if (!cfg->initialiseContent({worldPool_, potentialMap_}))
                    error = true;
                break;
            case (BlockKeywords::LayerBlockKeyword):
                // Check to see if a processing layer with this name already exists...
                if (findProcessingLayer(parser.argsv(1)))
                {
                    Messenger::error("Redefinition of processing layer '{}'.\n", parser.argsv(1));
                    error = true;
                    break;
                }
                layer = addProcessingLayer();
                layer->setName(parser.argsv(1));
                Messenger::print("\n--> Created processing layer '{}'\n", layer->name());
                if (!LayerBlock::parse(parser, this, layer))
                    error = true;
                break;
            case (BlockKeywords::MasterBlockKeyword):
                if (!MasterBlock::parse(parser, coreData_))
                    error = true;
                break;
            case (BlockKeywords::PairPotentialsBlockKeyword):
                if (!PairPotentialsBlock::parse(parser, this))
                    error = true;
                break;
            case (BlockKeywords::SpeciesBlockKeyword):
                // Check to see if a Species with this name already exists...
                if (findSpecies(parser.argsv(1)))
                {
                    Messenger::error("Redefinition of species '{}'.\n", parser.argsv(1));
                    error = true;
                    break;
                }
                sp = addSpecies();
                sp->setName(parser.argsv(1));
                Messenger::print("\n--> Created Species '{}'\n", sp->name());
                if (!sp->read(parser, coreData_))
                    error = true;
                else if (Messenger::isVerbose())
                {
                    Messenger::print("\n--- Species '{}'...\n", sp->name());
                    sp->print();
                }
                break;
            default:
                Messenger::error("Block keyword '{}' is not relevant in this context.\n",
                                 BlockKeywords::keywords().keyword(kwd));
                error = true;
                break;
        }

        // Error encountered?
        if (error)
            break;
    }

    // Error encountered?
    if (error)
        Messenger::error("Errors encountered while parsing input.");

    // Done
    parser.closeFiles();

    return (!error);
}

// Load input from supplied string
bool Dissolve::loadInputFromString(std::string_view inputString)
{
    // Set strings and check that we're OK to proceed reading from them
    LineParser parser(&worldPool());
    if (!parser.openInputString(inputString))
        return false;

    auto result = loadInput(parser);

    if (result)
        Messenger::print("Finished reading input.\n");

    return result;
}

// Load input from supplied file
bool Dissolve::loadInput(std::string_view filename)
{
    // Open file and check that we're OK to proceed reading from it
    LineParser parser(&worldPool());
    if (!parser.openInput(filename))
        return false;

<<<<<<< HEAD
    if (toml_testing_flag)
    {
        toml::value file = toml::parse("C:/ProjectDissolve/Dissolve/build/Release/input.toml");
        pairPotentialRange_ = file["range"].as_floating();
        pairPotentialDelta_ = file["delta"].as_floating();
        atomTypeChargeSource_ = file["includeCoulomb"].as_boolean();
        PairPotential::setCoulombTruncationScheme(
            PairPotential::coulombTruncationSchemes().enumeration(std::string(file["coulombTruncation"].as_string())));
        PairPotential::setShortRangeTruncationScheme(
            PairPotential::shortRangeTruncationSchemes().enumeration(std::string(file["shortRangeTruncation"].as_string())));
        std::vector tomlAtomTypes = file["pairPotentials"].as_array();
        for (auto atomType : tomlAtomTypes)
            addAtomType(Elements::element(std::string(atomType["z"].as_string())));
    }

=======
>>>>>>> bd1e1967
    auto result = loadInput(parser);
    if (result)
    {
        if (toml_testing_flag)
        {
<<<<<<< HEAD
            std::ofstream output("C:/ProjectDissolve/dissolve/build/Release/output.toml");

            toml::basic_value<toml::discard_comments, std::map, std::vector> root;
            toml::basic_value<toml::discard_comments, std::map, std::vector> masterNode;
            if (!coreData_.masterBonds().empty())
            {
                toml::basic_value<toml::discard_comments, std::map, std::vector> bonds;
                for (auto &bond : coreData_.masterBonds())
                    bonds[bond->name().data()] = bond->serialize();
                masterNode["bonds"] = bonds;
            }
            if (!coreData_.masterAngles().empty())
            {
                toml::basic_value<toml::discard_comments, std::map, std::vector> angles;
                for (auto &angle : coreData_.masterAngles())
                    angles[angle->name().data()] = angle->serialize();
                masterNode["angles"] = angles;
            }
            if (!coreData_.masterTorsions().empty())
            {
                toml::basic_value<toml::discard_comments, std::map, std::vector> torsions;
                for (auto &torsion : coreData_.masterTorsions())
                    torsions[torsion->name().data()] = torsion->serialize();
                masterNode["torsions"] = torsions;
            }
            if (!coreData_.masterImpropers().empty())
            {
                toml::basic_value<toml::discard_comments, std::map, std::vector> impropers;
                for (auto &improper : coreData_.masterImpropers())
                    impropers[improper->name().data()] = improper->serialize();
                masterNode["impropers"] = impropers;
            }
            root["master"] = masterNode;

            toml::basic_value<toml::discard_comments, std::map, std::vector> speciesNode;
            for (auto &species : species())
                speciesNode[species->name().data()] = species->serialize();
            root["species"] = speciesNode;

            toml::basic_value<toml::discard_comments, std::map, std::vector> pairPotentialsNode;
            pairPotentialsNode["range"] = pairPotentialRange_;
            pairPotentialsNode["delta"] = pairPotentialDelta_;
            pairPotentialsNode["includeCoulomb"] = atomTypeChargeSource_;
            pairPotentialsNode["coulombTruncation"] =
                PairPotential::coulombTruncationSchemes().keyword(PairPotential::coulombTruncationScheme());
            pairPotentialsNode["shortRangeTruncation"] =
                PairPotential::shortRangeTruncationSchemes().keyword(PairPotential::shortRangeTruncationScheme());
            if (!atomTypes().empty())
                for (auto &atomType : atomTypes())
                    pairPotentialsNode[atomType->name().data()] = atomType->serialize();
            root["pairPotentials"] = pairPotentialsNode;

            toml::basic_value<toml::discard_comments, std::map, std::vector> configurationsNode;
            for (auto &configuration : configurations())
                configurationsNode[configuration->name().data()] = configuration->serialize();
            root["configurations"] = configurationsNode;

=======
            std::ofstream output("C:/ProjectDissolve/dissolve/build/bin/output.toml");
            toml::basic_value<toml::discard_comments, std::map, std::vector> root;
            toml::basic_value<toml::discard_comments, std::map, std::vector> masterNode;
            if (!coreData_.masterBonds().empty() || !coreData_.masterAngles().empty() || !coreData_.masterTorsions().empty() ||
                !coreData_.masterImpropers().empty())
            {
                if (!coreData_.masterBonds().empty())
                {
                    toml::basic_value<toml::discard_comments, std::map, std::vector> bonds;
                    for (auto &bond : coreData_.masterBonds())
                        bonds[bond->name().data()] = bond->serialize();
                    masterNode["bonds"] = bonds;
                }
                if (!coreData_.masterAngles().empty())
                {
                    toml::basic_value<toml::discard_comments, std::map, std::vector> angles;
                    for (auto &angle : coreData_.masterAngles())
                        angles[angle->name().data()] = angle->serialize();
                    masterNode["angles"] = angles;
                }
                if (!coreData_.masterTorsions().empty())
                {
                    toml::basic_value<toml::discard_comments, std::map, std::vector> torsions;
                    for (auto &torsion : coreData_.masterTorsions())
                        torsions[torsion->name().data()] = torsion->serialize();
                    masterNode["torsions"] = torsions;
                }
                if (!coreData_.masterImpropers().empty())
                {
                    toml::basic_value<toml::discard_comments, std::map, std::vector> impropers;
                    for (auto &improper : coreData_.masterImpropers())
                        impropers[improper->name().data()] = improper->serialize();
                    masterNode["impropers"] = impropers;
                }
                root["master"] = masterNode;
            }

            if (!species().empty())
            {
                toml::basic_value<toml::discard_comments, std::map, std::vector> speciesNode;
                for (auto &species : species())
                    speciesNode[species->name().data()] = species->serialize();
                root["species"] = speciesNode;
            }

            root["pairPotentials"] = serializablePairPotential_.serialize();

            if (!configurations().empty())
            {
                toml::basic_value<toml::discard_comments, std::map, std::vector> configurationsNode;
                for (auto &configuration : configurations())
                    configurationsNode[configuration->name().data()] = configuration->serialize();
                root["configurations"] = configurationsNode;
            }
>>>>>>> bd1e1967
            output << std::setw(40) << root;
        }

        Messenger::print("Finished reading input file.\n");
        setInputFilename(filename);
    }

    return result;
}

// Save input file
bool Dissolve::saveInput(std::string_view filename)
{
    // Open file
    LineParser parser;

    if (!parser.openOutput(filename, true) || (!parser.isFileGoodForWriting()))
    {
        Messenger::error("Couldn't open output file '{}' to save new input file.\n", filename);
        return false;
    }

    // Write title comment
    if (!parser.writeLineF("# Input file written by Dissolve v{} at {}.\n", Version::info(), DissolveSys::currentTimeAndDate()))
        return false;

    // Write master terms
    if (coreData_.nMasterBonds() || coreData_.nMasterAngles() || coreData_.nMasterTorsions() || coreData_.nMasterImpropers())
    {
        if (!parser.writeBannerComment("Master Terms"))
            return false;
        if (!parser.writeLineF("\n{}\n", BlockKeywords::keywords().keyword(BlockKeywords::MasterBlockKeyword)))
            return false;

        for (auto &b : coreData_.masterBonds())
            if (!parser.writeLineF("  {}  '{}'  {}  {}\n", MasterBlock::keywords().keyword(MasterBlock::BondKeyword), b->name(),
                                   BondFunctions::forms().keyword(b->interactionForm()),
                                   b->interactionPotential().parametersAsString()))
                return false;

        for (auto &a : coreData_.masterAngles())
            if (!parser.writeLineF("  {}  '{}'  {}  {}\n", MasterBlock::keywords().keyword(MasterBlock::AngleKeyword),
                                   a->name(), AngleFunctions::forms().keyword(a->interactionForm()),
                                   a->interactionPotential().parametersAsString()))
                return false;

        for (auto &t : coreData_.masterTorsions())
            if (!parser.writeLineF("  {}  '{}'  {}  {}\n", MasterBlock::keywords().keyword(MasterBlock::TorsionKeyword),
                                   t->name(), TorsionFunctions::forms().keyword(t->interactionForm()),
                                   t->interactionPotential().parametersAsString()))
                return false;

        for (auto &imp : coreData_.masterImpropers())
            if (!parser.writeLineF("  {}  '{}'  {}  {}\n", MasterBlock::keywords().keyword(MasterBlock::ImproperKeyword),
                                   imp->name(), TorsionFunctions::forms().keyword(imp->interactionForm()),
                                   imp->interactionPotential().parametersAsString()))
                return false;

        // Done with the master terms
        if (!parser.writeLineF("{}\n", MasterBlock::keywords().keyword(MasterBlock::EndMasterKeyword)))
            return false;
    }

    // Write Species data
    parser.writeBannerComment("Species");
    for (auto &sp : species())
    {
        if (!parser.writeLineF("\n"))
            return false;
        if (!sp->write(parser, ""))
            return false;
    }

    // Write PairPotentials block
    if (!parser.writeBannerComment("Pair Potentials"))
        return false;
    if (!parser.writeLineF("\n{}\n", BlockKeywords::keywords().keyword(BlockKeywords::PairPotentialsBlockKeyword)))
        return false;

    // Atom Type Parameters
    if (!parser.writeLineF("  # Atom Type Parameters\n"))
        return false;
    for (const auto &atomType : atomTypes())
        if (!parser.writeLineF("  {}  {}  {}  {:12.6e}  {}  {}\n",
                               PairPotentialsBlock::keywords().keyword(PairPotentialsBlock::ParametersKeyword),
                               atomType->name(), Elements::symbol(atomType->Z()), atomType->charge(),
                               ShortRangeFunctions::forms().keyword(atomType->interactionPotential().form()),
                               atomType->interactionPotential().parametersAsString()))
            return false;

    if (!parser.writeLineF("  {}  {}\n", PairPotentialsBlock::keywords().keyword(PairPotentialsBlock::RangeKeyword),
                           pairPotentialRange_))
        return false;
    if (!parser.writeLineF("  {}  {}\n", PairPotentialsBlock::keywords().keyword(PairPotentialsBlock::DeltaKeyword),
                           pairPotentialDelta_))
        return false;
    if (!automaticChargeSource_)
    {
        if (!parser.writeLineF("  {}  {}\n",
                               PairPotentialsBlock::keywords().keyword(PairPotentialsBlock::ManualChargeSourceKeyword),
                               DissolveSys::btoa(true)))
            return false;
        if (!parser.writeLineF("  {}  {}\n",
                               PairPotentialsBlock::keywords().keyword(PairPotentialsBlock::IncludeCoulombKeyword),
                               DissolveSys::btoa(atomTypeChargeSource_)))
            return false;
        if (forceChargeSource_ &&
            !parser.writeLineF("  {}  {}\n",
                               PairPotentialsBlock::keywords().keyword(PairPotentialsBlock::ForceChargeSourceKeyword),
                               DissolveSys::btoa(true)))
            return false;
    }
    if (!parser.writeLineF("  {}  {}\n", PairPotentialsBlock::keywords().keyword(PairPotentialsBlock::CoulombTruncationKeyword),
                           PairPotential::coulombTruncationSchemes().keyword(PairPotential::coulombTruncationScheme())))
        return false;
    if (!parser.writeLineF("  {}  {}\n",
                           PairPotentialsBlock::keywords().keyword(PairPotentialsBlock::ShortRangeTruncationKeyword),
                           PairPotential::shortRangeTruncationSchemes().keyword(PairPotential::shortRangeTruncationScheme())))
        return false;
    if (!parser.writeLineF("{}\n", PairPotentialsBlock::keywords().keyword(PairPotentialsBlock::EndPairPotentialsKeyword)))
        return false;

    // Write Configurations
    if (!parser.writeBannerComment("Configurations"))
        return false;
    for (auto &cfg : configurations())
    {
        if (!parser.writeLineF("\n{}  '{}'\n", BlockKeywords::keywords().keyword(BlockKeywords::ConfigurationBlockKeyword),
                               cfg->name()))
            return false;

        // Generator
        if (!parser.writeLineF("\n  # Modules\n"))
            return false;
        if (!parser.writeLineF("  {}\n", ConfigurationBlock::keywords().keyword(ConfigurationBlock::GeneratorKeyword)))
            return false;
        if (!cfg->generator().write(parser, "    "))
            return false;
        if (!parser.writeLineF("  End{}\n", ConfigurationBlock::keywords().keyword(ConfigurationBlock::GeneratorKeyword)))
            return false;

        // Input Coordinates
        if (cfg->inputCoordinates().hasFilename())
        {
            if (!cfg->inputCoordinates().writeFilenameAndFormat(
                    parser,
                    fmt::format("  {}  ", ConfigurationBlock::keywords().keyword(ConfigurationBlock::InputCoordinatesKeyword))))
                return false;
            if (!cfg->inputCoordinates().writeBlock(parser, "    "))
                return false;
            if (!parser.writeLineF("  End{}\n",
                                   ConfigurationBlock::keywords().keyword(ConfigurationBlock::InputCoordinatesKeyword)))
                return false;
        }

        if (!parser.writeLineF("\n"))
            return false;
        if (!parser.writeLineF("  {}  {}\n", ConfigurationBlock::keywords().keyword(ConfigurationBlock::TemperatureKeyword),
                               cfg->temperature()))
            return false;

        if (!parser.writeLineF("\n"))
            return false;
        if (!parser.writeLineF("  {}  {}\n", ConfigurationBlock::keywords().keyword(ConfigurationBlock::SizeFactorKeyword),
                               cfg->requestedSizeFactor()))
            return false;

        if (!parser.writeLineF("{}\n", ConfigurationBlock::keywords().keyword(ConfigurationBlock::EndConfigurationKeyword)))
            return false;
    }

    // Write processing layers
    if (!parser.writeBannerComment("Processing Layers"))
        return false;
    for (auto &layer : processingLayers_)
    {
        if (!parser.writeLineF("\n{}  '{}'\n", BlockKeywords::keywords().keyword(BlockKeywords::LayerBlockKeyword),
                               layer->name()))
            return false;

        // Write frequency and disabled lines
        if (!parser.writeLineF("  Frequency  {}\n", layer->frequency()))
            return false;
        if (!layer->isEnabled() && (!parser.writeLineF("  Disabled\n")))
            return false;

        for (auto &module : layer->modules())
        {
            if (!parser.writeLineF("\n  {}  {}  '{}'\n", BlockKeywords::keywords().keyword(BlockKeywords::ModuleBlockKeyword),
                                   module->type(), module->uniqueName()))
                return false;

            // Write frequency and disabled keywords
            if (!parser.writeLineF("    Frequency  {}\n", module->frequency()))
                return false;
            if (module->isDisabled() && (!parser.writeLineF("    Disabled\n")))
                return false;

            // Write keyword options
            if (!module->keywords().serialise(parser, "    ", true))
                return false;

            if (!parser.writeLineF("  {}\n", ModuleBlock::keywords().keyword(ModuleBlock::EndModuleKeyword)))
                return false;
        }

        if (!parser.writeLineF("{}\n", LayerBlock::keywords().keyword(LayerBlock::EndLayerKeyword)))
            return false;
    }

    parser.closeFiles();

    return true;
}

// Load restart file
bool Dissolve::loadRestart(std::string_view filename)
{
    restartFilename_ = filename;

    // Open file and check that we're OK to proceed reading from it
    LineParser parser(&worldPool());
    if (!parser.openInput(restartFilename_))
        return false;

    // Variables
    Configuration *cfg;
    Module *module;
    auto error = false;

    while (!parser.eofOrBlank())
    {
        if (parser.getArgsDelim() != LineParser::Success)
            break;

        // First argument indicates the type of data
        if (DissolveSys::sameString(parser.argsv(0), "Keyword"))
        {
            // Let the user know what we are doing
            Messenger::print("Reading keyword '{}' into Module '{}'...\n", parser.argsv(2), parser.argsv(1));

            // Find the referenced Module
            auto *module = Module::find(parser.argsv(1));
            if (!module)
            {
                Messenger::error("No Module named '{}' exists.\n", parser.argsv(1));
                error = true;
                break;
            }

            // Does the Module have a keyword by this name?
            auto result = module->keywords().deserialise(parser, coreData_, 2);
            if (result == KeywordBase::Unrecognised)
            {
                Messenger::error("Module '{}' has no keyword '{}'.\n", parser.argsv(2));
                error = true;
                break;
            }
            else if (result == KeywordBase::Failed)
            {
                Messenger::error("Failed to read keyword data '{}' from restart file.\n", parser.argsv(2));
                error = true;
                break;
            }
        }
        else if (DissolveSys::sameString(parser.argsv(0), "Processing"))
        {
            // Let the user know what we are doing
            Messenger::print("Reading item '{}' ({}) into processing module data...\n", parser.argsv(1), parser.argsv(2));

            // Realise the item in the list
            processingModuleData_.deserialise(parser, coreData_, parser.args(1), parser.args(2), parser.argi(3),
                                              parser.hasArg(4) ? parser.argi(4) : 0);
        }
        else if (DissolveSys::sameString(parser.argsv(0), "Configuration"))
        {
            // Let the user know what we are doing
            Messenger::print("Reading Configuration '{}'...\n", parser.argsv(1));

            // Find the named Configuration
            cfg = findConfiguration(parser.argsv(1));
            if (!cfg)
            {
                Messenger::error("No Configuration named '{}' exists.\n", parser.argsv(1));
                error = true;
                break;
            }
            else if (!cfg->read(parser, species(), pairPotentialRange_))
                error = true;
        }
        else if (DissolveSys::sameString(parser.argsv(0), "Timing"))
        {
            // Let the user know what we are doing
            Messenger::print("Reading timing information for Module '{}'...\n", parser.argsv(1));

            module = Module::find(parser.argsv(1));
            if (!module)
            {
                Messenger::warn("Timing information for Module '{}' found, but no Module with this unique name "
                                "exists...\n",
                                parser.argsv(1));
                if (!SampledDouble().deserialise(parser))
                    error = true;
            }
            else if (!module->readProcessTimes(parser))
                error = true;
        }
        else
        {
            Messenger::error("Unrecognised '{}' entry in restart file.\n", parser.argsv(0));
            error = true;
        }

        // Error encounterd?
        if (error)
            break;
    }

    if (!error)
        Messenger::print("Finished reading restart file.\n");

    // Set current iteration number
    iteration_ = processingModuleData_.valueOr<int>("Iteration", "Dissolve", 0);

    // Error encountered?
    if (error)
        Messenger::error("Errors encountered while loading restart file.\n");

    // Done
    if (worldPool().isWorldMaster())
        parser.closeFiles();

    return (!error);
}

// Load restart file as reference point
bool Dissolve::loadRestartAsReference(std::string_view filename, std::string_view dataSuffix)
{
    // Open file and check that we're OK to proceed reading from it (master only...)
    LineParser parser(&worldPool());
    if (!parser.openInput(filename))
        return false;

    // Variables
    std::string newName;
    auto error = false, skipCurrentItem = false;

    while (!parser.eofOrBlank())
    {
        // Master will read the next line from the file
        if (parser.getArgsDelim() != 0)
            break;

        // First argument indicates the type of data
        if (DissolveSys::sameString(parser.argsv(0), "Keyword"))
        {
            // Let the user know what we are doing
            Messenger::print("Ignoring entry for keyword '{}' (module '{}')...\n", parser.argsv(2), parser.argsv(1));

            skipCurrentItem = true;
        }
        else if (DissolveSys::sameString(parser.argsv(0), "Processing"))
        {
            // Create new suffixed name
            newName = fmt::format("{}@{}", parser.argsv(1), dataSuffix);

            // Let the user know what we are doing
            Messenger::print("Reading item '{}' => '{}' ({}) into processing module data...\n", parser.argsv(1), newName,
                             parser.argsv(2));

            // Deserialise the item
            processingModuleData_.deserialise(parser, coreData_, newName, parser.args(2), parser.argi(3),
                                              GenericItem::IsReferencePointDataFlag);

            skipCurrentItem = false;
        }
        else if (DissolveSys::sameString(parser.argsv(0), "Configuration"))
        {
            // Let the user know what we are doing
            Messenger::print("Ignoring Configuration '{}'...\n", parser.argsv(1));

            skipCurrentItem = true;
        }
        else if (DissolveSys::sameString(parser.argsv(0), "Timing"))
        {
            // Let the user know what we are doing
            Messenger::print("Ignoring timing information for Module '{}'...\n", parser.argsv(1));

            skipCurrentItem = true;
        }
        else if (!skipCurrentItem)
        {
            Messenger::error("Unrecognised '{}' entry in restart file.\n", parser.argsv(0));
            error = true;
        }

        // Error encounterd?
        if (error)
            break;
    }

    if (!error)
        Messenger::print("Finished reading restart file.\n");

    // Error encountered?
    if (error)
        Messenger::error("Errors encountered while loading restart file.\n");

    // Done
    if (worldPool().isWorldMaster())
        parser.closeFiles();

    return (!error);
}

// Save restart file
bool Dissolve::saveRestart(std::string_view filename)
{
    // Open file
    LineParser parser;

    if (!parser.openOutput(filename, true) || (!parser.isFileGoodForWriting()))
    {
        Messenger::error("Couldn't open restart file '{}'.\n", filename);
        return false;
    }

    // Write title comment
    if (!parser.writeLineF("# Restart file written by Dissolve v{} at {}.\n", Version::info(),
                           DissolveSys::currentTimeAndDate()))
        return false;

    // Module Keyword Data
    for (const auto *module : Module::instances())
    {
        for (auto &keyword : module->keywords().restartables())
            if (!keyword->serialise(parser, fmt::format("Keyword  {}  {}  ", module->uniqueName(), keyword->name())))
                return false;
    }

    // Processing Module Data
    if (!processingModuleData_.serialiseAll(parser, "Processing"))
        return false;

    // Configurations
    for (const auto &cfg : configurations())
    {
        if (!parser.writeLineF("Configuration  '{}'\n", cfg->name()))
            return false;
        if (!cfg->serialise(parser))
            return false;
    }

    // Module timing information
    for (const auto *module : Module::instances())
    {
        if (!parser.writeLineF("Timing  {}\n", module->uniqueName()))
            return false;
        if (!module->processTimes().serialise(parser))
            return false;
    }

    parser.closeFiles();

    return true;
}

// Return whether an input filename has been set
bool Dissolve::hasInputFilename() const { return (!inputFilename_.empty()); }

// Set current input filename
void Dissolve::setInputFilename(std::string_view filename)
{
    inputFilename_ = filename;
    coreData_.setInputFilename(filename);
}

// Return current input filename
std::string_view Dissolve::inputFilename() const { return inputFilename_; }

// Set restart filename
void Dissolve::setRestartFilename(std::string_view filename) { restartFilename_ = filename; }

// Return restart filename
std::string_view Dissolve::restartFilename() const { return restartFilename_; }

// Return whether a restart filename has been set
bool Dissolve::hasRestartFilename() const { return (!restartFilename_.empty()); }<|MERGE_RESOLUTION|>--- conflicted
+++ resolved
@@ -150,7 +150,6 @@
     if (!parser.openInput(filename))
         return false;
 
-<<<<<<< HEAD
     if (toml_testing_flag)
     {
         toml::value file = toml::parse("C:/ProjectDissolve/Dissolve/build/Release/input.toml");
@@ -166,72 +165,11 @@
             addAtomType(Elements::element(std::string(atomType["z"].as_string())));
     }
 
-=======
->>>>>>> bd1e1967
     auto result = loadInput(parser);
     if (result)
     {
         if (toml_testing_flag)
         {
-<<<<<<< HEAD
-            std::ofstream output("C:/ProjectDissolve/dissolve/build/Release/output.toml");
-
-            toml::basic_value<toml::discard_comments, std::map, std::vector> root;
-            toml::basic_value<toml::discard_comments, std::map, std::vector> masterNode;
-            if (!coreData_.masterBonds().empty())
-            {
-                toml::basic_value<toml::discard_comments, std::map, std::vector> bonds;
-                for (auto &bond : coreData_.masterBonds())
-                    bonds[bond->name().data()] = bond->serialize();
-                masterNode["bonds"] = bonds;
-            }
-            if (!coreData_.masterAngles().empty())
-            {
-                toml::basic_value<toml::discard_comments, std::map, std::vector> angles;
-                for (auto &angle : coreData_.masterAngles())
-                    angles[angle->name().data()] = angle->serialize();
-                masterNode["angles"] = angles;
-            }
-            if (!coreData_.masterTorsions().empty())
-            {
-                toml::basic_value<toml::discard_comments, std::map, std::vector> torsions;
-                for (auto &torsion : coreData_.masterTorsions())
-                    torsions[torsion->name().data()] = torsion->serialize();
-                masterNode["torsions"] = torsions;
-            }
-            if (!coreData_.masterImpropers().empty())
-            {
-                toml::basic_value<toml::discard_comments, std::map, std::vector> impropers;
-                for (auto &improper : coreData_.masterImpropers())
-                    impropers[improper->name().data()] = improper->serialize();
-                masterNode["impropers"] = impropers;
-            }
-            root["master"] = masterNode;
-
-            toml::basic_value<toml::discard_comments, std::map, std::vector> speciesNode;
-            for (auto &species : species())
-                speciesNode[species->name().data()] = species->serialize();
-            root["species"] = speciesNode;
-
-            toml::basic_value<toml::discard_comments, std::map, std::vector> pairPotentialsNode;
-            pairPotentialsNode["range"] = pairPotentialRange_;
-            pairPotentialsNode["delta"] = pairPotentialDelta_;
-            pairPotentialsNode["includeCoulomb"] = atomTypeChargeSource_;
-            pairPotentialsNode["coulombTruncation"] =
-                PairPotential::coulombTruncationSchemes().keyword(PairPotential::coulombTruncationScheme());
-            pairPotentialsNode["shortRangeTruncation"] =
-                PairPotential::shortRangeTruncationSchemes().keyword(PairPotential::shortRangeTruncationScheme());
-            if (!atomTypes().empty())
-                for (auto &atomType : atomTypes())
-                    pairPotentialsNode[atomType->name().data()] = atomType->serialize();
-            root["pairPotentials"] = pairPotentialsNode;
-
-            toml::basic_value<toml::discard_comments, std::map, std::vector> configurationsNode;
-            for (auto &configuration : configurations())
-                configurationsNode[configuration->name().data()] = configuration->serialize();
-            root["configurations"] = configurationsNode;
-
-=======
             std::ofstream output("C:/ProjectDissolve/dissolve/build/bin/output.toml");
             toml::basic_value<toml::discard_comments, std::map, std::vector> root;
             toml::basic_value<toml::discard_comments, std::map, std::vector> masterNode;
@@ -286,7 +224,6 @@
                     configurationsNode[configuration->name().data()] = configuration->serialize();
                 root["configurations"] = configurationsNode;
             }
->>>>>>> bd1e1967
             output << std::setw(40) << root;
         }
 
