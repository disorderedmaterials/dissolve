// SPDX-License-Identifier: GPL-3.0-or-later
// Copyright (c) 2022 Team Dissolve and contributors

#pragma once

#include "base/serialiser.h"
#include "classes/configuration.h"
#include "classes/coredata.h"
#include "classes/pairpotential.h"
#include "classes/potentialmap.h"
#include "classes/serializablepairpotential.h"
#include "data/elements.h"
#include "module/layer.h"
#include "module/module.h"

// Forward Declarations
class Atom;
class Box;
class Cell;
class Isotopologue;
class Molecule;

// Dissolve Main Class
class Dissolve : public Serialisable
{
    public:
    Dissolve(CoreData &coreData);
    ~Dissolve();

    /*
     * Core
     */
    private:
    // Reference to CoreData
    CoreData &coreData_;
    SerializablePairPotential serializablePairPotential_;

    public:
    // Return reference to CoreData
    CoreData &coreData();
    const CoreData &coreData() const;
    // Clear all data
    void clear();
    static constexpr bool toml_testing_flag = false;

    /*
     * Atom Types
     * (Exposes functions in coreData_)
     */
    public:
    // Add AtomType with specified Element
    std::shared_ptr<AtomType> addAtomType(Elements::Element Z);
    // Return number of AtomTypes in list
    int nAtomTypes() const;
    // Return AtomTypes list
    std::vector<std::shared_ptr<AtomType>> &atomTypes();
    // Return nth AtomType in list
    std::shared_ptr<AtomType> atomType(int n);
    // Search for AtomType by name
    std::shared_ptr<AtomType> findAtomType(std::string_view name) const;
    // Clear all AtomTypes
    void clearAtomTypes();

    /*
     * Species Definitions
     * (Exposes functions in coreData_)
     */
    public:
    // Add a new Species to the list
    Species *addSpecies();
    // Remove the specified Species from the list
    void removeSpecies(Species *sp);
    // Return number of defined Species
    int nSpecies() const;
    // Return Species list
    std::vector<std::unique_ptr<Species>> &species();
    // Return Species list
    const std::vector<std::unique_ptr<Species>> &species() const;
    // Search for Species by name
    Species *findSpecies(std::string_view name) const;
    // Copy AtomType, creating a new one if necessary
    void copyAtomType(const SpeciesAtom *sourceAtom, SpeciesAtom *destAtom);
    // Copy intramolecular interaction parameters, adding master term if necessary
    void copySpeciesBond(const SpeciesBond &source, SpeciesBond &dest);
    void copySpeciesAngle(const SpeciesAngle &source, SpeciesAngle &dest);
    void copySpeciesTorsion(const SpeciesTorsion &source, SpeciesTorsion &dest);
    void copySpeciesImproper(const SpeciesImproper &source, SpeciesImproper &dest);
    // Copy Species
    Species *copySpecies(const Species *species);

    /*
     * Pair Potentials
     */
    private:
    // Maximum distance for tabulated PairPotentials
    double pairPotentialRange_;
    // Maximum squared distance for tabulated PairPotentials
    double pairPotentialRangeSquared_;
    // Delta to use in tabulation
    double pairPotentialDelta_;
    // Whether to automatically determine charge source
    bool automaticChargeSource_;
    // Whether to force the use of the specified charge source (if not automatic choice)
    bool forceChargeSource_;
    // Whether charges from atom types are to be used (and included in PairPotentials)
    bool atomTypeChargeSource_;
    // Simulation PairPotentials
    std::vector<std::unique_ptr<PairPotential>> pairPotentials_;
    // Version of AtomTypes at which PairPotentials were last generated
    int pairPotentialAtomTypeVersion_;
    // Map for PairPotentials
    PotentialMap potentialMap_;

    public:
    // Set maximum distance for tabulated PairPotentials
    void setPairPotentialRange(double range);
    // Return maximum distance for tabulated PairPotentials
    double pairPotentialRange() const;
    // Return maximum squared distance for tabulated PairPotentials
    double pairPotentialRangeSquared() const;
    // Set delta to use in tabulations
    void setPairPotentialDelta(double delta);
    // Return delta to use in tabulations
    double pairPotentialDelta() const;
    // Set whether to automatically determine charge source
    void setAutomaticChargeSource(bool b);
    // Return whether to automatically determine charge source
    bool automaticChargeSource() const;
    // Set whether to force the use of the specified charge source (if not automatic choice)
    void setForceChargeSource(bool b);
    // Return whether to force the use of the specified charge source (if not automatic choice)
    bool forceChargeSource() const;
    // Set whether charges from atom types are to be used (and included in PairPotentials)
    void setAtomTypeChargeSource(bool b);
    // Return whether charges from atom types are to be used (and included in PairPotentials)
    bool atomTypeChargeSource() const;
    // Return index of specified PairPotential
    int indexOf(PairPotential *pp);
    // Return number of defined PairPotentials
    int nPairPotentials() const;
    // Add new pair potential to list
    PairPotential *addPairPotential(std::shared_ptr<AtomType> at1, std::shared_ptr<AtomType> at2);
    // Return PairPotentials list
    const std::vector<std::unique_ptr<PairPotential>> &pairPotentials() const;
    // Return nth PairPotential in list
    PairPotential *pairPotential(int n);
    // Return whether specified PairPotential is defined
    PairPotential *pairPotential(const std::shared_ptr<AtomType> &at1, const std::shared_ptr<AtomType> &at2) const;
    // Return whether specified PairPotential is defined
    PairPotential *pairPotential(std::string_view at1, std::string_view at2) const;
    // Return map for PairPotentials
    const PotentialMap &potentialMap() const;
    // Clear and regenerate all PairPotentials, replacing those currently defined
    bool regeneratePairPotentials();
    // Generate all necessary PairPotentials, adding missing terms where necessary
    bool generatePairPotentials(const std::shared_ptr<AtomType> &onlyInvolving = nullptr);
    // Revert potentials to reference state, clearing additional potentials
    void revertPairPotentials();

    /*
     * Configurations
     * (Exposes List<Configuration> in coreData_)
     */
    public:
    // Add new Configuration
    Configuration *addConfiguration();
    // Own the specified Configuration
    bool ownConfiguration(Configuration *cfg);
    // Remove specified Configuration
    void removeConfiguration(Configuration *cfg);
    // Return number of defined Configurations
    int nConfigurations() const;
    // Return Configuration vector
    std::vector<std::unique_ptr<Configuration>> &configurations();
    const std::vector<std::unique_ptr<Configuration>> &configurations() const;
    // Return raw Configuration vector
    std::vector<Configuration *> rawConfigurations() const;
    // Find configuration by name
    Configuration *findConfiguration(std::string_view name) const;
    // Find configuration by 'nice' name
    Configuration *findConfigurationByNiceName(std::string_view name) const;

    /*
     * Layers
     */
    private:
    // List of defined processing layers
    std::vector<std::unique_ptr<ModuleLayer>> processingLayers_;
    // Data associated with processing Modules
    GenericList processingModuleData_;

    public:
    // Add new processing layer
    ModuleLayer *addProcessingLayer();
    // Remove specified processing layer
    void removeProcessingLayer(ModuleLayer *layer);
    // Find named processing layer
    ModuleLayer *findProcessingLayer(std::string_view name) const;
    // Own the specified processing layer
    bool ownProcessingLayer(ModuleLayer *layer);
    // Return number of defined processing layers
    int nProcessingLayers() const;
    // Generate unique processing layer name, with base name provided
    std::string uniqueProcessingLayerName(std::string_view baseName) const;
    // Return list of processing layers
    std::vector<std::unique_ptr<ModuleLayer>> &processingLayers();
    // Run the set-up stages of all modules in all layers
    bool setUpProcessingLayerModules();
    // Return data associated with main processing Modules
    GenericList &processingModuleData();

    /*
     * Simulation
     */
    private:
    // Frequency at which to write restart file
    int restartFileFrequency_;
    // Current simulation step
    int iteration_;
    // Number of iterations performed
    int nIterationsPerformed_;
    // Main loop timer
    Timer iterationTimer_;
    // Accumulated timing information for main loop iterations
    SampledDouble iterationTime_;

    public:
    // Set number of test points to use when calculating Box normalisation arrays
    void setNBoxNormalisationPoints(int nPoints);
    // Return number of test points to use when calculating Box normalisation arrays
    int nBoxNormalisationPoints() const;
    // Set frequency with which to write various iteration data
    void setRestartFileFrequency(int n);
    // Return frequency with which to write restart file
    int restartFileFrequency() const;
    // Prepare for main simulation
    bool prepare();
    // Iterate main simulation
    bool iterate(int nIterations = -1);
    // Reset current simulation step
    void resetIterationCounter();
    // Return current simulation step
    int iteration() const;
    // Estimate time in seconds required to perform next n steps (if possible to determine)
    std::optional<double> estimateRequiredTime(int nIterations);
    // Print timing information
    void printTiming();

    /*
     * I/O
     */
    private:
    // Filename of current input file
    std::string inputFilename_;
    // Filename of current restart file
    std::string restartFilename_;
    // Accumulated timing information for saving restart file
    SampledDouble saveRestartTimes_;

    private:
    // Load input file through supplied parser
    bool loadInput(LineParser &parser);

    public:
    // Load input file
    bool loadInput(std::string_view filename);
    // Read values from a tree node
<<<<<<< HEAD
    void deserialise(SerialisedData node) override;
=======
    void deserialise(SerialisedValue node) override;
>>>>>>> c7357a24
    // Load input from supplied string
    bool loadInputFromString(std::string_view inputString);
    // Save input file
    bool saveInput(std::string_view filename);
    // Express as a tree node
<<<<<<< HEAD
    SerialisedData serialise() const override;
=======
    SerialisedValue serialise() const override;
>>>>>>> c7357a24
    // Load restart file
    bool loadRestart(std::string_view filename);
    // Load restart file as reference point
    bool loadRestartAsReference(std::string_view filename, std::string_view dataSuffix);
    // Save restart file
    bool saveRestart(std::string_view filename);
    // Return whether an input filename has been set
    bool hasInputFilename() const;
    // Set current input filename
    void setInputFilename(std::string_view filename);
    // Return current input filename
    std::string_view inputFilename() const;
    // Set restart filename
    void setRestartFilename(std::string_view filename);
    // Return restart filename
    std::string_view restartFilename() const;
    // Return whether a restart filename has been set
    bool hasRestartFilename() const;

    /*
     * Object Management
     */
    public:
    // Remove all references to the specified Configuration
    void removeReferencesTo(Configuration *cfg);
    // Remove all references to the specified Module
    void removeReferencesTo(Module *module);
    // Remove all references to the specified Species
    void removeReferencesTo(Species *sp);
    // Remove all references to the specified SpeciesSite
    void removeReferencesTo(SpeciesSite *site);

    /*
     * Parallel Comms
     */
    private:
    // World process pool
    ProcessPool worldPool_;

    public:
    // Set up the world pool
    void setUpWorldPool();
    // Return the world process pool
    const ProcessPool &worldPool() const;
};<|MERGE_RESOLUTION|>--- conflicted
+++ resolved
@@ -265,21 +265,13 @@
     // Load input file
     bool loadInput(std::string_view filename);
     // Read values from a tree node
-<<<<<<< HEAD
-    void deserialise(SerialisedData node) override;
-=======
     void deserialise(SerialisedValue node) override;
->>>>>>> c7357a24
     // Load input from supplied string
     bool loadInputFromString(std::string_view inputString);
     // Save input file
     bool saveInput(std::string_view filename);
     // Express as a tree node
-<<<<<<< HEAD
-    SerialisedData serialise() const override;
-=======
     SerialisedValue serialise() const override;
->>>>>>> c7357a24
     // Load restart file
     bool loadRestart(std::string_view filename);
     // Load restart file as reference point
