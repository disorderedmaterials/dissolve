// SPDX-License-Identifier: GPL-3.0-or-later
// Copyright (c) 2022 Team Dissolve and contributors

#pragma once

#include "classes/configuration.h"
#include "classes/coredata.h"
#include "classes/pairpotential.h"
#include "classes/potentialmap.h"
#include "classes/serializablepairpotential.h"
#include "data/elements.h"
#include "module/layer.h"
#include "module/module.h"

// Forward Declarations
class Atom;
class Box;
class Cell;
class Isotopologue;
class Molecule;

// Dissolve Main Class
class Dissolve
{
    public:
    Dissolve(CoreData &coreData);
    ~Dissolve();

    /*
     * Core
     */
    private:
<<<<<<< HEAD
    const bool toml_testing_flag = true;
=======
    static constexpr bool toml_testing_flag = true;
>>>>>>> 139d60c7
    // Reference to CoreData
    CoreData &coreData_;
    SerializablePairPotential serializablePairPotential_;

    public:
    // Return reference to CoreData
    CoreData &coreData();
    const CoreData &coreData() const;
    // Clear all data
    void clear();

    /*
     * Atom Types
     * (Exposes functions in coreData_)
     */
    public:
    // Add AtomType with specified Element
    std::shared_ptr<AtomType> addAtomType(Elements::Element Z);
    // Return number of AtomTypes in list
    int nAtomTypes() const;
    // Return AtomTypes list
    std::vector<std::shared_ptr<AtomType>> &atomTypes();
    // Return nth AtomType in list
    std::shared_ptr<AtomType> atomType(int n);
    // Search for AtomType by name
    std::shared_ptr<AtomType> findAtomType(std::string_view name) const;
    // Clear all AtomTypes
    void clearAtomTypes();

    /*
     * Species Definitions
     * (Exposes functions in coreData_)
     */
    public:
    // Add a new Species to the list
    Species *addSpecies();
    // Remove the specified Species from the list
    void removeSpecies(Species *sp);
    // Return number of defined Species
    int nSpecies() const;
    // Return Species list
    std::vector<std::unique_ptr<Species>> &species();
    // Search for Species by name
    Species *findSpecies(std::string_view name) const;
    // Copy AtomType, creating a new one if necessary
    void copyAtomType(const SpeciesAtom *sourceAtom, SpeciesAtom *destAtom);
    // Copy intramolecular interaction parameters, adding master term if necessary
    void copySpeciesBond(const SpeciesBond &source, SpeciesBond &dest);
    void copySpeciesAngle(const SpeciesAngle &source, SpeciesAngle &dest);
    void copySpeciesTorsion(const SpeciesTorsion &source, SpeciesTorsion &dest);
    void copySpeciesImproper(const SpeciesImproper &source, SpeciesImproper &dest);
    // Copy Species
    Species *copySpecies(const Species *species);

    /*
     * Pair Potentials
     */
    private:
    // Maximum distance for tabulated PairPotentials
    double pairPotentialRange_;
    // Maximum squared distance for tabulated PairPotentials
    double pairPotentialRangeSquared_;
    // Delta to use in tabulation
    double pairPotentialDelta_;
    // Whether to automatically determine charge source
    bool automaticChargeSource_;
    // Whether to force the use of the specified charge source (if not automatic choice)
    bool forceChargeSource_;
    // Whether charges from atom types are to be used (and included in PairPotentials)
    bool atomTypeChargeSource_;
    // Simulation PairPotentials
    std::vector<std::unique_ptr<PairPotential>> pairPotentials_;
    // Version of AtomTypes at which PairPotentials were last generated
    int pairPotentialAtomTypeVersion_;
    // Map for PairPotentials
    PotentialMap potentialMap_;

    public:
    // Set maximum distance for tabulated PairPotentials
    void setPairPotentialRange(double range);
    // Return maximum distance for tabulated PairPotentials
    double pairPotentialRange() const;
    // Return maximum squared distance for tabulated PairPotentials
    double pairPotentialRangeSquared() const;
    // Set delta to use in tabulations
    void setPairPotentialDelta(double delta);
    // Return delta to use in tabulations
    double pairPotentialDelta() const;
    // Set whether to automatically determine charge source
    void setAutomaticChargeSource(bool b);
    // Return whether to automatically determine charge source
    bool automaticChargeSource() const;
    // Set whether to force the use of the specified charge source (if not automatic choice)
    void setForceChargeSource(bool b);
    // Return whether to force the use of the specified charge source (if not automatic choice)
    bool forceChargeSource() const;
    // Set whether charges from atom types are to be used (and included in PairPotentials)
    void setAtomTypeChargeSource(bool b);
    // Return whether charges from atom types are to be used (and included in PairPotentials)
    bool atomTypeChargeSource() const;
    // Return index of specified PairPotential
    int indexOf(PairPotential *pp);
    // Return number of defined PairPotentials
    int nPairPotentials() const;
    // Add new pair potential to list
    PairPotential *addPairPotential(std::shared_ptr<AtomType> at1, std::shared_ptr<AtomType> at2);
    // Return PairPotentials list
    const std::vector<std::unique_ptr<PairPotential>> &pairPotentials() const;
    // Return nth PairPotential in list
    PairPotential *pairPotential(int n);
    // Return whether specified PairPotential is defined
    PairPotential *pairPotential(const std::shared_ptr<AtomType> &at1, const std::shared_ptr<AtomType> &at2) const;
    // Return whether specified PairPotential is defined
    PairPotential *pairPotential(std::string_view at1, std::string_view at2) const;
    // Return map for PairPotentials
    const PotentialMap &potentialMap() const;
    // Clear and regenerate all PairPotentials, replacing those currently defined
    bool regeneratePairPotentials();
    // Generate all necessary PairPotentials, adding missing terms where necessary
    bool generatePairPotentials(const std::shared_ptr<AtomType> &onlyInvolving = nullptr);

    /*
     * Configurations
     * (Exposes List<Configuration> in coreData_)
     */
    public:
    // Add new Configuration
    Configuration *addConfiguration();
    // Own the specified Configuration
    bool ownConfiguration(Configuration *cfg);
    // Remove specified Configuration
    void removeConfiguration(Configuration *cfg);
    // Return number of defined Configurations
    int nConfigurations() const;
    // Return Configuration vector
    std::vector<std::unique_ptr<Configuration>> &configurations();
    const std::vector<std::unique_ptr<Configuration>> &configurations() const;
    // Return raw Configuration vector
    std::vector<Configuration *> rawConfigurations() const;
    // Find configuration by name
    Configuration *findConfiguration(std::string_view name) const;
    // Find configuration by 'nice' name
    Configuration *findConfigurationByNiceName(std::string_view name) const;

    /*
     * Layers
     */
    private:
    // List of defined processing layers
    std::vector<std::unique_ptr<ModuleLayer>> processingLayers_;
    // Data associated with processing Modules
    GenericList processingModuleData_;

    public:
    // Add new processing layer
    ModuleLayer *addProcessingLayer();
    // Remove specified processing layer
    void removeProcessingLayer(ModuleLayer *layer);
    // Find named processing layer
    ModuleLayer *findProcessingLayer(std::string_view name) const;
    // Own the specified processing layer
    bool ownProcessingLayer(ModuleLayer *layer);
    // Return number of defined processing layers
    int nProcessingLayers() const;
    // Generate unique processing layer name, with base name provided
    std::string uniqueProcessingLayerName(std::string_view baseName) const;
    // Return list of processing layers
    std::vector<std::unique_ptr<ModuleLayer>> &processingLayers();
    // Run the set-up stages of all modules in all layers
    bool setUpProcessingLayerModules();
    // Return data associated with main processing Modules
    GenericList &processingModuleData();

    /*
     * Simulation
     */
    private:
    // Frequency at which to write restart file
    int restartFileFrequency_;
    // Current simulation step
    int iteration_;
    // Number of iterations performed
    int nIterationsPerformed_;
    // Main loop timer
    Timer iterationTimer_;
    // Accumulated timing information for main loop iterations
    SampledDouble iterationTime_;

    public:
    // Set number of test points to use when calculating Box normalisation arrays
    void setNBoxNormalisationPoints(int nPoints);
    // Return number of test points to use when calculating Box normalisation arrays
    int nBoxNormalisationPoints() const;
    // Set frequency with which to write various iteration data
    void setRestartFileFrequency(int n);
    // Return frequency with which to write restart file
    int restartFileFrequency() const;
    // Prepare for main simulation
    bool prepare();
    // Iterate main simulation
    bool iterate(int nIterations = -1);
    // Reset current simulation step
    void resetIterationCounter();
    // Return current simulation step
    int iteration() const;
    // Estimate time in seconds required to perform next n steps (if possible to determine)
    std::optional<double> estimateRequiredTime(int nIterations);
    // Print timing information
    void printTiming();

    /*
     * I/O
     */
    private:
    // Filename of current input file
    std::string inputFilename_;
    // Filename of current restart file
    std::string restartFilename_;
    // Accumulated timing information for saving restart file
    SampledDouble saveRestartTimes_;

    private:
    // Load input file through supplied parser
    bool loadInput(LineParser &parser);

    public:
    // Load input file
    bool loadInput(std::string_view filename);
    // Load input from supplied string
    bool loadInputFromString(std::string_view inputString);
    // Save input file
    bool saveInput(std::string_view filename);
    // Load restart file
    bool loadRestart(std::string_view filename);
    // Load restart file as reference point
    bool loadRestartAsReference(std::string_view filename, std::string_view dataSuffix);
    // Save restart file
    bool saveRestart(std::string_view filename);
    // Return whether an input filename has been set
    bool hasInputFilename() const;
    // Set current input filename
    void setInputFilename(std::string_view filename);
    // Return current input filename
    std::string_view inputFilename() const;
    // Set restart filename
    void setRestartFilename(std::string_view filename);
    // Return restart filename
    std::string_view restartFilename() const;
    // Return whether a restart filename has been set
    bool hasRestartFilename() const;

    /*
     * Object Management
     */
    public:
    // Remove all references to the specified Configuration
    void removeReferencesTo(Configuration *cfg);
    // Remove all references to the specified Module
    void removeReferencesTo(Module *module);
    // Remove all references to the specified Species
    void removeReferencesTo(Species *sp);
    // Remove all references to the specified SpeciesSite
    void removeReferencesTo(SpeciesSite *site);

    /*
     * Parallel Comms
     */
    private:
    // World process pool
    ProcessPool worldPool_;

    public:
    // Set up the world pool
    void setUpWorldPool();
    // Return the world process pool
    const ProcessPool &worldPool() const;
};<|MERGE_RESOLUTION|>--- conflicted
+++ resolved
@@ -30,11 +30,7 @@
      * Core
      */
     private:
-<<<<<<< HEAD
-    const bool toml_testing_flag = true;
-=======
     static constexpr bool toml_testing_flag = true;
->>>>>>> 139d60c7
     // Reference to CoreData
     CoreData &coreData_;
     SerializablePairPotential serializablePairPotential_;
