/*
	*** Analysis Node - Process1D
	*** src/analyse/nodes/process1d.cpp
	Copyright T. Youngs 2012-2018

	This file is part of Dissolve.

	Dissolve is free software: you can redistribute it and/or modify
	it under the terms of the GNU General Public License as published by
	the Free Software Foundation, either version 3 of the License, or
	(at your option) any later version.

	Dissolve is distributed in the hope that it will be useful,
	but WITHOUT ANY WARRANTY; without even the implied warranty of
	MERCHANTABILITY or FITNESS FOR A PARTICULAR PURPOSE.  See the
	GNU General Public License for more details.

	You should have received a copy of the GNU General Public License
	along with Dissolve.  If not, see <http://www.gnu.org/licenses/>.
*/

#include "analyse/nodes/process1d.h"
#include "analyse/nodes/collect1d.h"
#include "analyse/nodes/select.h"
#include "analyse/nodecontextstack.h"
#include "modules/analyse/analyse.h"
#include "classes/box.h"
#include "classes/configuration.h"
#include "base/lineparser.h"
#include "base/sysfunc.h"
#include "templates/genericlisthelper.h"

// Constructor
AnalysisProcess1DNode::AnalysisProcess1DNode(AnalysisCollect1DNode* target) : AnalysisNode(AnalysisNode::Process1DNode)
{
	collectNode_ = target;
	processedData_ = NULL;
	saveData_ = false;
	normalisationFactor_ = 0.0;
	normaliseByFactor_ = false;
	normaliseBySphericalShellVolume_ = false;
}

// Destructor
AnalysisProcess1DNode::~AnalysisProcess1DNode()
{
}

/*
 * Node Keywords
 */

// Node Keywords
const char* Process1DNodeKeywords[] = { "EndProcess1D", "Factor", "LabelValue", "LabelX", "NSites", "NumberDensity", "Save", "SphericalShellVolume" };

// Convert string to node keyword
AnalysisProcess1DNode::Process1DNodeKeyword AnalysisProcess1DNode::process1DNodeKeyword(const char* s)
{
	for (int nk=0; nk < AnalysisProcess1DNode::nProcess1DNodeKeywords; ++nk) if (DissolveSys::sameString(s, Process1DNodeKeywords[nk])) return (AnalysisProcess1DNode::Process1DNodeKeyword) nk;

	return AnalysisProcess1DNode::nProcess1DNodeKeywords;
}

// Convert node keyword to string
const char* AnalysisProcess1DNode::process1DNodeKeyword(AnalysisProcess1DNode::Process1DNodeKeyword nk)
{
	return Process1DNodeKeywords[nk];
}

/*
 * Data
 */

// Return processed data
const Data1D& AnalysisProcess1DNode::processedData() const
{
	if (!processedData_)
	{
		Messenger::error("No processed data pointer set in AnalysisProcess1DNode, so nothing to return.\n");
		static Data1D dummy;
		return dummy;
	}

	return (*processedData_);
}

// Add site population normaliser
void AnalysisProcess1DNode::addSitePopulationNormaliser(AnalysisSelectNode* selectNode)
{
	sitePopulationNormalisers_.add(selectNode, 1.0);
}

// Add number density normaliser
void AnalysisProcess1DNode::addNumberDensityNormaliser(AnalysisSelectNode* selectNode)
{
	numberDensityNormalisers_.add(selectNode);
}

// Set whether to normalise by factor
void AnalysisProcess1DNode::setNormaliseByFactor(bool on)
{
	normaliseByFactor_ = on;
}

// Set normalisation factor
void AnalysisProcess1DNode::setNormalisationFactor(double factor)
{
	normalisationFactor_ = factor;
}

// Set whether to normalise by spherical shell volume
void AnalysisProcess1DNode::setNormaliseBySphericalShellVolume(bool on)
{
	normaliseBySphericalShellVolume_ = on;
}

// Set whether to save processed data
void AnalysisProcess1DNode::setSaveData(bool on)
{
	saveData_ = on;
}

// Set value label
void AnalysisProcess1DNode::setValueLabel(const char* label)
{
	valueLabel_ = label;
}

// Return value label
const char* AnalysisProcess1DNode::valueLabel() const
{
	return valueLabel_.get();
}

// Set x axis label
void AnalysisProcess1DNode::setXAxisLabel(const char* label)
{
	xAxisLabel_ = label;
}

// Return x axis label
const char* AnalysisProcess1DNode::xAxisLabel() const
{
	return xAxisLabel_.get();
}

/*
 * Execute
 */

// Prepare any necessary data, ready for execution
bool AnalysisProcess1DNode::prepare(Configuration* cfg, const char* prefix, GenericList& targetList)
{
	return true;
}

// Execute node, targetting the supplied Configuration
AnalysisNode::NodeExecutionResult AnalysisProcess1DNode::execute(ProcessPool& procPool, Configuration* cfg, const char* prefix, GenericList& targetList)
{
	return AnalysisNode::Success;
}

// Finalise any necessary data after execution
bool AnalysisProcess1DNode::finalise(ProcessPool& procPool, Configuration* cfg, const char* prefix, GenericList& targetList)
{
	// Retrieve / realise the normalised data from the supplied list
	bool created;
	Data1D& data = GenericListHelper<Data1D>::realise(targetList, CharString("%s_%s", name(), cfg->niceName()), prefix, GenericItem::InRestartFileFlag, &created);
	processedData_ = &data;

	data.setName(name());
	data.setObjectTag(CharString("%s//Process1D//%s//%s", prefix, cfg->name(), name()));

	// Copy the averaged data from the associated Collect1D node, and normalise it accordingly
	data = collectNode_->accumulatedData();

	// Normalisation by number of sites?
	RefListIterator<AnalysisSelectNode,double> siteNormaliserIterator(sitePopulationNormalisers_);
	while (AnalysisSelectNode* selectNode = siteNormaliserIterator.iterate()) data /= selectNode->nAverageSites();

	// Normalisation by spherical shell?
	if (normaliseBySphericalShellVolume_)
	{
		double halfBinWidth = collectNode_->binWidth() * 0.5;
		double r1Cubed = pow(data.xAxis(0)-halfBinWidth,3), r2Cubed;
		for (int n = 0; n < data.nValues(); ++n)
		{
			r2Cubed = pow(data.xAxis(n)+halfBinWidth,3);
			data.value(n) /= (4.0/3.0) * PI * (r2Cubed - r1Cubed);
			data.error(n) /= (4.0/3.0) * PI * (r2Cubed - r1Cubed);
			r1Cubed = r2Cubed;
		}
	}

	// Normalisation by number density of sites?
	RefListIterator<AnalysisSelectNode,double> numberDensityIterator(numberDensityNormalisers_);
	while (AnalysisSelectNode* selectNode = numberDensityIterator.iterate()) data /= (selectNode->nAverageSites() / cfg->box()->volume());

	// Normalisation by factor?
	if (normaliseByFactor_) data /= normalisationFactor_;

	// Save data?
	if (saveData_ && procPool.isMaster())
	{
		if (data.save(CharString("%s_%s.txt", name(), cfg->name()))) procPool.decideTrue();
		else return procPool.decideFalse();
	}
	else if (!procPool.decision()) return false;

	return true;
}

/*
 * Read / Write
 */

// Read structure from specified LineParser
bool AnalysisProcess1DNode::read(LineParser& parser, NodeContextStack& contextStack)
{
	// The current line in the parser must also contain the name of a Collect1D node which we will operate on (it will also become our node name)
	if (parser.nArgs() < 2) return Messenger::error("A Process1D node must be given the name of a Collect1D node.\n");

	// If a second argument was provided we assume this is the name of an AnalyseModule
	AnalyseModule* analyseModule = NULL;
	if (parser.nArgs() == 3)
	{
		Module* module = ModuleList::findInstanceByUniqueName(parser.argc(2));
		if (!module) return Messenger::error("No Analyse module named '%s' exists.\n", parser.argc(2));
		if (!DissolveSys::sameString("Analyse", module->type())) return Messenger::error("Specified module '%s' must be an Analyse module.\n", parser.argc(2));

		// Found the target AnalyseModule, so cast it up and search for the named Collect1D data in its Analyser
		analyseModule = (AnalyseModule*) module;
		collectNode_ = analyseModule->analyserContextStack().collect1DNode(parser.argc(1));
	}
	else collectNode_ = contextStack.collect1DNode(parser.argc(1));
	if (!collectNode_) return Messenger::error("A valid Collect1D node name must be given as an argument to Process1D.\n");
	setName(parser.argc(1));

	// Set the target context stack to search (it may not be the one passed...)
	const NodeContextStack& targetStack = analyseModule ? analyseModule->analyserContextStack() : contextStack;
	AnalysisSelectNode* selectNode;

	// Read until we encounter the EndProcess1D keyword, or we fail for some reason
	while (!parser.eofOrBlank())
	{
		// Read and parse the next line
		if (parser.getArgsDelim(LineParser::Defaults+LineParser::SkipBlanks+LineParser::StripComments) != LineParser::Success) return false;

		// Is the first argument on the current line a valid control keyword?
		Process1DNodeKeyword nk = process1DNodeKeyword(parser.argc(0));
		switch (nk)
		{
			case (Process1DNodeKeyword::EndProcess1DKeyword):
				return true;
			case (Process1DNodeKeyword::FactorKeyword):
				normalisationFactor_ = parser.argd(1);
				normaliseByFactor_ = true;
				break;
			case (Process1DNodeKeyword::LabelValueKeyword):
				valueLabel_ = parser.argc(1);
				break;
			case (Process1DNodeKeyword::LabelXKeyword):
				xAxisLabel_ = parser.argc(1);
				break;
			case (Process1DNodeKeyword::NSitesKeyword):
<<<<<<< HEAD
				selectNode = contextStack.selectNode(parser.argc(1));
				if (!selectNode) return Messenger::error("Unrecognised site name '%s' given to '%s' keyword.\n", parser.argc(0), process1DNodeKeyword(Process1DNodeKeyword::NSitesKeyword));
				sitePopulationNormalisers_.add(selectNode, 1.0);
				break;
			case (Process1DNodeKeyword::NumberDensityKeyword):
				selectNode = contextStack.selectNode(parser.argc(1));
				if (!selectNode) return Messenger::error("Unrecognised site name '%s' given to '%s' keyword.\n", parser.argc(0), process1DNodeKeyword(Process1DNodeKeyword::NumberDensityKeyword));
=======
				selectNode = targetStack.selectNode(parser.argc(1));
				if (!selectNode) return Messenger::error("Unrecognised site name '%s' given to '%s' keyword.\n", parser.argc(1), normalise1DNodeKeyword(Process1DNodeKeyword::NSitesKeyword));
				sitePopulationNormalisers_.add(selectNode, 1.0);
				break;
			case (Process1DNodeKeyword::NumberDensityKeyword):
				selectNode = targetStack.selectNode(parser.argc(1));
				if (!selectNode) return Messenger::error("Unrecognised site name '%s' given to '%s' keyword.\n", parser.argc(1), normalise1DNodeKeyword(Process1DNodeKeyword::NumberDensityKeyword));
>>>>>>> 02c2ca89
				numberDensityNormalisers_.add(selectNode, 1.0);
				break;
			case (Process1DNodeKeyword::SaveKeyword):
				saveData_ = parser.argb(1);
				break;
			case (Process1DNodeKeyword::SphericalShellVolumeKeyword):
				normaliseBySphericalShellVolume_ = parser.argb(1);
				break;
			case (Process1DNodeKeyword::nProcess1DNodeKeywords):
				return Messenger::error("Unrecognised Process1D node keyword '%s' found.\n", parser.argc(0));
				break;
			default:
				return Messenger::error("Epic Developer Fail - Don't know how to deal with the Process1D node keyword '%s'.\n", parser.argc(0));
		}
	}

	return true;
}

// Write structure to specified LineParser
bool AnalysisProcess1DNode::write(LineParser& parser, const char* prefix)
{
	// TODO
}<|MERGE_RESOLUTION|>--- conflicted
+++ resolved
@@ -263,23 +263,13 @@
 				xAxisLabel_ = parser.argc(1);
 				break;
 			case (Process1DNodeKeyword::NSitesKeyword):
-<<<<<<< HEAD
-				selectNode = contextStack.selectNode(parser.argc(1));
-				if (!selectNode) return Messenger::error("Unrecognised site name '%s' given to '%s' keyword.\n", parser.argc(0), process1DNodeKeyword(Process1DNodeKeyword::NSitesKeyword));
-				sitePopulationNormalisers_.add(selectNode, 1.0);
-				break;
-			case (Process1DNodeKeyword::NumberDensityKeyword):
-				selectNode = contextStack.selectNode(parser.argc(1));
-				if (!selectNode) return Messenger::error("Unrecognised site name '%s' given to '%s' keyword.\n", parser.argc(0), process1DNodeKeyword(Process1DNodeKeyword::NumberDensityKeyword));
-=======
 				selectNode = targetStack.selectNode(parser.argc(1));
-				if (!selectNode) return Messenger::error("Unrecognised site name '%s' given to '%s' keyword.\n", parser.argc(1), normalise1DNodeKeyword(Process1DNodeKeyword::NSitesKeyword));
+				if (!selectNode) return Messenger::error("Unrecognised site name '%s' given to '%s' keyword.\n", parser.argc(1), process1DNodeKeyword(Process1DNodeKeyword::NSitesKeyword));
 				sitePopulationNormalisers_.add(selectNode, 1.0);
 				break;
 			case (Process1DNodeKeyword::NumberDensityKeyword):
 				selectNode = targetStack.selectNode(parser.argc(1));
-				if (!selectNode) return Messenger::error("Unrecognised site name '%s' given to '%s' keyword.\n", parser.argc(1), normalise1DNodeKeyword(Process1DNodeKeyword::NumberDensityKeyword));
->>>>>>> 02c2ca89
+				if (!selectNode) return Messenger::error("Unrecognised site name '%s' given to '%s' keyword.\n", parser.argc(1), process1DNodeKeyword(Process1DNodeKeyword::NumberDensityKeyword));
 				numberDensityNormalisers_.add(selectNode, 1.0);
 				break;
 			case (Process1DNodeKeyword::SaveKeyword):
