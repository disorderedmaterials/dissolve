// SPDX-License-Identifier: GPL-3.0-or-later
// Copyright (c) 2021 Team Dissolve and contributors

#pragma once

#include "base/lineparser.h"
#include "keywords/base.h"
#include "keywords/nodeunderlay.h"
#include "procedure/nodes/node.h"

// Base class for NodeKeyword
class NodeKeywordBase : public NodeKeywordUnderlay, public KeywordBase
{
    public:
    NodeKeywordBase(ProcedureNode *parentNode, ProcedureNode::NodeType nodeType, bool onlyInScope)
        : NodeKeywordUnderlay(parentNode, nodeType, onlyInScope), KeywordBase(typeid(this))
    {
    }
    NodeKeywordBase(ProcedureNode *parentNode, ProcedureNode::NodeClass nodeClass, bool onlyInScope)
        : NodeKeywordUnderlay(parentNode, nodeClass, onlyInScope), KeywordBase(typeid(this))
    {
    }
    ~NodeKeywordBase() override = default;

    /*
     * Data
     */
    public:
    // Return base node data
    virtual const ProcedureNode *baseNode() = 0;
    // Set base node data
    virtual bool setData(const ProcedureNode *node) = 0;
};

// Keyword with ProcedureNode
<<<<<<< HEAD
class NodeKeyword : public NodeKeywordBase, public KeywordData<const ProcedureNode*>
{
    public:
    NodeKeyword(ProcedureNode* parentNode, ProcedureNode::NodeType nodeType, bool onlyInScope,
                ConstNodeRef node = nullptr);
    NodeKeyword(ProcedureNode* parentNode, ProcedureNode::NodeClass nodeClass, bool onlyInScope,
                ConstNodeRef node = nullptr);
=======
template <class N> class NodeKeyword : public NodeKeywordBase
{
    public:
    NodeKeyword(const N *&data, ProcedureNode *parentNode, ProcedureNode::NodeType nodeType, bool onlyInScope)
        : NodeKeywordBase(parentNode, nodeType, onlyInScope), data_(data)
    {
    }
    NodeKeyword(const N *&data, ProcedureNode *parentNode, ProcedureNode::NodeClass nodeClass, bool onlyInScope)
        : NodeKeywordBase(parentNode, nodeClass, onlyInScope), data_(data)
    {
    }
>>>>>>> 194029ad
    ~NodeKeyword() override = default;

    /*
     * Data
     */
    private:
    // Reference to data
    const N *&data_;

    public:
    // Return reference to data
    const N *&data() { return data_; }
    const N *&data() const { return data_; }
    // Return base node
    const ProcedureNode *baseNode() { return data_; }
    // Set data
    bool setData(const ProcedureNode *node) override
    {
        if (node == nullptr)
            data_ = nullptr;
        else
        {
            if (!validNode(node, name()))
                return false;

            data_ = dynamic_cast<const N *>(node);
            assert(data_);
        }
        setAsModified();

        return true;
    }

    /*
     * Arguments
     */
    public:
    // Return minimum number of arguments accepted
    int minArguments() const override { return 1; }
    // Return maximum number of arguments accepted
    int maxArguments() const override { return 1; }
    // Parse arguments from supplied LineParser, starting at given argument offset
    bool read(LineParser &parser, int startArg, const CoreData &coreData) override
    {
        // Locate the named node
        auto *node = findNode(parser.argsv(startArg));
        if (!node)
            return Messenger::error("Node '{}' given to keyword {} doesn't exist.\n", parser.argsv(startArg),
                                    KeywordBase::name());

        return setData(node);
    }
    // Write keyword data to specified LineParser
    bool write(LineParser &parser, std::string_view keywordName, std::string_view prefix) const override
    {
        // No need to write the keyword if the node pointer is null
        if (data_ == nullptr)
            return true;

        if (!parser.writeLineF("{}{}  '{}'\n", prefix, KeywordBase::name(), data_->name()))
            return false;

        return true;
    }

    /*
     * Object Management
     */
    protected:
    // Prune any references to the supplied ProcedureNode in the contained data
    void removeReferencesTo(ProcedureNode *node) override
    {
        if (data_ == node)
            data_ = nullptr;
    }
};<|MERGE_RESOLUTION|>--- conflicted
+++ resolved
@@ -33,15 +33,6 @@
 };
 
 // Keyword with ProcedureNode
-<<<<<<< HEAD
-class NodeKeyword : public NodeKeywordBase, public KeywordData<const ProcedureNode*>
-{
-    public:
-    NodeKeyword(ProcedureNode* parentNode, ProcedureNode::NodeType nodeType, bool onlyInScope,
-                ConstNodeRef node = nullptr);
-    NodeKeyword(ProcedureNode* parentNode, ProcedureNode::NodeClass nodeClass, bool onlyInScope,
-                ConstNodeRef node = nullptr);
-=======
 template <class N> class NodeKeyword : public NodeKeywordBase
 {
     public:
@@ -53,7 +44,6 @@
         : NodeKeywordBase(parentNode, nodeClass, onlyInScope), data_(data)
     {
     }
->>>>>>> 194029ad
     ~NodeKeyword() override = default;
 
     /*
