--- conflicted
+++ resolved
@@ -78,48 +78,31 @@
 	
 	
 	if (maxArguments() == 3)
-		g.set(parser.argd(maxArguments()), parser.argi(1), parser.argi(2) );
+		g.set(parser.argd(2+startArg), parser.argi(0+startArg), parser.argi(1+startArg) );
 	
 	else if (maxArguments() == 4)
-		g.set(parser.argd(maxArguments()), parser.argi(1), parser.argi(2), parser.argi(3));
+		g.set(parser.argd(3+startArg), parser.argi(startArg), parser.argi(1+startArg), parser.argi(2+startArg));
 	else
-		g.set(parser.argd(maxArguments()), parser.argi(1), parser.argi(2), parser.argi(3), parser.argi(4));
+		g.set(parser.argd(4+startArg), parser.argi(startArg), parser.argi(1+startArg), parser.argi(2+startArg), parser.argi(3+startArg));
 	
 	return true;
 }
 
 // Write keyword data to specified LineParser
-<<<<<<< HEAD
-bool GeometryKeyword::write(LineParser& parser, const char* prefix)
 
-=======
-bool IsotopologueReferenceListKeyword::write(LineParser& parser, const char* keywordName, const char* prefix)
->>>>>>> 6818ab1f
+bool GeometryKeyword::write(LineParser& parser, const char* keywordName, const char* prefix)
 {
-	Geometry* g;
+	Geometry* g = data_.add();
 	CharString index;
 	for (int n=0; n<maxArguments()-1; ++n) index.strcatf("  %i", g->indices(n));
 	ListIterator<Geometry> GeoIterator(data_);
 	while (Geometry* ref = GeoIterator.iterate())
 	{
-<<<<<<< HEAD
-		if (!parser.writeLineF("%s%s%s  %d\n", prefix, name(), index.get(), g->value())) 
+
+		if (!parser.writeLineF("%s%s%s  %d\n", prefix, keywordName, index.get(), g->value())) 
 		return false;
-=======
-		if (!parser.writeLineF("%s%s  '%s'  '%s'  '%s'  %f\n", prefix, keywordName, ref->configuration()->name(), ref->species()->name(), ref->isotopologue()->name(), ref->weight())) return false;
->>>>>>> 6818ab1f
 	}
 
-	/*
-	if (type_ == Geometry::GeometryType::Distance)
-		parser.writeLineF("%sDistance  %i  %i  %d", prefix, parser.argi(1), parser.argi(2), parser.argd(3));
-	
-	else if (type_ == Geometry::GeometryType::Angle)
-		parser.writeLineF("%sAngle  %i  %i  %i  %d", prefix, parser.argi(1), parser.argi(2), parser.argi(3), parser.argd(4));  
-	
-	else
-		parser.writeLineF("%sTorsion  %i  %i  %i  %i  %d", prefix, parser.argi(1), parser.argi(2), parser.argi(3), parser.argi(4), parser.argd(5)); 
-	*/
 	return true;
 }
 
