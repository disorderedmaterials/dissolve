// SPDX-License-Identifier: GPL-3.0-or-later
// Copyright (c) 2021 Team Dissolve and contributors

#include "keywords/nodeunderlay.h"
#include "procedure/procedure.h"

NodeKeywordUnderlay::NodeKeywordUnderlay(ProcedureNode *parentNode, ProcedureNode::NodeType nodeType, bool onlyInScope)
    : parentNode_(parentNode), nodeType_(nodeType), onlyInScope_(onlyInScope)
{
}

NodeKeywordUnderlay::NodeKeywordUnderlay(ProcedureNode *parentNode, ProcedureNode::NodeClass nodeClass, bool onlyInScope)
    : parentNode_(parentNode), nodeClass_(nodeClass), onlyInScope_(onlyInScope)
{
}

/*
 * Data
 */

// Parent ProcedureNode
NodeRef NodeKeywordUnderlay::parentNode() const { return parentNode_; }

// Return optional target node type to allow
std::optional<ProcedureNode::NodeType> NodeKeywordUnderlay::nodeType() const { return nodeType_; }

// Return optional target node class to allow
std::optional<ProcedureNode::NodeClass> NodeKeywordUnderlay::nodeClass() const { return nodeClass_; }

// Return whether to accept nodes within scope only
bool NodeKeywordUnderlay::onlyInScope() const { return onlyInScope_; }

// Return vector of possible nodes allowed in the vector
std::vector<ConstNodeRef> NodeKeywordUnderlay::allowedNodes() const
{
<<<<<<< HEAD
    // Get list of available nodes of the correct type and in the relevant scope
    std::vector<ConstNodeRef> nodes;
=======
    // Get vector of available nodes of the correct type and in the relevant scope
    std::vector<const ProcedureNode *> nodes;
>>>>>>> cbe57c62
    if (onlyInScope_)
        nodes = parentNode_->nodesInScope(nodeType_, nodeClass_);
    else if (parentNode_->procedure())
        nodes = parentNode_->procedure()->nodes(nodeType_, nodeClass_);

    return nodes;
}

// Find the named node, obeying scope
ConstNodeRef NodeKeywordUnderlay::findNode(std::string_view name) const
{
    assert(parentNode_);
    return onlyInScope_ ? parentNode_->nodeInScope(name) : parentNode_->nodeExists(name);
}

// Return whether the node has valid class or type
bool NodeKeywordUnderlay::validNode(const ProcedureNode *node, std::string_view keywordName) const
{
    // Check class (if specified) then type (if specified)
    if (nodeClass_ && node->nodeClass() != nodeClass_.value())
        return Messenger::error("Node '{}' is of class {}, but the {} keyword requires a node of class {}.\n", node->name(),
                                ProcedureNode::nodeClasses().keyword(node->nodeClass()), keywordName,
                                ProcedureNode::nodeClasses().keyword(nodeClass_.value()));

    if (nodeType_ && node->type() != nodeType_.value())
        return Messenger::error("Node '{}' is of type {}, but the {} keyword requires a node of type {}.\n", node->name(),
                                ProcedureNode::nodeTypes().keyword(node->type()), keywordName,
                                ProcedureNode::nodeTypes().keyword(nodeType_.value()));

    return true;
}<|MERGE_RESOLUTION|>--- conflicted
+++ resolved
@@ -33,13 +33,8 @@
 // Return vector of possible nodes allowed in the vector
 std::vector<ConstNodeRef> NodeKeywordUnderlay::allowedNodes() const
 {
-<<<<<<< HEAD
-    // Get list of available nodes of the correct type and in the relevant scope
+    // Get vector of available nodes of the correct type and in the relevant scope
     std::vector<ConstNodeRef> nodes;
-=======
-    // Get vector of available nodes of the correct type and in the relevant scope
-    std::vector<const ProcedureNode *> nodes;
->>>>>>> cbe57c62
     if (onlyInScope_)
         nodes = parentNode_->nodesInScope(nodeType_, nodeClass_);
     else if (parentNode_->procedure())
