--- conflicted
+++ resolved
@@ -9,16 +9,6 @@
 #include "procedure/nodes/node.h"
 #include "templates/algorithms.h"
 
-<<<<<<< HEAD
-// Keyword with ProcedureNode RefList
-class NodeVectorKeyword : public NodeKeywordBase, public KeywordData<std::vector<const ProcedureNode*>>
-{
-    public:
-    NodeVectorKeyword(ProcedureNode* parentNode, ProcedureNode::NodeType nodeType, bool onlyInScope,
-                      std::vector<const ProcedureNode* > initNodes = {});
-    NodeVectorKeyword(ProcedureNode* parentNode, ProcedureNode::NodeClass nodeClass, bool onlyInScope,
-                      std::vector<const ProcedureNode* > initNodes = {});
-=======
 // Base class for NodeVectorKeyword
 class NodeVectorKeywordBase : public NodeKeywordUnderlay, public KeywordBase
 {
@@ -61,7 +51,6 @@
         : NodeVectorKeywordBase(parentNode, nodeType, onlyInScope), data_(data)
     {
     }
->>>>>>> 194029ad
     ~NodeVectorKeyword() override = default;
 
     /*
