// SPDX-License-Identifier: GPL-3.0-or-later
// Copyright (c) 2021 Team Dissolve and contributors

#pragma once

#include "expression/node.h"
#include "keywords/base.h"

// Forward Declarations
class DynamicSiteProcedureNode;
class SelectProcedureNode;

<<<<<<< HEAD
// Keyword with DynamicSiteProcedureNode (Ref)List
class DynamicSiteNodesKeyword : public KeywordData<std::vector<std::shared_ptr<DynamicSiteProcedureNode>> &>
{
    public:
    DynamicSiteNodesKeyword(SelectProcedureNode *parentNode, std::vector<std::shared_ptr<DynamicSiteProcedureNode>> &nodes,
=======
// Keyword with vector of dynamic site references
class DynamicSiteNodesKeyword : public KeywordBase
{
    public:
    DynamicSiteNodesKeyword(std::vector<DynamicSiteProcedureNode *> &data, SelectProcedureNode *parentNode,
>>>>>>> 194029ad
                            bool axesRequired = false);
    ~DynamicSiteNodesKeyword() override = default;

    /*
     * Data
     */
    private:
    // Reference to data
    std::vector<DynamicSiteProcedureNode *> &data_;
    // Parent SelectProcedureNode
    SelectProcedureNode *parentNode_;
    // Whether sites in the list must have a defined orientation
    bool axesRequired_;

    protected:
    // Determine whether current data is 'empty', and should be considered as 'not set'
    bool isDataEmpty() const override;

    public:
    // Return reference to data
    std::vector<DynamicSiteProcedureNode *> &data();
    const std::vector<DynamicSiteProcedureNode *> &data() const;
    // Return parent SelectProcedureNode
    const SelectProcedureNode *parentNode() const;

    /*
     * Arguments
     */
    public:
    // Return minimum number of arguments accepted
    int minArguments() const override;
    // Return maximum number of arguments accepted
    int maxArguments() const override;
    // Parse arguments from supplied LineParser, starting at given argument offset
    bool read(LineParser &parser, int startArg, const CoreData &coreData) override;
    // Write keyword data to specified LineParser
    bool write(LineParser &parser, std::string_view keywordName, std::string_view prefix) const override;
};<|MERGE_RESOLUTION|>--- conflicted
+++ resolved
@@ -10,19 +10,11 @@
 class DynamicSiteProcedureNode;
 class SelectProcedureNode;
 
-<<<<<<< HEAD
-// Keyword with DynamicSiteProcedureNode (Ref)List
-class DynamicSiteNodesKeyword : public KeywordData<std::vector<std::shared_ptr<DynamicSiteProcedureNode>> &>
-{
-    public:
-    DynamicSiteNodesKeyword(SelectProcedureNode *parentNode, std::vector<std::shared_ptr<DynamicSiteProcedureNode>> &nodes,
-=======
 // Keyword with vector of dynamic site references
 class DynamicSiteNodesKeyword : public KeywordBase
 {
     public:
     DynamicSiteNodesKeyword(std::vector<DynamicSiteProcedureNode *> &data, SelectProcedureNode *parentNode,
->>>>>>> 194029ad
                             bool axesRequired = false);
     ~DynamicSiteNodesKeyword() override = default;
 
