// SPDX-License-Identifier: GPL-3.0-or-later
// Copyright (c) 2021 Team Dissolve and contributors

#include "keywords/nodebranch.h"
#include "base/lineparser.h"
#include "procedure/nodes/node.h"
#include "procedure/nodes/sequence.h"

<<<<<<< HEAD
NodeBranchKeyword::NodeBranchKeyword(ProcedureNode* parentNode, std::shared_ptr<SequenceProcedureNode> *branchPointer,
                                     ProcedureNode::NodeContext branchContext)
    : KeywordData<std::shared_ptr<SequenceProcedureNode> *>(KeywordData::NodeBranchData, branchPointer)
=======
NodeBranchKeyword::NodeBranchKeyword(SequenceProcedureNode *&data, ProcedureNode *parentNode,
                                     ProcedureNode::NodeContext branchContext)
    : KeywordBase(typeid(this)), data_(data), parentNode_(parentNode), branchContext_(branchContext)
>>>>>>> 194029ad
{
}

/*
 * Data
 */

// Determine whether current data is 'empty', and should be considered as 'not set'
bool NodeBranchKeyword::isDataEmpty() const { return data_ == nullptr || data_->nNodes() == 0; }

/*
 * Arguments
 */

// Return minimum number of arguments accepted
int NodeBranchKeyword::minArguments() const { return 0; }

// Return maximum number of arguments accepted
int NodeBranchKeyword::maxArguments() const { return 0; }

// Parse arguments from supplied LineParser, starting at given argument offset
bool NodeBranchKeyword::read(LineParser &parser, int startArg, const CoreData &coreData)
{
    // Check that a branch hasn't already been defined
    if (data_)
        return Messenger::error("Only one {} branch may be defined in a {} node.\n", name(),
                                ProcedureNode::nodeTypes().keyword(parentNode_->type()));

    // Create and parse a new branch
<<<<<<< HEAD
    (*data_) =
      std::make_shared<SequenceProcedureNode>(branchContext_, parentNode_->scope()->procedure(), parentNode_->shared_from_this(), fmt::format("End{}", name()));
    if (!(*data_)->deserialise(parser, coreData))
=======
    data_ =
        new SequenceProcedureNode(branchContext_, parentNode_->scope()->procedure(), parentNode_, fmt::format("End{}", name()));
    if (!data_->deserialise(parser, coreData))
>>>>>>> 194029ad
        return false;

    return true;
}

// Write keyword data to specified LineParser
bool NodeBranchKeyword::write(LineParser &parser, std::string_view keywordName, std::string_view prefix) const
{
    if (!data_ || (data_->nNodes() == 0))
        return true;

    // Write keyword name as the start of the branch
    if (!parser.writeLineF("{}{}\n", prefix, name()))
        return false;

    // Write branch information
    if (!data_->write(parser, fmt::format("{}  ", prefix)))
        return false;

    // Write end keyword based on the name
    if (!parser.writeLineF("{}End{}\n", prefix, name()))
        return false;

    return true;
}<|MERGE_RESOLUTION|>--- conflicted
+++ resolved
@@ -6,15 +6,9 @@
 #include "procedure/nodes/node.h"
 #include "procedure/nodes/sequence.h"
 
-<<<<<<< HEAD
-NodeBranchKeyword::NodeBranchKeyword(ProcedureNode* parentNode, std::shared_ptr<SequenceProcedureNode> *branchPointer,
-                                     ProcedureNode::NodeContext branchContext)
-    : KeywordData<std::shared_ptr<SequenceProcedureNode> *>(KeywordData::NodeBranchData, branchPointer)
-=======
 NodeBranchKeyword::NodeBranchKeyword(SequenceProcedureNode *&data, ProcedureNode *parentNode,
                                      ProcedureNode::NodeContext branchContext)
     : KeywordBase(typeid(this)), data_(data), parentNode_(parentNode), branchContext_(branchContext)
->>>>>>> 194029ad
 {
 }
 
@@ -44,15 +38,9 @@
                                 ProcedureNode::nodeTypes().keyword(parentNode_->type()));
 
     // Create and parse a new branch
-<<<<<<< HEAD
-    (*data_) =
-      std::make_shared<SequenceProcedureNode>(branchContext_, parentNode_->scope()->procedure(), parentNode_->shared_from_this(), fmt::format("End{}", name()));
-    if (!(*data_)->deserialise(parser, coreData))
-=======
     data_ =
-        new SequenceProcedureNode(branchContext_, parentNode_->scope()->procedure(), parentNode_, fmt::format("End{}", name()));
+      std::make_shared<SequenceProcedureNode>(branchContext_, parentNode_->scope()->procedure(), parentNode_, fmt::format("End{}", name()));
     if (!data_->deserialise(parser, coreData))
->>>>>>> 194029ad
         return false;
 
     return true;
