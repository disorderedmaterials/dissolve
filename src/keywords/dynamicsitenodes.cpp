--- conflicted
+++ resolved
@@ -44,14 +44,9 @@
     if (!parentNode_)
         return Messenger::error("Parent ProcedureNode not set, so can't read DynamicSiteNode data.\n");
 
-<<<<<<< HEAD
-    // Create a new DynamicSite and add it to our vector
-    auto dynamicSite = std::dynamic_pointer_cast<DynamicSiteProcedureNode>(parentNode_->shared_from_this());
-=======
     // Create a new DynamicSite and add it to our data RefList
     auto dynamicSite = std::make_shared<DynamicSiteProcedureNode>(
         std::dynamic_pointer_cast<SelectProcedureNode>(parentNode_->shared_from_this()));
->>>>>>> 6394101f
     data_.push_back(dynamicSite);
 
     // Attempt to read the DynamicSite data
