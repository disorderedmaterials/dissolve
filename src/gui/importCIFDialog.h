// SPDX-License-Identifier: GPL-3.0-or-later
// Copyright (c) 2023 Team Dissolve and contributors

#pragma once

#include "gui/models/cifAssemblyModel.h"
#include "gui/ui_importCIFDialog.h"
#include "gui/wizard.hui"
#include "io/import/cif.h"
#include "main/dissolve.h"
#include <QDialog>

// Forward Declarations
class Dissolve;
class Species;

// Import CIF Dialog
class ImportCIFDialog : public WizardDialog
{
    Q_OBJECT

    public:
    ImportCIFDialog(QWidget *parent, Dissolve &dissolve);
    ~ImportCIFDialog() = default;

    private:
    // Main form declaration
    Ui::ImportCIFDialog ui_;
    // Model for CIF assemblies
    CIFAssemblyModel cifAssemblyModel_;
    // Temporary core data
    CoreData temporaryCoreData_;

    /*
     * Data
     */
    private:
    // Main Dissolve object
    Dissolve &dissolve_;
    // CIF Handler
    CIFHandler cifHandler_;
    // Flags
    Flags<CIFHandler::UpdateFlags> updateFlags_;
    Flags<CIFHandler::OutputFlags> outputFlags_;

    private:
    // Apply CIF bond definitions within specified species
    void applyCIFBonding(Species *sp);

    /*
     * Wizard
     */
    private:
    // Pages Enum
    enum WizardPage
    {
        SelectCIFFilePage,    /* Select CIF file page */
        SelectSpaceGroupPage, /* Select space group page */
        CIFInfoPage,          /* Basic CIF info page to check parsing */
        StructurePage,        /* Structure page */
        CleanedPage,          /* Cleaned structure page */
        OutputSpeciesPage,    /* Output Species page */
    };

    protected:
    // Return whether progression to the next page from the current page is allowed
    bool progressionAllowed(int index) const override;
    // Perform any necessary actions before moving to the next page
    bool prepareForNextPage(int currentIndex) override;
    // Determine next page for the current page, based on current data
    std::optional<int> determineNextPage(int currentIndex) override;
    // Perform any necessary actions before moving to the previous page
    bool prepareForPreviousPage(int currentIndex) override;
    // Perform any final actions before the wizard is closed
    void finalise() override;

    /*
     * Select CIF Page
     */
    private Q_SLOTS:
    void on_InputFileEdit_textChanged(const QString text);
    void on_InputFileSelectButton_clicked(bool checked);

    /*
     * Select Space Group Page
     */
    private Q_SLOTS:
    void updateSpaceGroupPage();
    void on_SpaceGroupsList_currentRowChanged(int row);
    void on_SpaceGroupsList_itemDoubleClicked(QListWidgetItem *item);

    /*
     * CIF Info Page
     */
    private Q_SLOTS:
    void updateInfoPage();

    /*
     * Structure Page
     */

    private Q_SLOTS:
    // Generate structural species from CIF data
    void on_NormalOverlapToleranceRadio_clicked(bool checked);
    void on_LooseOverlapToleranceRadio_clicked(bool checked);
    void on_CalculateBondingRadio_clicked(bool checked);
    void on_BondingPreventMetallicCheck_clicked(bool checked);
    void on_BondFromCIFRadio_clicked(bool checked);

    /*
     * CleanUp Page
     */
    private:
    // NETA for moiety removal
    NETADefinition moietyNETA_;

    private:
    // Create / check NETA definition for moiety removal
    bool createMoietyRemovalNETA(std::string definition);

    private Q_SLOTS:
    // Generate structural species from CIF data
    void on_MoietyRemoveAtomicsCheck_clicked(bool checked);
    void on_MoietyRemoveWaterCheck_clicked(bool checked);
    void on_MoietyRemoveByNETAGroup_clicked(bool checked);
    void on_MoietyNETARemovalEdit_textEdited(const QString &text);
    void on_MoietyNETARemoveFragmentsCheck_clicked(bool checked);

    public:
    bool update();

    /*
     * Supercell Page
     */
    private:
    private Q_SLOTS:
    void on_RepeatASpin_valueChanged(int value);
    void on_RepeatBSpin_valueChanged(int value);
    void on_RepeatCSpin_valueChanged(int value);

    /*
     * Species Partitioning Page
     */
    private:
    // Partitioning preview Configuration
    Configuration *partitioningConfiguration_;

<<<<<<< HEAD
    private Q_SLOTS:
=======
    private slots:
    void on_OutputMolecularRadio_clicked(bool checked);
>>>>>>> d5263a51
    void on_OutputFrameworkRadio_clicked(bool checked);
    void on_OutputSupermoleculeRadio_clicked(bool checked);
    void on_OutputConfigurationCheck_clicked(bool checked);
};<|MERGE_RESOLUTION|>--- conflicted
+++ resolved
@@ -145,12 +145,9 @@
     // Partitioning preview Configuration
     Configuration *partitioningConfiguration_;
 
-<<<<<<< HEAD
     private Q_SLOTS:
-=======
-    private slots:
+    
     void on_OutputMolecularRadio_clicked(bool checked);
->>>>>>> d5263a51
     void on_OutputFrameworkRadio_clicked(bool checked);
     void on_OutputSupermoleculeRadio_clicked(bool checked);
     void on_OutputConfigurationCheck_clicked(bool checked);
