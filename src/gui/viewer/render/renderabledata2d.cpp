/*
	*** Renderable - Data2D
	*** src/gui/viewer/render/renderabledata1d.cpp
	Copyright T. Youngs 2013-2019

	This file is part of Dissolve.

	Dissolve is free software: you can redistribute it and/or modify
	it under the terms of the GNU General Public License as published by
	the Free Software Foundation, either version 3 of the License, or
	(at your option) any later version.

	Dissolve is distributed in the hope that it will be useful,
	but WITHOUT ANY WARRANTY; without even the implied warranty of
	MERCHANTABILITY or FITNESS FOR A PARTICULAR PURPOSE.  See the
	GNU General Public License for more details.

	You should have received a copy of the GNU General Public License
	along with Dissolve.  If not, see <http://www.gnu.org/licenses/>.
*/

#include "gui/viewer/render/renderabledata2d.h"
#include "gui/viewer/render/renderablegroupmanager.h"
#include "gui/viewer/render/view.h"
#include "math/data2d.h"
<<<<<<< HEAD
#include "math/extrema.h"
#include "templates/array2d.h"
=======
#include "math/limits.h"
#include "templates/array2d.h"
#include "base/lineparser.h"
>>>>>>> e0976e38

// Constructor
RenderableData2D::RenderableData2D(const Data2D* source, const char* objectTag) : Renderable(Renderable::Data2DRenderable, objectTag), source_(source)
{
	// Set defaults
	displayStyle_ = LinesStyle;	
	colour().setStyle(ColourDefinition::HSVGradientStyle);
}

// Destructor
RenderableData2D::~RenderableData2D()
{
}

/*
 * Data
 */

// Return whether a valid data source is available (attempting to set it if not)
bool RenderableData2D::validateDataSource()
{
	// If there is no valid source set, attempt to set it now...
	if (!source_) source_ = Data2D::findObject(objectTag_);

	return source_;
}

// Return version of data
int RenderableData2D::dataVersion() const
{
	return (source_ ? source_->version() : -99);
}


/*
 * Transform / Limits
 */

// Transform data according to current settings
void RenderableData2D::transformValues()
{
	// If the transformed data are already up-to-date, no need to do anything
	if (valuesTransformDataVersion_ == dataVersion()) return;

	// Copy original data and transform now. We do this even if the transformers are disabled, since they may have previously been active
	if (!validateDataSource()) transformedData_.clear();
	else transformedData_ = *source_;
<<<<<<< HEAD
	Transformer::transform2D(transformedData_, transforms_[0], transforms_[1], transforms_[2] );
	
	transformMin_ = Extrema::min(transformedData_.constXAxis());
	transformMax_ = Extrema::max(transformedData_.constXAxis());
	transformMinPositive_ = 0.1;
	transformMaxPositive_ = 0.0;
	
=======
	valuesTransform_.transformValues(transformedData_);

	limitsMin_ = 0.0;
	limitsMax_ = 1.0;
	positiveLimitsMin_ = -1.0;
	positiveLimitsMax_ = -1.0;
	valuesMin_ = 0.0;
	valuesMax_ = 1.0;
	positiveValuesMin_ = -1.0;
	positiveValuesMax_ = -1.0;

>>>>>>> e0976e38
	// Set initial limits if we can
	if (transformedData_.nValues() > 0)
	{
		valuesMin_ = transformedData_.minValue();
		valuesMax_ = transformedData_.maxValue();
		limitsMin_.set(transformedData_.constXAxis().firstValue(), transformedData_.constYAxis().firstValue(), valuesMin_);
		limitsMax_.set(transformedData_.constXAxis().lastValue(), transformedData_.constYAxis().lastValue(), valuesMax_);
	}

	// Now determine minimum positive limits - loop over points in data, searching for first positive, non-zero value	
	// X
	for (int n=0; n<transformedData_.constXAxis().nItems(); ++n)
	{
		if (transformedData_.constXAxis(n) > 0.0)
		{
			if (positiveLimitsMin_.x < 0.0) positiveLimitsMin_.x = transformedData_.constXAxis(n);
			else if (transformedData_.constXAxis(n) < positiveLimitsMin_.x) positiveLimitsMin_.x = transformedData_.constXAxis(n);

			if (transformedData_.constXAxis(n) > positiveLimitsMax_.x) positiveLimitsMax_.x = transformedData_.constXAxis(n);
		}
	}

	// Y
	for (int n=0; n<transformedData_.constYAxis().nItems(); ++n)
	{	
		if (transformedData_.constYAxis(n) > 0.0)
		{
			if (positiveLimitsMin_.y < 0.0) positiveLimitsMin_.y = transformedData_.constYAxis(n);
			else if (transformedData_.constYAxis(n) < positiveLimitsMin_.y) positiveLimitsMin_.y = transformedData_.constYAxis(n);

			if (transformedData_.constYAxis(n) > positiveLimitsMax_.y) positiveLimitsMax_.y = transformedData_.constYAxis(n);
		}
	}

	// Values
	for (int n=0; n<transformedData_.nValues(); ++n)
	{		
		if (transformedData_.value(n) > 0.0)
		{
			if (positiveValuesMin_ < 0.0) positiveValuesMin_ = transformedData_.value(n);
			else if (transformedData_.value(n) < positiveValuesMin_) positiveValuesMin_ = transformedData_.value(n);

			if (transformedData_.value(n) > positiveValuesMax_) positiveValuesMax_ = transformedData_.value(n);
		}
	}

	// Copy positive value limits over to z axis
	positiveLimitsMin_.z = positiveValuesMin_;
	positiveLimitsMax_.z = positiveValuesMax_;

	// Update the transformed data 'version'
	valuesTransformDataVersion_ = dataVersion();
}

// Return reference to transformed data
const Data2D& RenderableData2D::transformedData()
{
	// Check that we have a valid source
	if (!validateDataSource()) return transformedData_;

	// If the value transform is not enabled, just return the original data
	if (!valuesTransform_.enabled()) return *source_;

	// Make sure the transformed data is up-to-date
	transformValues();

	return transformedData_;
}

/*
 * Rendering Primitives
 */

// Recreate necessary primitives / primitive assemblies for the data
void RenderableData2D::recreatePrimitives(const View& view, const ColourDefinition& colourDefinition)
{	
	reinitialisePrimitives(source_->constYAxis().nItems(), GL_LINE_STRIP, true);
	constructLine(transformedData().constXAxis(), transformedData().constYAxis(), transformedData().constValues2D(), view.constAxes(), colourDefinition);
}

// Send primitives for rendering
const void RenderableData2D::sendToGL(const double pixelScaling)
{
	// Apply the LineStyle of the Renderable
	lineStyle_.sendToGL(pixelScaling);

	// Disable lighting
	glDisable(GL_LIGHTING);
	
	int n = 0;
	while(n < transformedData_.constYAxis().nItems())
	{
		primitive(n)->sendToGL();
		++n;
	}

	// Reset LineStyle back to defaults
	LineStyle().sendToGL();
}

// Create line strip primitive
void RenderableData2D::constructLine(const Array<double>& displayXAbscissa, const Array<double>& displayYAbscissa, const Array2D<double>& displayValues, const Axes& axes, const ColourDefinition& colourDefinition)
{
	// Copy and transform abscissa values (still in data space) into axes coordinates
	Array<double> x = displayXAbscissa;
	axes.transformX(x);
	int nX = x.nItems();
	if (nX < 2) return;
	
	// Copy and transform abscissa values (still in data space) into axes coordinates
	Array<double> y = displayYAbscissa;
	axes.transformY(y);
	int nY = y.nItems();
	if (nY < 2) return;

	// Get some values from axes so we can calculate colours properly	
	bool vLogarithmic = axes.logarithmic(2);
	//double vStretch = axes.stretch(2);

	// Temporary variables
	GLfloat colour[4];
	Vec3<double> nrm(0.0, 1.0, 0.0);

	// Create lines for slices
	int vertexA, vertexB;
	Array2D<double> v = displayValues;
	axes.transformZ(v);
	
	Primitive* p;

	// Check for a single colour style in the colourDefinition - use optimised case in that eventuality
	if (colourDefinition.style() == ColourDefinition::SingleColourStyle)
	{
		// Get the single colour
		colourDefinition.colour(0.0, colour);
		
		// Loop over y
		for (int n=0; n < nY ; ++n)
		{
			// Set vertexA to -1 so we don't draw a line at n=0
			vertexA = -1;
			p = primitive(n);
			// Loop over x
			for (int m = 0; m < nX; ++m)
			{
				vertexB = p->defineVertex(x.constAt(m), y.constAt(n), v.constAt(m,n), nrm, colour);
				
				// If both vertices are valid, plot a line
				if (vertexA != -1) p->defineIndices(vertexA, vertexB);
				vertexA = vertexB;
			}
		}
	}
	else
	{
		ColourDefinition colourDef = colourDefinition;
		// Setting gradient start and end value based on minimum and maximum data points
		colourDef.setHSVGradientStartValue(positiveValuesMin_);
		colourDef.setHSVGradientEndValue(positiveValuesMax_);
		
		// Loop over y
		for (int n=0; n < nY ; ++n)
		{
			// Set vertexA to -1 so we don't draw a line at n=0
			vertexA = -1;
			p = primitive(n);
			
			// Loop over x
			for (int m = 0; m < nX; ++m)
			{
				// Assigning colour based on value 
				double c = (vLogarithmic ? pow(displayValues.constAt(m, n), 10.0) : displayValues.constAt(m,n));
				colourDef.colour(c, colour);
				vertexB = p->defineVertex(x.constAt(m), y.constAt(n), v.constAt(m,n), nrm, colour);

				// If both vertices are valid, plot a line
				if (vertexA != -1) p->defineIndices(vertexA, vertexB);
				vertexA = vertexB;
			}
		}
	}
}

/*
 * Style
 */

// Return EnumOptions for Data2DDisplayStyle
EnumOptions<RenderableData2D::Data2DDisplayStyle> RenderableData2D::data2DDisplayStyles()
{
	static EnumOptionsList Style2DOptions = EnumOptionsList() <<
		EnumOption(RenderableData2D::LinesStyle,	"Lines");

	static EnumOptions<RenderableData2D::Data2DDisplayStyle> options("Data2DDisplayStyle", Style2DOptions);

	return options;
}

// Set display style for renderable
void RenderableData2D::setDisplayStyle(Data2DDisplayStyle displayStyle)
{
	displayStyle_ = displayStyle;

	++styleVersion_;
}

// Return display style for the renderable
RenderableData2D::Data2DDisplayStyle RenderableData2D::displayStyle() const
{
	return displayStyle_;
}

/*
 * Style I/O
 */

// Return enum option info for RenderableKeyword
EnumOptions<RenderableData2D::Data2DStyleKeyword> RenderableData2D::data2DStyleKeywords()
{
	static EnumOptionsList StyleKeywords = EnumOptionsList() <<
		EnumOption(RenderableData2D::DisplayKeyword,	"Display") <<
		EnumOption(RenderableData2D::EndStyleKeyword,	"EndStyle");

	static EnumOptions<RenderableData2D::Data2DStyleKeyword> options("Data2DStyleKeyword", StyleKeywords);

	return options;
}

// Write style information
bool RenderableData2D::writeStyleBlock(LineParser& parser, int indentLevel) const
{
	// Construct indent string
	char* indent = new char[indentLevel*2+1];
	for (int n=0; n<indentLevel*2; ++n) indent[n] = ' ';
	indent[indentLevel*2] = '\0';

	if (!parser.writeLineF("%s%s  %s\n", indent, data2DStyleKeywords().keyword(RenderableData2D::DisplayKeyword), data2DDisplayStyles().keyword(displayStyle_))) return false;

	return true;
}

// Read style information
bool RenderableData2D::readStyleBlock(LineParser& parser)
{
	while (!parser.eofOrBlank())
	{
		// Get line from file
		if (parser.getArgsDelim(LineParser::SemiColonLineBreaks) != LineParser::Success) return false;

		// Do we recognise this keyword and, if so, do we have the appropriate number of arguments?
		if (!data2DStyleKeywords().isValid(parser.argc(0))) return data2DStyleKeywords().errorAndPrintValid(parser.argc(0));
		Data2DStyleKeyword kwd = data2DStyleKeywords().enumeration(parser.argc(0));
		if (!data2DStyleKeywords().validNArgs(kwd, parser.nArgs()-1)) return false;

		// All OK, so process the keyword
		switch (kwd)
		{
			// Display style
			case (RenderableData2D::DisplayKeyword):
				if (!data2DDisplayStyles().isValid(parser.argc(1))) return data2DDisplayStyles().errorAndPrintValid(parser.argc(1));
				displayStyle_ = data2DDisplayStyles().enumeration(parser.argc(1));
				break;
			// Unrecognised Keyword
			default:
				Messenger::warn("Unrecognised display style keyword for RenderableData2D: %s\n", parser.argc(0));
				return false;
				break;
		}
	}

	return true;
}<|MERGE_RESOLUTION|>--- conflicted
+++ resolved
@@ -23,14 +23,9 @@
 #include "gui/viewer/render/renderablegroupmanager.h"
 #include "gui/viewer/render/view.h"
 #include "math/data2d.h"
-<<<<<<< HEAD
 #include "math/extrema.h"
 #include "templates/array2d.h"
-=======
-#include "math/limits.h"
-#include "templates/array2d.h"
 #include "base/lineparser.h"
->>>>>>> e0976e38
 
 // Constructor
 RenderableData2D::RenderableData2D(const Data2D* source, const char* objectTag) : Renderable(Renderable::Data2DRenderable, objectTag), source_(source)
@@ -78,15 +73,6 @@
 	// Copy original data and transform now. We do this even if the transformers are disabled, since they may have previously been active
 	if (!validateDataSource()) transformedData_.clear();
 	else transformedData_ = *source_;
-<<<<<<< HEAD
-	Transformer::transform2D(transformedData_, transforms_[0], transforms_[1], transforms_[2] );
-	
-	transformMin_ = Extrema::min(transformedData_.constXAxis());
-	transformMax_ = Extrema::max(transformedData_.constXAxis());
-	transformMinPositive_ = 0.1;
-	transformMaxPositive_ = 0.0;
-	
-=======
 	valuesTransform_.transformValues(transformedData_);
 
 	limitsMin_ = 0.0;
@@ -98,7 +84,6 @@
 	positiveValuesMin_ = -1.0;
 	positiveValuesMax_ = -1.0;
 
->>>>>>> e0976e38
 	// Set initial limits if we can
 	if (transformedData_.nValues() > 0)
 	{
