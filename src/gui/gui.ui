--- conflicted
+++ resolved
@@ -834,15 +834,13 @@
     <string>Prepare / Check</string>
    </property>
   </action>
-<<<<<<< HEAD
   <action name="SpeciesCreateFromExistingAction">
    <property name="text">
     <string>From &amp;Existing...</string>
-=======
+  </action>
   <action name="LayerCreateCorrelationsRDFXRayAction">
    <property name="text">
-    <string>RDF and &amp;X-ray S(Q)</string>
->>>>>>> 2262c3af
+     <string>RDF and &amp;X-ray S(Q)</string>
    </property>
   </action>
  </widget>
