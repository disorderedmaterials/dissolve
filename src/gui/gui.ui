<?xml version="1.0" encoding="UTF-8"?>
<ui version="4.0">
 <class>DissolveWindow</class>
 <widget class="QMainWindow" name="DissolveWindow">
  <property name="geometry">
   <rect>
    <x>0</x>
    <y>0</y>
    <width>1146</width>
    <height>846</height>
   </rect>
  </property>
  <property name="font">
   <font>
    <pointsize>10</pointsize>
   </font>
  </property>
  <property name="windowTitle">
   <string>Dissolve-GUI</string>
  </property>
  <property name="windowIcon">
   <iconset resource="main.qrc">
    <normaloff>:/dissolve/icons/dissolve.png</normaloff>:/dissolve/icons/dissolve.png</iconset>
  </property>
  <widget class="QWidget" name="Centralwidget">
   <layout class="QHBoxLayout" name="horizontalLayout">
    <property name="spacing">
     <number>4</number>
    </property>
    <property name="leftMargin">
     <number>4</number>
    </property>
    <property name="topMargin">
     <number>4</number>
    </property>
    <property name="rightMargin">
     <number>4</number>
    </property>
    <property name="bottomMargin">
     <number>0</number>
    </property>
    <item>
     <widget class="QStackedWidget" name="MainStack">
      <widget class="QWidget" name="LogoPage">
       <layout class="QHBoxLayout" name="horizontalLayout_3">
        <item>
         <widget class="QLabel" name="LogoLabel">
          <property name="text">
           <string/>
          </property>
          <property name="pixmap">
           <pixmap resource="main.qrc">:/dissolve/icons/simple.png</pixmap>
          </property>
          <property name="scaledContents">
           <bool>false</bool>
          </property>
          <property name="alignment">
           <set>Qt::AlignCenter</set>
          </property>
         </widget>
        </item>
       </layout>
      </widget>
      <widget class="QWidget" name="MainPage">
       <layout class="QHBoxLayout" name="horizontalLayout_2">
        <property name="spacing">
         <number>0</number>
        </property>
        <property name="leftMargin">
         <number>0</number>
        </property>
        <property name="topMargin">
         <number>0</number>
        </property>
        <property name="rightMargin">
         <number>0</number>
        </property>
        <property name="bottomMargin">
         <number>0</number>
        </property>
        <item>
         <widget class="MainTabsWidget" name="MainTabs">
          <property name="sizePolicy">
           <sizepolicy hsizetype="Expanding" vsizetype="Expanding">
            <horstretch>0</horstretch>
            <verstretch>10</verstretch>
           </sizepolicy>
          </property>
          <property name="currentIndex">
           <number>-1</number>
          </property>
         </widget>
        </item>
       </layout>
      </widget>
     </widget>
    </item>
   </layout>
  </widget>
  <widget class="QMenuBar" name="MainMenu">
   <property name="geometry">
    <rect>
     <x>0</x>
     <y>0</y>
     <width>1146</width>
     <height>21</height>
    </rect>
   </property>
   <widget class="QMenu" name="SessionMenu">
    <property name="font">
     <font>
      <pointsize>10</pointsize>
     </font>
    </property>
    <property name="title">
     <string>&amp;File</string>
    </property>
    <widget class="QMenu" name="FileOpenRecentMenu">
     <property name="title">
      <string>Open R&amp;ecent</string>
     </property>
    </widget>
    <addaction name="FileNewAction"/>
    <addaction name="separator"/>
    <addaction name="FileOpenAction"/>
    <addaction name="FileOpenRecentMenu"/>
    <addaction name="FileLoadRestartFileAction"/>
    <addaction name="separator"/>
    <addaction name="FileCloseAction"/>
    <addaction name="separator"/>
    <addaction name="FileSaveAction"/>
    <addaction name="FileSaveAsAction"/>
    <addaction name="separator"/>
    <addaction name="FileQuitAction"/>
   </widget>
   <widget class="QMenu" name="SimulationMenu">
    <property name="font">
     <font>
      <pointsize>10</pointsize>
     </font>
    </property>
    <property name="title">
     <string>S&amp;imulation</string>
    </property>
    <addaction name="SimulationCheckAction"/>
    <addaction name="separator"/>
    <addaction name="SimulationRunAction"/>
    <addaction name="SimulationRunForAction"/>
    <addaction name="separator"/>
    <addaction name="SimulationStopAction"/>
    <addaction name="SimulationStepFiveAction"/>
    <addaction name="SimulationStepAction"/>
    <addaction name="separator"/>
    <addaction name="SimulationSetRestartFileFrequencyAction"/>
    <addaction name="SimulationSaveRestartPointAction"/>
    <addaction name="SimulationDataManagerAction"/>
    <addaction name="SimulationClearAdditionalPotentialsAction"/>
    <addaction name="SimulationClearModuleDataAction"/>
   </widget>
   <widget class="QMenu" name="HelpMenu">
    <property name="font">
     <font>
      <pointsize>10</pointsize>
     </font>
    </property>
    <property name="title">
     <string>&amp;Help</string>
    </property>
    <addaction name="HelpOnlineManualAction"/>
    <addaction name="HelpOnlineTutorialsAction"/>
   </widget>
   <widget class="QMenu" name="SpeciesMenu">
    <property name="font">
     <font>
      <pointsize>10</pointsize>
     </font>
    </property>
    <property name="title">
     <string>&amp;Species</string>
    </property>
    <widget class="QMenu" name="SpeciesCreateMenu">
     <property name="font">
      <font>
       <pointsize>10</pointsize>
      </font>
     </property>
     <property name="title">
      <string>&amp;Create</string>
     </property>
     <property name="icon">
      <iconset resource="main.qrc">
       <normaloff>:/tabs/icons/tabs_species.svg</normaloff>:/tabs/icons/tabs_species.svg</iconset>
     </property>
     <addaction name="SpeciesCreateAtomicAction"/>
     <addaction name="SpeciesCreateDrawAction"/>
     <addaction name="SpeciesCreateFromExistingAction"/>
    </widget>
    <widget class="QMenu" name="SpeciesImportMenu">
     <property name="font">
      <font>
       <pointsize>10</pointsize>
      </font>
     </property>
     <property name="title">
      <string>&amp;Import</string>
     </property>
     <addaction name="SpeciesImportFromDissolveAction"/>
     <addaction name="SpeciesImportFromXYZAction"/>
     <addaction name="SpeciesImportLigParGenAction"/>
     <addaction name="SpeciesImportFromCIFAction"/>
    </widget>
    <widget class="QMenu" name="SpeciesReduceForcefieldTermsMenu">
     <property name="font">
      <font>
       <pointsize>10</pointsize>
      </font>
     </property>
     <property name="title">
      <string>Red&amp;uce Forcefield Terms</string>
     </property>
     <addaction name="SpeciesSimplifyAtomTypesAction"/>
     <addaction name="SpeciesReduceToMasterTermsAction"/>
    </widget>
    <addaction name="SpeciesCreateMenu"/>
    <addaction name="SpeciesImportMenu"/>
    <addaction name="SpeciesRenameAction"/>
    <addaction name="SpeciesDeleteAction"/>
    <addaction name="separator"/>
    <addaction name="SpeciesAddForcefieldTermsAction"/>
    <addaction name="SpeciesReduceForcefieldTermsMenu"/>
    <addaction name="SpeciesCopyTermsAction"/>
    <addaction name="separator"/>
    <addaction name="SpeciesSetAtomTypesInSelectionAction"/>
    <addaction name="SpeciesSetChargesInSelectionAction"/>
    <addaction name="separator"/>
    <addaction name="SpeciesRegenerateIntraFromConnectivityAction"/>
   </widget>
   <widget class="QMenu" name="ConfigurationMenu">
    <property name="font">
     <font>
      <pointsize>10</pointsize>
     </font>
    </property>
    <property name="title">
     <string>&amp;Configuration</string>
    </property>
    <widget class="QMenu" name="ConfigurationCreateMenu">
     <property name="geometry">
      <rect>
       <x>990</x>
       <y>290</y>
       <width>213</width>
       <height>172</height>
      </rect>
     </property>
     <property name="font">
      <font>
       <pointsize>10</pointsize>
      </font>
     </property>
     <property name="title">
      <string>&amp;Create</string>
     </property>
     <property name="icon">
      <iconset resource="main.qrc">
       <normaloff>:/tabs/icons/tabs_configuration.svg</normaloff>:/tabs/icons/tabs_configuration.svg</iconset>
     </property>
     <addaction name="ConfigurationCreateEmptyAction"/>
     <addaction name="separator"/>
     <addaction name="ConfigurationCreateSimpleRandomMixAction"/>
     <addaction name="ConfigurationCreateRelativeRandomMixAction"/>
     <addaction name="separator"/>
     <addaction name="ConfigurationCreateEmptyFrameworkAction"/>
     <addaction name="ConfigurationCreateFrameworkAdsorbatesAction"/>
    </widget>
    <widget class="QMenu" name="ConfigurationExportToMenu">
     <property name="font">
      <font>
       <pointsize>10</pointsize>
      </font>
     </property>
     <property name="title">
      <string>&amp;Export to</string>
     </property>
     <addaction name="ConfigurationExportToXYZAction"/>
    </widget>
    <addaction name="ConfigurationCreateMenu"/>
    <addaction name="ConfigurationRenameAction"/>
    <addaction name="ConfigurationDeleteAction"/>
    <addaction name="separator"/>
    <addaction name="ConfigurationExportToMenu"/>
   </widget>
   <widget class="QMenu" name="LayerMenu">
    <property name="font">
     <font>
      <pointsize>10</pointsize>
     </font>
    </property>
    <property name="title">
     <string>&amp;Layer</string>
    </property>
    <widget class="QMenu" name="LayerCreateMenu">
     <property name="font">
      <font>
       <pointsize>10</pointsize>
      </font>
     </property>
     <property name="title">
      <string>&amp;Create</string>
     </property>
     <property name="icon">
      <iconset resource="main.qrc">
       <normaloff>:/tabs/icons/tabs_modulelayer.svg</normaloff>:/tabs/icons/tabs_modulelayer.svg</iconset>
     </property>
     <widget class="QMenu" name="LayerCreateEvolutionMenu">
      <property name="font">
       <font>
        <pointsize>10</pointsize>
       </font>
      </property>
      <property name="title">
       <string>E&amp;volution</string>
      </property>
      <addaction name="LayerCreateEvolveBasicAtomicAction"/>
      <addaction name="LayerCreateEvolveAtomicAction"/>
      <addaction name="LayerCreateEvolveMolecularAction"/>
      <addaction name="LayerCreateEvolveEPSRAction"/>
     </widget>
     <widget class="QMenu" name="LayerCreateRefinementMenu">
      <property name="font">
       <font>
        <pointsize>10</pointsize>
       </font>
      </property>
      <property name="title">
       <string>&amp;Refinement</string>
      </property>
      <addaction name="LayerCreateRefineEPSRAction"/>
     </widget>
     <widget class="QMenu" name="LayerCreateCorrelationsMenu">
      <property name="font">
       <font>
        <pointsize>10</pointsize>
       </font>
      </property>
      <property name="title">
       <string>&amp;Correlations</string>
      </property>
      <addaction name="LayerCreateCorrelationsRDFAction"/>
      <addaction name="LayerCreateCorrelationsRDFStructureFactorAction"/>
      <addaction name="LayerCreateCorrelationsRDFNeutronAction"/>
      <addaction name="LayerCreateCorrelationsRDFXRayAction"/>
      <addaction name="LayerCreateCorrelationsRDFNeutronXRayAction"/>
     </widget>
     <widget class="QMenu" name="LayerCreateAnalyseMenu">
      <property name="font">
       <font>
        <pointsize>10</pointsize>
       </font>
      </property>
      <property name="title">
       <string>Analysis</string>
      </property>
      <addaction name="LayerCreateAnalyseRDFCNAction"/>
      <addaction name="LayerCreateAnalyseAvgMolSDFAction"/>
     </widget>
     <addaction name="LayerCreateEmptyAction"/>
     <addaction name="separator"/>
     <addaction name="LayerCreateEvolutionMenu"/>
     <addaction name="LayerCreateCorrelationsMenu"/>
     <addaction name="LayerCreateRefinementMenu"/>
     <addaction name="LayerCreateAnalyseMenu"/>
    </widget>
    <addaction name="LayerCreateMenu"/>
    <addaction name="LayerRenameAction"/>
    <addaction name="LayerDeleteAction"/>
   </widget>
   <addaction name="SessionMenu"/>
   <addaction name="SimulationMenu"/>
   <addaction name="SpeciesMenu"/>
   <addaction name="ConfigurationMenu"/>
   <addaction name="LayerMenu"/>
   <addaction name="HelpMenu"/>
  </widget>
  <widget class="QStatusBar" name="statusBar"/>
  <action name="FileOpenAction">
   <property name="icon">
    <iconset resource="main.qrc">
     <normaloff>:/menu/icons/menu_open.svg</normaloff>:/menu/icons/menu_open.svg</iconset>
   </property>
   <property name="text">
    <string>&amp;Open...</string>
   </property>
   <property name="shortcut">
    <string>Ctrl+O</string>
   </property>
  </action>
  <action name="FileSaveAction">
   <property name="icon">
    <iconset resource="main.qrc">
     <normaloff>:/menu/icons/menu_save.svg</normaloff>:/menu/icons/menu_save.svg</iconset>
   </property>
   <property name="text">
    <string>&amp;Save</string>
   </property>
   <property name="shortcut">
    <string>Ctrl+S</string>
   </property>
  </action>
  <action name="FileQuitAction">
   <property name="text">
    <string>&amp;Quit</string>
   </property>
   <property name="shortcut">
    <string>Ctrl+Q</string>
   </property>
  </action>
  <action name="WorkspaceCreateEmptyAction">
   <property name="icon">
    <iconset resource="main.qrc">
     <normaloff>:/tabs/icons/tabs_workspace.svg</normaloff>:/tabs/icons/tabs_workspace.svg</iconset>
   </property>
   <property name="text">
    <string>&amp;Create New</string>
   </property>
  </action>
  <action name="WorkspaceCurrentAction">
   <property name="enabled">
    <bool>false</bool>
   </property>
   <property name="text">
    <string>Current Workspace</string>
   </property>
   <property name="font">
    <font>
     <italic>true</italic>
    </font>
   </property>
  </action>
  <action name="WorkspaceAddWidgetGeneralAction">
   <property name="enabled">
    <bool>false</bool>
   </property>
   <property name="text">
    <string>General</string>
   </property>
   <property name="font">
    <font>
     <italic>true</italic>
    </font>
   </property>
  </action>
  <action name="WorkspaceAddWidgetPairPotential">
   <property name="text">
    <string>Pair Potential</string>
   </property>
  </action>
  <action name="FileSaveAsAction">
   <property name="text">
    <string>Save &amp;As...</string>
   </property>
   <property name="shortcut">
    <string>Ctrl+Shift+S</string>
   </property>
  </action>
  <action name="FileConnectAction">
   <property name="enabled">
    <bool>false</bool>
   </property>
   <property name="icon">
    <iconset resource="main.qrc">
     <normaloff>:/menu/icons/menu_connect.svg</normaloff>:/menu/icons/menu_connect.svg</iconset>
   </property>
   <property name="text">
    <string>&amp;Connect...</string>
   </property>
   <property name="toolTip">
    <string>Connect to a remote simulation</string>
   </property>
  </action>
  <action name="SimulationRunAction">
   <property name="icon">
    <iconset resource="main.qrc">
     <normaloff>:/control/icons/control_play.svg</normaloff>:/control/icons/control_play.svg</iconset>
   </property>
   <property name="text">
    <string>&amp;Run</string>
   </property>
   <property name="shortcut">
    <string>Ctrl+R</string>
   </property>
  </action>
  <action name="SimulationStepAction">
   <property name="icon">
    <iconset resource="main.qrc">
     <normaloff>:/control/icons/control_step.svg</normaloff>:/control/icons/control_step.svg</iconset>
   </property>
   <property name="text">
    <string>&amp;Step</string>
   </property>
   <property name="shortcut">
    <string>Ctrl+1</string>
   </property>
  </action>
  <action name="SimulationStepFiveAction">
   <property name="text">
    <string>Step &amp;Five</string>
   </property>
   <property name="shortcut">
    <string>Ctrl+5</string>
   </property>
  </action>
  <action name="SimulationStopAction">
   <property name="enabled">
    <bool>false</bool>
   </property>
   <property name="icon">
    <iconset resource="main.qrc">
     <normaloff>:/control/icons/control_stop.svg</normaloff>:/control/icons/control_stop.svg</iconset>
   </property>
   <property name="text">
    <string>Stop</string>
   </property>
   <property name="shortcut">
    <string>Esc</string>
   </property>
  </action>
  <action name="FileNewAction">
   <property name="icon">
    <iconset resource="main.qrc">
     <normaloff>:/menu/icons/menu_new.svg</normaloff>:/menu/icons/menu_new.svg</iconset>
   </property>
   <property name="text">
    <string>&amp;New</string>
   </property>
  </action>
  <action name="FileCloseAction">
   <property name="icon">
    <iconset resource="main.qrc">
     <normaloff>:/general/icons/general_cross.svg</normaloff>:/general/icons/general_cross.svg</iconset>
   </property>
   <property name="text">
    <string>&amp;Close</string>
   </property>
  </action>
  <action name="HelpOnlineManualAction">
   <property name="icon">
    <iconset resource="main.qrc">
     <normaloff>:/start/icons/start_manual.svg</normaloff>:/start/icons/start_manual.svg</iconset>
   </property>
   <property name="text">
    <string>Online Manual</string>
   </property>
   <property name="toolTip">
    <string>Go to Dissolve's online manual</string>
   </property>
  </action>
  <action name="HelpOnlineTutorialsAction">
   <property name="icon">
    <iconset resource="main.qrc">
     <normaloff>:/start/icons/start_tutorials.svg</normaloff>:/start/icons/start_tutorials.svg</iconset>
   </property>
   <property name="text">
    <string>Online Tutorials</string>
   </property>
   <property name="toolTip">
    <string>Go to the online tutorials resource</string>
   </property>
  </action>
  <action name="SpeciesAddForcefieldTermsAction">
   <property name="icon">
    <iconset resource="main.qrc">
     <normaloff>:/tabs/icons/tabs_ff.svg</normaloff>:/tabs/icons/tabs_ff.svg</iconset>
   </property>
   <property name="text">
    <string>Add &amp;Forcefield Terms...</string>
   </property>
  </action>
  <action name="ConfigurationRenameAction">
   <property name="text">
    <string>&amp;Rename...</string>
   </property>
  </action>
  <action name="SpeciesRenameAction">
   <property name="text">
    <string>&amp;Rename...</string>
   </property>
  </action>
  <action name="SpeciesCreateAtomicAction">
   <property name="text">
    <string>&amp;Atomic...</string>
   </property>
  </action>
  <action name="ConfigurationCreateEmptyAction">
   <property name="text">
    <string>&amp;Empty</string>
   </property>
  </action>
  <action name="ConfigurationCreateSimpleRandomMixAction">
   <property name="text">
    <string>&amp;Simple random mix</string>
   </property>
  </action>
  <action name="ConfigurationCreateRelativeRandomMixAction">
   <property name="text">
    <string>&amp;Relative random mix</string>
   </property>
  </action>
  <action name="LayerCreateEmptyAction">
   <property name="icon">
    <iconset resource="main.qrc">
     <normaloff>:/menu/icons/menu_new.svg</normaloff>:/menu/icons/menu_new.svg</iconset>
   </property>
   <property name="text">
    <string>&amp;Empty</string>
   </property>
  </action>
  <action name="LayerRenameAction">
   <property name="text">
    <string>&amp;Rename...</string>
   </property>
  </action>
  <action name="LayerCreateEvolveEPSRAction">
   <property name="text">
    <string>&amp;EPSR (MC Only)</string>
   </property>
  </action>
  <action name="LayerCreateEvolveMolecularAction">
   <property name="text">
    <string>Standard &amp;Molecular (MC/MD)</string>
   </property>
  </action>
  <action name="LayerCreateRefineEPSRAction">
   <property name="text">
    <string>Standard &amp;EPSR</string>
   </property>
  </action>
  <action name="LayerDeleteAction">
   <property name="icon">
    <iconset resource="main.qrc">
     <normaloff>:/general/icons/general_trash.svg</normaloff>:/general/icons/general_trash.svg</iconset>
   </property>
   <property name="text">
    <string>&amp;Delete</string>
   </property>
  </action>
  <action name="LayerCreateEvolveAtomicAction">
   <property name="text">
    <string>Standard &amp;Atomic (MC/MD)</string>
   </property>
  </action>
  <action name="ConfigurationDeleteAction">
   <property name="icon">
    <iconset resource="main.qrc">
     <normaloff>:/general/icons/general_trash.svg</normaloff>:/general/icons/general_trash.svg</iconset>
   </property>
   <property name="text">
    <string>&amp;Delete</string>
   </property>
  </action>
  <action name="SpeciesDeleteAction">
   <property name="icon">
    <iconset resource="main.qrc">
     <normaloff>:/general/icons/general_trash.svg</normaloff>:/general/icons/general_trash.svg</iconset>
   </property>
   <property name="text">
    <string>&amp;Delete</string>
   </property>
  </action>
  <action name="LayerCreateCorrelationsRDFNeutronAction">
   <property name="text">
    <string>RDF and &amp;Neutron S(Q)</string>
   </property>
  </action>
  <action name="LayerCreateCorrelationsRDFNeutronXRayAction">
   <property name="enabled">
    <bool>true</bool>
   </property>
   <property name="text">
    <string>RDF, Neutron &amp;S(Q), and X-ray S(Q)</string>
   </property>
  </action>
  <action name="LayerCreateCorrelationsRDFStructureFactorAction">
   <property name="text">
    <string>RDF and &amp;Unweighted S(Q)</string>
   </property>
  </action>
  <action name="LayerCreateCorrelationsRDFAction">
   <property name="text">
    <string>&amp;RDF Only</string>
   </property>
  </action>
  <action name="ConfigurationExportToXYZAction">
   <property name="text">
    <string>XYZ Coordinates</string>
   </property>
  </action>
  <action name="SpeciesImportFromDissolveAction">
   <property name="text">
    <string>From Existing &amp;Simulation...</string>
   </property>
  </action>
  <action name="SpeciesImportFromXYZAction">
   <property name="text">
    <string>From &amp;XYZ...</string>
   </property>
  </action>
  <action name="SimulationDataManagerAction">
   <property name="icon">
    <iconset resource="main.qrc">
     <normaloff>:/viewer/icons/viewer_data.svg</normaloff>:/viewer/icons/viewer_data.svg</iconset>
   </property>
   <property name="text">
    <string>&amp;Data Manager...</string>
   </property>
  </action>
  <action name="SimulationSaveRestartPointAction">
   <property name="text">
    <string>Save Restart &amp;Point...</string>
   </property>
  </action>
  <action name="SimulationClearModuleDataAction">
   <property name="text">
    <string>Clear Module Data</string>
   </property>
  </action>
  <action name="SimulationRunForAction">
   <property name="text">
    <string>Run &amp;For...</string>
   </property>
   <property name="shortcut">
    <string>Ctrl+F</string>
   </property>
  </action>
  <action name="LayerCreateAnalyseRDFCNAction">
   <property name="text">
    <string>RDF &amp;&amp; Coordination Number</string>
   </property>
  </action>
  <action name="LayerCreateAnalyseAvgMolSDFAction">
   <property name="text">
    <string>Average Molecule &amp;&amp; SDF</string>
   </property>
  </action>
  <action name="SpeciesCreateDrawAction">
   <property name="text">
    <string>&amp;Draw...</string>
   </property>
  </action>
  <action name="WorkspaceRenameCurrentGizmoAction">
   <property name="enabled">
    <bool>false</bool>
   </property>
   <property name="text">
    <string>Rename Current Gizmo</string>
   </property>
  </action>
  <action name="LayerCreateEvolveBasicAtomicAction">
   <property name="text">
    <string>Atomic (MC only)</string>
   </property>
  </action>
  <action name="SpeciesRegenerateIntraFromConnectivityAction">
   <property name="text">
    <string>Re&amp;generate Angles/Torsions from Connectivity</string>
   </property>
   <property name="iconText">
    <string>Regenerate Angles/Torsions from Connectivity</string>
   </property>
   <property name="toolTip">
    <string>Regenerate angle and torsion lists from current connectivity</string>
   </property>
  </action>
  <action name="ConfigurationCreateEmptyFrameworkAction">
   <property name="text">
    <string>&amp;Empty framework</string>
   </property>
  </action>
  <action name="ConfigurationCreateFrameworkAdsorbatesAction">
   <property name="text">
    <string>&amp;Framework with adsorbates</string>
   </property>
  </action>
  <action name="SpeciesImportLigParGenAction">
   <property name="text">
    <string>From &amp;LigParGen...</string>
   </property>
   <property name="toolTip">
    <string>Import coordinates and forcefield from LigParGen output</string>
   </property>
  </action>
  <action name="SpeciesSimplifyAtomTypesAction">
   <property name="text">
    <string>Simplify Atom Types</string>
   </property>
  </action>
  <action name="SpeciesReduceToMasterTermsAction">
   <property name="text">
    <string>To Master Terms</string>
   </property>
  </action>
  <action name="SpeciesSetAtomTypesInSelectionAction">
   <property name="text">
    <string>Set Atom &amp;Types in Selection...</string>
   </property>
  </action>
  <action name="SpeciesCopyTermsAction">
   <property name="text">
    <string>C&amp;opy Terms From Species...</string>
   </property>
  </action>
  <action name="SpeciesImportFromCIFAction">
   <property name="text">
    <string>From &amp;CIF...</string>
   </property>
  </action>
  <action name="SpeciesSetChargesInSelectionAction">
   <property name="text">
    <string>Set Atom C&amp;harges in Selection...</string>
   </property>
  </action>
  <action name="SimulationCheckAction">
   <property name="text">
    <string>Prepare / Check</string>
   </property>
  </action>
  <action name="SpeciesCreateFromExistingAction">
   <property name="text">
    <string>From &amp;Existing...</string>
   </property>
  </action>
  <action name="LayerCreateCorrelationsRDFXRayAction">
   <property name="text">
    <string>RDF and &amp;X-ray S(Q)</string>
<<<<<<< HEAD
=======
   </property>
  </action>
  <action name="SimulationSetRestartFileFrequencyAction">
   <property name="text">
    <string>Set Restart File Fre&amp;quency...</string>
   </property>
  </action>
  <action name="FileLoadRestartFileAction">
   <property name="text">
    <string>Load &amp;Restart File...</string>
   </property>
  </action>
  <action name="SimulationClearAdditionalPotentialsAction">
   <property name="text">
    <string>Clear Additional Potentials</string>
>>>>>>> 48414ae7
   </property>
  </action>
 </widget>
 <customwidgets>
  <customwidget>
   <class>MainTabsWidget</class>
   <extends>QTabWidget</extends>
   <header>gui/maintabswidget.hui</header>
   <container>1</container>
  </customwidget>
 </customwidgets>
 <resources>
  <include location="main.qrc"/>
 </resources>
 <connections/>
</ui><|MERGE_RESOLUTION|>--- conflicted
+++ resolved
@@ -832,8 +832,6 @@
   <action name="LayerCreateCorrelationsRDFXRayAction">
    <property name="text">
     <string>RDF and &amp;X-ray S(Q)</string>
-<<<<<<< HEAD
-=======
    </property>
   </action>
   <action name="SimulationSetRestartFileFrequencyAction">
@@ -849,7 +847,6 @@
   <action name="SimulationClearAdditionalPotentialsAction">
    <property name="text">
     <string>Clear Additional Potentials</string>
->>>>>>> 48414ae7
    </property>
   </action>
  </widget>
