<?xml version="1.0" encoding="UTF-8"?>
<ui version="4.0">
 <class>DissolveWindow</class>
 <widget class="QMainWindow" name="DissolveWindow">
  <property name="geometry">
   <rect>
    <x>0</x>
    <y>0</y>
    <width>1146</width>
    <height>846</height>
   </rect>
  </property>
  <property name="font">
   <font>
    <pointsize>10</pointsize>
   </font>
  </property>
  <property name="windowTitle">
   <string>Dissolve-GUI</string>
  </property>
  <property name="windowIcon">
   <iconset resource="main.qrc">
    <normaloff>:/dissolve/icons/dissolve.png</normaloff>:/dissolve/icons/dissolve.png</iconset>
  </property>
  <widget class="QWidget" name="Centralwidget">
   <layout class="QHBoxLayout" name="horizontalLayout">
    <property name="spacing">
     <number>4</number>
    </property>
    <property name="leftMargin">
     <number>4</number>
    </property>
    <property name="topMargin">
     <number>4</number>
    </property>
    <property name="rightMargin">
     <number>4</number>
    </property>
    <property name="bottomMargin">
     <number>0</number>
    </property>
    <item>
     <widget class="QStackedWidget" name="MainStack">
      <widget class="QWidget" name="LogoPage">
       <layout class="QHBoxLayout" name="horizontalLayout_3">
        <item>
         <widget class="QLabel" name="LogoLabel">
          <property name="text">
           <string/>
          </property>
          <property name="pixmap">
           <pixmap resource="main.qrc">:/dissolve/icons/simple.png</pixmap>
          </property>
          <property name="scaledContents">
           <bool>false</bool>
          </property>
          <property name="alignment">
           <set>Qt::AlignCenter</set>
          </property>
         </widget>
        </item>
       </layout>
      </widget>
      <widget class="QWidget" name="MainPage">
       <layout class="QHBoxLayout" name="horizontalLayout_2">
        <property name="spacing">
         <number>0</number>
        </property>
        <property name="leftMargin">
         <number>0</number>
        </property>
        <property name="topMargin">
         <number>0</number>
        </property>
        <property name="rightMargin">
         <number>0</number>
        </property>
        <property name="bottomMargin">
         <number>0</number>
        </property>
        <item>
         <widget class="MainTabsWidget" name="MainTabs">
          <property name="sizePolicy">
           <sizepolicy hsizetype="Expanding" vsizetype="Expanding">
            <horstretch>0</horstretch>
            <verstretch>10</verstretch>
           </sizepolicy>
          </property>
          <property name="currentIndex">
           <number>-1</number>
          </property>
         </widget>
        </item>
       </layout>
      </widget>
     </widget>
    </item>
   </layout>
  </widget>
  <widget class="QMenuBar" name="MainMenu">
   <property name="geometry">
    <rect>
     <x>0</x>
     <y>0</y>
     <width>1146</width>
     <height>21</height>
    </rect>
   </property>
   <widget class="QMenu" name="SessionMenu">
    <property name="font">
     <font>
      <pointsize>10</pointsize>
     </font>
    </property>
    <property name="title">
     <string>&amp;File</string>
    </property>
    <widget class="QMenu" name="FileOpenRecentMenu">
     <property name="title">
      <string>Open R&amp;ecent</string>
     </property>
    </widget>
    <addaction name="FileNewAction"/>
    <addaction name="separator"/>
    <addaction name="FileOpenAction"/>
    <addaction name="FileOpenRecentMenu"/>
    <addaction name="FileLoadRestartFileAction"/>
    <addaction name="separator"/>
    <addaction name="FileCloseAction"/>
    <addaction name="separator"/>
    <addaction name="FileSaveAction"/>
    <addaction name="FileSaveAsAction"/>
    <addaction name="separator"/>
    <addaction name="FileQuitAction"/>
   </widget>
   <widget class="QMenu" name="WorkspaceMenu">
    <property name="font">
     <font>
      <pointsize>10</pointsize>
     </font>
    </property>
    <property name="title">
     <string>&amp;Workspace</string>
    </property>
    <addaction name="WorkspaceCreateEmptyAction"/>
    <addaction name="WorkspaceRenameCurrentGizmoAction"/>
   </widget>
   <widget class="QMenu" name="SimulationMenu">
    <property name="font">
     <font>
      <pointsize>10</pointsize>
     </font>
    </property>
    <property name="title">
     <string>S&amp;imulation</string>
    </property>
    <addaction name="SimulationCheckAction"/>
    <addaction name="separator"/>
    <addaction name="SimulationRunAction"/>
    <addaction name="SimulationRunForAction"/>
    <addaction name="separator"/>
    <addaction name="SimulationStopAction"/>
    <addaction name="SimulationStepFiveAction"/>
    <addaction name="SimulationStepAction"/>
    <addaction name="separator"/>
    <addaction name="SimulationSetRestartFileFrequencyAction"/>
    <addaction name="SimulationSaveRestartPointAction"/>
    <addaction name="SimulationDataManagerAction"/>
    <addaction name="SimulationClearModuleDataAction"/>
   </widget>
   <widget class="QMenu" name="HelpMenu">
    <property name="font">
     <font>
      <pointsize>10</pointsize>
     </font>
    </property>
    <property name="title">
     <string>&amp;Help</string>
    </property>
    <addaction name="HelpOnlineManualAction"/>
    <addaction name="HelpOnlineTutorialsAction"/>
   </widget>
   <widget class="QMenu" name="SpeciesMenu">
    <property name="font">
     <font>
      <pointsize>10</pointsize>
     </font>
    </property>
    <property name="title">
     <string>&amp;Species</string>
    </property>
    <widget class="QMenu" name="SpeciesCreateMenu">
     <property name="font">
      <font>
       <pointsize>10</pointsize>
      </font>
     </property>
     <property name="title">
      <string>&amp;Create</string>
     </property>
     <property name="icon">
      <iconset resource="main.qrc">
       <normaloff>:/tabs/icons/tabs_species.svg</normaloff>:/tabs/icons/tabs_species.svg</iconset>
     </property>
     <addaction name="SpeciesCreateAtomicAction"/>
     <addaction name="SpeciesCreateDrawAction"/>
     <addaction name="SpeciesCreateFromExistingAction"/>
    </widget>
    <widget class="QMenu" name="SpeciesImportMenu">
     <property name="font">
      <font>
       <pointsize>10</pointsize>
      </font>
     </property>
     <property name="title">
      <string>&amp;Import</string>
     </property>
     <addaction name="SpeciesImportFromDissolveAction"/>
     <addaction name="SpeciesImportFromXYZAction"/>
     <addaction name="SpeciesImportLigParGenAction"/>
     <addaction name="SpeciesImportFromCIFAction"/>
    </widget>
    <widget class="QMenu" name="SpeciesReduceForcefieldTermsMenu">
     <property name="font">
      <font>
       <pointsize>10</pointsize>
      </font>
     </property>
     <property name="title">
      <string>Red&amp;uce Forcefield Terms</string>
     </property>
     <addaction name="SpeciesSimplifyAtomTypesAction"/>
     <addaction name="SpeciesReduceToMasterTermsAction"/>
    </widget>
    <addaction name="SpeciesCreateMenu"/>
    <addaction name="SpeciesImportMenu"/>
    <addaction name="SpeciesRenameAction"/>
    <addaction name="SpeciesDeleteAction"/>
    <addaction name="separator"/>
    <addaction name="SpeciesAddForcefieldTermsAction"/>
    <addaction name="SpeciesReduceForcefieldTermsMenu"/>
    <addaction name="SpeciesCopyTermsAction"/>
    <addaction name="separator"/>
    <addaction name="SpeciesSetAtomTypesInSelectionAction"/>
    <addaction name="SpeciesSetChargesInSelectionAction"/>
    <addaction name="separator"/>
    <addaction name="SpeciesRegenerateIntraFromConnectivityAction"/>
   </widget>
   <widget class="QMenu" name="ConfigurationMenu">
    <property name="font">
     <font>
      <pointsize>10</pointsize>
     </font>
    </property>
    <property name="title">
     <string>&amp;Configuration</string>
    </property>
    <widget class="QMenu" name="ConfigurationCreateMenu">
     <property name="geometry">
      <rect>
       <x>990</x>
       <y>290</y>
       <width>213</width>
       <height>172</height>
      </rect>
     </property>
     <property name="font">
      <font>
       <pointsize>10</pointsize>
      </font>
     </property>
     <property name="title">
      <string>&amp;Create</string>
     </property>
     <property name="icon">
      <iconset resource="main.qrc">
       <normaloff>:/tabs/icons/tabs_configuration.svg</normaloff>:/tabs/icons/tabs_configuration.svg</iconset>
     </property>
     <addaction name="ConfigurationCreateEmptyAction"/>
     <addaction name="separator"/>
     <addaction name="ConfigurationCreateSimpleRandomMixAction"/>
     <addaction name="ConfigurationCreateRelativeRandomMixAction"/>
     <addaction name="separator"/>
     <addaction name="ConfigurationCreateEmptyFrameworkAction"/>
     <addaction name="ConfigurationCreateFrameworkAdsorbatesAction"/>
    </widget>
    <widget class="QMenu" name="ConfigurationExportToMenu">
     <property name="font">
      <font>
       <pointsize>10</pointsize>
      </font>
     </property>
     <property name="title">
      <string>&amp;Export to</string>
     </property>
     <addaction name="ConfigurationExportToXYZAction"/>
    </widget>
    <addaction name="ConfigurationCreateMenu"/>
    <addaction name="ConfigurationRenameAction"/>
    <addaction name="ConfigurationDeleteAction"/>
    <addaction name="separator"/>
    <addaction name="ConfigurationExportToMenu"/>
   </widget>
   <widget class="QMenu" name="LayerMenu">
    <property name="font">
     <font>
      <pointsize>10</pointsize>
     </font>
    </property>
    <property name="title">
     <string>&amp;Layer</string>
    </property>
    <widget class="QMenu" name="LayerCreateMenu">
     <property name="font">
      <font>
       <pointsize>10</pointsize>
      </font>
     </property>
     <property name="title">
      <string>&amp;Create</string>
     </property>
     <property name="icon">
      <iconset resource="main.qrc">
       <normaloff>:/tabs/icons/tabs_modulelayer.svg</normaloff>:/tabs/icons/tabs_modulelayer.svg</iconset>
     </property>
     <widget class="QMenu" name="LayerCreateEvolutionMenu">
      <property name="font">
       <font>
        <pointsize>10</pointsize>
       </font>
      </property>
      <property name="title">
       <string>E&amp;volution</string>
      </property>
      <addaction name="LayerCreateEvolveBasicAtomicAction"/>
      <addaction name="LayerCreateEvolveAtomicAction"/>
      <addaction name="LayerCreateEvolveMolecularAction"/>
      <addaction name="LayerCreateEvolveEPSRAction"/>
     </widget>
     <widget class="QMenu" name="LayerCreateRefinementMenu">
      <property name="font">
       <font>
        <pointsize>10</pointsize>
       </font>
      </property>
      <property name="title">
       <string>&amp;Refinement</string>
      </property>
      <addaction name="LayerCreateRefineEPSRAction"/>
     </widget>
     <widget class="QMenu" name="LayerCreateCorrelationsMenu">
      <property name="font">
       <font>
        <pointsize>10</pointsize>
       </font>
      </property>
      <property name="title">
       <string>&amp;Correlations</string>
      </property>
      <addaction name="LayerCreateCorrelationsRDFAction"/>
      <addaction name="LayerCreateCorrelationsRDFStructureFactorAction"/>
      <addaction name="LayerCreateCorrelationsRDFNeutronAction"/>
      <addaction name="LayerCreateCorrelationsRDFXRayAction"/>
      <addaction name="LayerCreateCorrelationsRDFNeutronXRayAction"/>
     </widget>
     <widget class="QMenu" name="LayerCreateAnalyseMenu">
      <property name="font">
       <font>
        <pointsize>10</pointsize>
       </font>
      </property>
      <property name="title">
       <string>Analysis</string>
      </property>
      <addaction name="LayerCreateAnalyseRDFCNAction"/>
      <addaction name="LayerCreateAnalyseAvgMolSDFAction"/>
     </widget>
     <addaction name="LayerCreateEmptyAction"/>
     <addaction name="separator"/>
     <addaction name="LayerCreateEvolutionMenu"/>
     <addaction name="LayerCreateCorrelationsMenu"/>
     <addaction name="LayerCreateRefinementMenu"/>
     <addaction name="LayerCreateAnalyseMenu"/>
    </widget>
    <addaction name="LayerCreateMenu"/>
    <addaction name="LayerRenameAction"/>
    <addaction name="LayerDeleteAction"/>
   </widget>
   <addaction name="SessionMenu"/>
   <addaction name="SimulationMenu"/>
   <addaction name="SpeciesMenu"/>
   <addaction name="ConfigurationMenu"/>
   <addaction name="LayerMenu"/>
   <addaction name="WorkspaceMenu"/>
   <addaction name="HelpMenu"/>
  </widget>
  <widget class="QStatusBar" name="statusBar"/>
  <action name="FileOpenAction">
   <property name="icon">
    <iconset resource="main.qrc">
     <normaloff>:/menu/icons/menu_open.svg</normaloff>:/menu/icons/menu_open.svg</iconset>
   </property>
   <property name="text">
    <string>&amp;Open...</string>
   </property>
   <property name="shortcut">
    <string>Ctrl+O</string>
   </property>
  </action>
  <action name="FileSaveAction">
   <property name="icon">
    <iconset resource="main.qrc">
     <normaloff>:/menu/icons/menu_save.svg</normaloff>:/menu/icons/menu_save.svg</iconset>
   </property>
   <property name="text">
    <string>&amp;Save</string>
   </property>
   <property name="shortcut">
    <string>Ctrl+S</string>
   </property>
  </action>
  <action name="FileQuitAction">
   <property name="text">
    <string>&amp;Quit</string>
   </property>
   <property name="shortcut">
    <string>Ctrl+Q</string>
   </property>
  </action>
  <action name="WorkspaceCreateEmptyAction">
   <property name="icon">
    <iconset resource="main.qrc">
     <normaloff>:/tabs/icons/tabs_workspace.svg</normaloff>:/tabs/icons/tabs_workspace.svg</iconset>
   </property>
   <property name="text">
    <string>&amp;Create New</string>
   </property>
  </action>
  <action name="WorkspaceCurrentAction">
   <property name="enabled">
    <bool>false</bool>
   </property>
   <property name="text">
    <string>Current Workspace</string>
   </property>
   <property name="font">
    <font>
     <italic>true</italic>
    </font>
   </property>
  </action>
  <action name="WorkspaceAddWidgetGeneralAction">
   <property name="enabled">
    <bool>false</bool>
   </property>
   <property name="text">
    <string>General</string>
   </property>
   <property name="font">
    <font>
     <italic>true</italic>
    </font>
   </property>
  </action>
  <action name="WorkspaceAddWidgetPairPotential">
   <property name="text">
    <string>Pair Potential</string>
   </property>
  </action>
  <action name="FileSaveAsAction">
   <property name="text">
    <string>Save &amp;As...</string>
   </property>
   <property name="shortcut">
    <string>Ctrl+Shift+S</string>
   </property>
  </action>
  <action name="FileConnectAction">
   <property name="enabled">
    <bool>false</bool>
   </property>
   <property name="icon">
    <iconset resource="main.qrc">
     <normaloff>:/menu/icons/menu_connect.svg</normaloff>:/menu/icons/menu_connect.svg</iconset>
   </property>
   <property name="text">
    <string>&amp;Connect...</string>
   </property>
   <property name="toolTip">
    <string>Connect to a remote simulation</string>
   </property>
  </action>
  <action name="SimulationRunAction">
   <property name="icon">
    <iconset resource="main.qrc">
     <normaloff>:/control/icons/control_play.svg</normaloff>:/control/icons/control_play.svg</iconset>
   </property>
   <property name="text">
    <string>&amp;Run</string>
   </property>
   <property name="shortcut">
    <string>Ctrl+R</string>
   </property>
  </action>
  <action name="SimulationStepAction">
   <property name="icon">
    <iconset resource="main.qrc">
     <normaloff>:/control/icons/control_step.svg</normaloff>:/control/icons/control_step.svg</iconset>
   </property>
   <property name="text">
    <string>&amp;Step</string>
   </property>
   <property name="shortcut">
    <string>Ctrl+1</string>
   </property>
  </action>
  <action name="SimulationStepFiveAction">
   <property name="text">
    <string>Step &amp;Five</string>
   </property>
   <property name="shortcut">
    <string>Ctrl+5</string>
   </property>
  </action>
  <action name="SimulationStopAction">
   <property name="enabled">
    <bool>false</bool>
   </property>
   <property name="icon">
    <iconset resource="main.qrc">
     <normaloff>:/control/icons/control_stop.svg</normaloff>:/control/icons/control_stop.svg</iconset>
   </property>
   <property name="text">
    <string>Stop</string>
   </property>
   <property name="shortcut">
    <string>Esc</string>
   </property>
  </action>
  <action name="FileNewAction">
   <property name="icon">
    <iconset resource="main.qrc">
     <normaloff>:/menu/icons/menu_new.svg</normaloff>:/menu/icons/menu_new.svg</iconset>
   </property>
   <property name="text">
    <string>&amp;New</string>
   </property>
  </action>
  <action name="FileCloseAction">
   <property name="icon">
    <iconset resource="main.qrc">
     <normaloff>:/general/icons/general_cross.svg</normaloff>:/general/icons/general_cross.svg</iconset>
   </property>
   <property name="text">
    <string>&amp;Close</string>
   </property>
  </action>
  <action name="HelpOnlineManualAction">
   <property name="icon">
    <iconset resource="main.qrc">
     <normaloff>:/start/icons/start_manual.svg</normaloff>:/start/icons/start_manual.svg</iconset>
   </property>
   <property name="text">
    <string>Online Manual</string>
   </property>
   <property name="toolTip">
    <string>Go to Dissolve's online manual</string>
   </property>
  </action>
  <action name="HelpOnlineTutorialsAction">
   <property name="icon">
    <iconset resource="main.qrc">
     <normaloff>:/start/icons/start_tutorials.svg</normaloff>:/start/icons/start_tutorials.svg</iconset>
   </property>
   <property name="text">
    <string>Online Tutorials</string>
   </property>
   <property name="toolTip">
    <string>Go to the online tutorials resource</string>
   </property>
  </action>
  <action name="SpeciesAddForcefieldTermsAction">
   <property name="icon">
    <iconset resource="main.qrc">
     <normaloff>:/tabs/icons/tabs_ff.svg</normaloff>:/tabs/icons/tabs_ff.svg</iconset>
   </property>
   <property name="text">
    <string>Add &amp;Forcefield Terms...</string>
   </property>
  </action>
  <action name="ConfigurationRenameAction">
   <property name="text">
    <string>&amp;Rename...</string>
   </property>
  </action>
  <action name="SpeciesRenameAction">
   <property name="text">
    <string>&amp;Rename...</string>
   </property>
  </action>
  <action name="SpeciesCreateAtomicAction">
   <property name="text">
    <string>&amp;Atomic...</string>
   </property>
  </action>
  <action name="ConfigurationCreateEmptyAction">
   <property name="text">
    <string>&amp;Empty</string>
   </property>
  </action>
  <action name="ConfigurationCreateSimpleRandomMixAction">
   <property name="text">
    <string>&amp;Simple random mix</string>
   </property>
  </action>
  <action name="ConfigurationCreateRelativeRandomMixAction">
   <property name="text">
    <string>&amp;Relative random mix</string>
   </property>
  </action>
  <action name="LayerCreateEmptyAction">
   <property name="icon">
    <iconset resource="main.qrc">
     <normaloff>:/menu/icons/menu_new.svg</normaloff>:/menu/icons/menu_new.svg</iconset>
   </property>
   <property name="text">
    <string>&amp;Empty</string>
   </property>
  </action>
  <action name="LayerRenameAction">
   <property name="text">
    <string>&amp;Rename...</string>
   </property>
  </action>
  <action name="LayerCreateEvolveEPSRAction">
   <property name="text">
    <string>&amp;EPSR (MC Only)</string>
   </property>
  </action>
  <action name="LayerCreateEvolveMolecularAction">
   <property name="text">
    <string>Standard &amp;Molecular (MC/MD)</string>
   </property>
  </action>
  <action name="LayerCreateRefineEPSRAction">
   <property name="text">
    <string>Standard &amp;EPSR</string>
   </property>
  </action>
  <action name="LayerDeleteAction">
   <property name="icon">
    <iconset resource="main.qrc">
     <normaloff>:/general/icons/general_trash.svg</normaloff>:/general/icons/general_trash.svg</iconset>
   </property>
   <property name="text">
    <string>&amp;Delete</string>
   </property>
  </action>
  <action name="LayerCreateEvolveAtomicAction">
   <property name="text">
    <string>Standard &amp;Atomic (MC/MD)</string>
   </property>
  </action>
  <action name="ConfigurationDeleteAction">
   <property name="icon">
    <iconset resource="main.qrc">
     <normaloff>:/general/icons/general_trash.svg</normaloff>:/general/icons/general_trash.svg</iconset>
   </property>
   <property name="text">
    <string>&amp;Delete</string>
   </property>
  </action>
  <action name="SpeciesDeleteAction">
   <property name="icon">
    <iconset resource="main.qrc">
     <normaloff>:/general/icons/general_trash.svg</normaloff>:/general/icons/general_trash.svg</iconset>
   </property>
   <property name="text">
    <string>&amp;Delete</string>
   </property>
  </action>
  <action name="LayerCreateCorrelationsRDFNeutronAction">
   <property name="text">
    <string>RDF and &amp;Neutron S(Q)</string>
   </property>
  </action>
  <action name="LayerCreateCorrelationsRDFNeutronXRayAction">
   <property name="enabled">
    <bool>true</bool>
   </property>
   <property name="text">
    <string>RDF, Neutron &amp;S(Q), and X-ray S(Q)</string>
   </property>
  </action>
  <action name="LayerCreateCorrelationsRDFStructureFactorAction">
   <property name="text">
    <string>RDF and &amp;Unweighted S(Q)</string>
   </property>
  </action>
  <action name="LayerCreateCorrelationsRDFAction">
   <property name="text">
    <string>&amp;RDF Only</string>
   </property>
  </action>
  <action name="ConfigurationExportToXYZAction">
   <property name="text">
    <string>XYZ Coordinates</string>
   </property>
  </action>
  <action name="SpeciesImportFromDissolveAction">
   <property name="text">
    <string>From Existing &amp;Simulation...</string>
   </property>
  </action>
  <action name="SpeciesImportFromXYZAction">
   <property name="text">
    <string>From &amp;XYZ...</string>
   </property>
  </action>
  <action name="SimulationDataManagerAction">
   <property name="icon">
    <iconset resource="main.qrc">
     <normaloff>:/viewer/icons/viewer_data.svg</normaloff>:/viewer/icons/viewer_data.svg</iconset>
   </property>
   <property name="text">
    <string>&amp;Data Manager...</string>
   </property>
  </action>
  <action name="SimulationSaveRestartPointAction">
   <property name="text">
    <string>Save Restart &amp;Point...</string>
   </property>
  </action>
  <action name="SimulationClearModuleDataAction">
   <property name="text">
    <string>Clear Module Data</string>
   </property>
  </action>
  <action name="SimulationRunForAction">
   <property name="text">
    <string>Run &amp;For...</string>
   </property>
   <property name="shortcut">
    <string>Ctrl+F</string>
   </property>
  </action>
  <action name="LayerCreateAnalyseRDFCNAction">
   <property name="text">
    <string>RDF &amp;&amp; Coordination Number</string>
   </property>
  </action>
  <action name="LayerCreateAnalyseAvgMolSDFAction">
   <property name="text">
    <string>Average Molecule &amp;&amp; SDF</string>
   </property>
  </action>
  <action name="SpeciesCreateDrawAction">
   <property name="text">
    <string>&amp;Draw...</string>
   </property>
  </action>
  <action name="WorkspaceRenameCurrentGizmoAction">
   <property name="enabled">
    <bool>false</bool>
   </property>
   <property name="text">
    <string>Rename Current Gizmo</string>
   </property>
  </action>
  <action name="LayerCreateEvolveBasicAtomicAction">
   <property name="text">
    <string>Atomic (MC only)</string>
   </property>
  </action>
  <action name="SpeciesRegenerateIntraFromConnectivityAction">
   <property name="text">
    <string>Re&amp;generate Angles/Torsions from Connectivity</string>
   </property>
   <property name="iconText">
    <string>Regenerate Angles/Torsions from Connectivity</string>
   </property>
   <property name="toolTip">
    <string>Regenerate angle and torsion lists from current connectivity</string>
   </property>
  </action>
  <action name="ConfigurationCreateEmptyFrameworkAction">
   <property name="text">
    <string>&amp;Empty framework</string>
   </property>
  </action>
  <action name="ConfigurationCreateFrameworkAdsorbatesAction">
   <property name="text">
    <string>&amp;Framework with adsorbates</string>
   </property>
  </action>
  <action name="SpeciesImportLigParGenAction">
   <property name="text">
    <string>From &amp;LigParGen...</string>
   </property>
   <property name="toolTip">
    <string>Import coordinates and forcefield from LigParGen output</string>
   </property>
  </action>
  <action name="SpeciesSimplifyAtomTypesAction">
   <property name="text">
    <string>Simplify Atom Types</string>
   </property>
  </action>
  <action name="SpeciesReduceToMasterTermsAction">
   <property name="text">
    <string>To Master Terms</string>
   </property>
  </action>
  <action name="SpeciesSetAtomTypesInSelectionAction">
   <property name="text">
    <string>Set Atom &amp;Types in Selection...</string>
   </property>
  </action>
  <action name="SpeciesCopyTermsAction">
   <property name="text">
    <string>C&amp;opy Terms From Species...</string>
   </property>
  </action>
  <action name="SpeciesImportFromCIFAction">
   <property name="text">
    <string>From &amp;CIF...</string>
   </property>
  </action>
  <action name="SpeciesSetChargesInSelectionAction">
   <property name="text">
    <string>Set Atom C&amp;harges in Selection...</string>
   </property>
  </action>
  <action name="SimulationCheckAction">
   <property name="text">
    <string>Prepare / Check</string>
   </property>
  </action>
  <action name="SpeciesCreateFromExistingAction">
   <property name="text">
    <string>From &amp;Existing...</string>
   </property>
  </action>
  <action name="LayerCreateCorrelationsRDFXRayAction">
   <property name="text">
    <string>RDF and &amp;X-ray S(Q)</string>
<<<<<<< HEAD
=======
   </property>
  </action>
  <action name="SimulationSetRestartFileFrequencyAction">
   <property name="text">
    <string>Set Restart File Fre&amp;quency...</string>
   </property>
  </action>
  <action name="FileLoadRestartFileAction">
   <property name="text">
    <string>Load &amp;Restart File...</string>
>>>>>>> 139d60c7
   </property>
  </action>
 </widget>
 <customwidgets>
  <customwidget>
   <class>MainTabsWidget</class>
   <extends>QTabWidget</extends>
   <header>gui/maintabswidget.hui</header>
   <container>1</container>
  </customwidget>
 </customwidgets>
 <resources>
  <include location="main.qrc"/>
 </resources>
 <connections/>
</ui><|MERGE_RESOLUTION|>--- conflicted
+++ resolved
@@ -844,8 +844,6 @@
   <action name="LayerCreateCorrelationsRDFXRayAction">
    <property name="text">
     <string>RDF and &amp;X-ray S(Q)</string>
-<<<<<<< HEAD
-=======
    </property>
   </action>
   <action name="SimulationSetRestartFileFrequencyAction">
@@ -856,7 +854,6 @@
   <action name="FileLoadRestartFileAction">
    <property name="text">
     <string>Load &amp;Restart File...</string>
->>>>>>> 139d60c7
    </property>
   </action>
  </widget>
