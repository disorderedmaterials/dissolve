--- conflicted
+++ resolved
@@ -131,22 +131,12 @@
 void ConfigurationTab::preventEditing()
 {
     ui_.GeneratorGroup->setEnabled(false);
-<<<<<<< HEAD
-    ui_.SizeFactorGroup->setEnabled(false);
-=======
-    ui_.TemperatureGroup->setEnabled(false);
->>>>>>> 97d50c04
 }
 
 // Allow editing within tab
 void ConfigurationTab::allowEditing()
 {
     ui_.GeneratorGroup->setEnabled(true);
-<<<<<<< HEAD
-    ui_.SizeFactorGroup->setEnabled(true);
-=======
-    ui_.TemperatureGroup->setEnabled(true);
->>>>>>> 97d50c04
 }
 
 /*
