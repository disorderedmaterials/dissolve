--- conflicted
+++ resolved
@@ -87,31 +87,8 @@
 
 bool ModuleLayerModel::setData(const QModelIndex &index, const QVariant &value, int role)
 {
-<<<<<<< HEAD
-    if (role == Qt::EditRole)
-    {
-        auto *module = rawData(index);
-
-        // Check for identical old/new names
-        if (value.toString() == QString::fromStdString(std::string(module->name())))
-            return false;
-
-        // Ensure uniqueness of new name
-        auto oldName = QString::fromStdString(std::string(module->name()));
-        auto newName = DissolveSys::uniqueName(DissolveSys::niceName(value.toString().toStdString()), Module::instances(),
-                                               [&](const auto &inst) { return inst == module ? std::string() : inst->name(); });
-        module->setName(newName);
-
-        Q_EMIT(dataChanged(index, index));
-        Q_EMIT(moduleNameChanged(index, oldName, QString::fromStdString(newName)));
-
-        return true;
-    }
-    else if (role == ModuleLayerModelAction::MoveInternal)
-=======
     // Handle operations that are independent of column first
     if (role == ModuleLayerModelAction::MoveInternal)
->>>>>>> db8cade3
     {
         // Probably indicates a drop operation - the "value" is the name of the module to move into the specified index
         // Find it in the list, taking care to avoid any nullptr vector data (i.e. where we're moving it to)
