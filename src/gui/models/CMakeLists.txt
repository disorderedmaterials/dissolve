--- conflicted
+++ resolved
@@ -31,11 +31,8 @@
     braggReflectionModel.cpp
     dataManagerReferencePointModel.cpp
     dataManagerSimulationModel.cpp
-<<<<<<< HEAD
+    masterTermModel.cpp
     pairPotentialModel.cpp
-=======
-    masterTermModel.cpp
->>>>>>> ba16eda1
     procedureNodeModel.cpp
     speciesFilterProxy.cpp
     speciesModel.cpp
