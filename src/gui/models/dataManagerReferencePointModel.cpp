#include "gui/models/dataManagerReferencePointModel.h"
#include "templates/variantpointer.h"
#include <QFileDialog>

DataManagerReferencePointModel::DataManagerReferencePointModel(Dissolve &dissolve, std::vector<ReferencePoint> &referencePoints)
    : referencePoints_(referencePoints), dissolve_(dissolve)
{
}

int DataManagerReferencePointModel::rowCount(const QModelIndex &parent) const
{
    Q_UNUSED(parent);
    return referencePoints_.size();
}

int DataManagerReferencePointModel::columnCount(const QModelIndex &parent) const
{
    Q_UNUSED(parent);
    return 2;
}

QVariant DataManagerReferencePointModel::data(const QModelIndex &index, int role) const
{
    if (!index.isValid())
        return QVariant();
    auto &item = referencePoints_[index.row()];

    switch (role)
    {
        case Qt::DisplayRole:
<<<<<<< HEAD
            return index.column() == 0 ? item.suffix().c_str() : item.restartFile().c_str();
=======
            return index.column() == 0 ? std::string(item.suffix()).c_str() : std::string(item.restartFile()).c_str();
>>>>>>> be606c3f
        case Qt::UserRole:
            return VariantPointer<ReferencePoint>(&item);
        default:
            return QVariant();
    }
}

QVariant DataManagerReferencePointModel::headerData(int section, Qt::Orientation orientation, int role) const
{
    if (orientation != Qt::Horizontal || role != Qt::DisplayRole)
        return QVariant();
    switch (section)
    {
        case 0:
            return "Data Suffix";
        case 1:
            return "Source";
        default:
            return QVariant();
    }
}

void DataManagerReferencePointModel::update()
{
    beginResetModel();
    endResetModel();
}

std::optional<std::string> DataManagerReferencePointModel::addFile(std::string &&suffix, std::string &&path)
{
    if (!dissolve_.loadRestartAsReference(path, suffix))
        return "Couldn't load the reference point data.\n"
               "Which is odd, annoying, and something you should let the developer know about.";

    beginResetModel();
    referencePoints_.emplace_back(suffix, QDir::current().relativeFilePath(QString(path.c_str())).toStdString());
    endResetModel();

    return {};
}<|MERGE_RESOLUTION|>--- conflicted
+++ resolved
@@ -28,11 +28,7 @@
     switch (role)
     {
         case Qt::DisplayRole:
-<<<<<<< HEAD
             return index.column() == 0 ? item.suffix().c_str() : item.restartFile().c_str();
-=======
-            return index.column() == 0 ? std::string(item.suffix()).c_str() : std::string(item.restartFile()).c_str();
->>>>>>> be606c3f
         case Qt::UserRole:
             return VariantPointer<ReferencePoint>(&item);
         default:
