<?xml version="1.0" encoding="UTF-8"?>
<ui version="4.0">
 <class>ConfigurationTab</class>
 <widget class="QWidget" name="ConfigurationTab">
  <property name="geometry">
   <rect>
    <x>0</x>
    <y>0</y>
    <width>1254</width>
    <height>700</height>
   </rect>
  </property>
  <property name="font">
   <font>
    <pointsize>10</pointsize>
   </font>
  </property>
  <property name="windowTitle">
   <string>Form</string>
  </property>
  <layout class="QHBoxLayout" name="horizontalLayout" stretch="1,4">
   <property name="spacing">
    <number>4</number>
   </property>
   <property name="leftMargin">
    <number>4</number>
   </property>
   <property name="topMargin">
    <number>4</number>
   </property>
   <property name="rightMargin">
    <number>4</number>
   </property>
   <property name="bottomMargin">
    <number>4</number>
   </property>
   <item>
<<<<<<< HEAD
    <layout class="QVBoxLayout" name="verticalLayout_6">
     <property name="spacing">
      <number>4</number>
     </property>
     <item>
      <widget class="QWidget" name="GeneratorTabWidget" native="true">
       <layout class="QVBoxLayout" name="verticalLayout_3">
        <property name="spacing">
         <number>0</number>
=======
    <widget class="QWidget" name="GeneratorTabWidget" native="true">
     <layout class="QVBoxLayout" name="verticalLayout_3">
      <property name="spacing">
       <number>0</number>
      </property>
      <property name="leftMargin">
       <number>0</number>
      </property>
      <property name="topMargin">
       <number>0</number>
      </property>
      <property name="rightMargin">
       <number>0</number>
      </property>
      <property name="bottomMargin">
       <number>0</number>
      </property>
      <item>
       <widget class="QPushButton" name="GeneratorPushButton">
        <property name="styleSheet">
         <string notr="true">font-weight: bold;</string>
        </property>
        <property name="text">
         <string>Generator</string>
        </property>
        <property name="icon">
         <iconset resource="main.qrc">
          <normaloff>:/general/icons/generator.svg</normaloff>:/general/icons/generator.svg</iconset>
        </property>
        <property name="checkable">
         <bool>true</bool>
>>>>>>> 35905661
        </property>
        <property name="leftMargin">
         <number>0</number>
        </property>
        <property name="topMargin">
         <number>0</number>
        </property>
        <property name="rightMargin">
         <number>0</number>
        </property>
        <property name="bottomMargin">
         <number>0</number>
        </property>
        <item>
         <widget class="QPushButton" name="GeneratorPushButton">
          <property name="styleSheet">
           <string notr="true">font-weight: bold;</string>
          </property>
          <property name="text">
           <string>Generator</string>
          </property>
          <property name="icon">
           <iconset resource="main.qrc">
            <normaloff>:/general/icons/general_generator.svg</normaloff>:/general/icons/general_generator.svg</iconset>
          </property>
          <property name="checkable">
           <bool>true</bool>
          </property>
          <property name="checked">
           <bool>true</bool>
          </property>
          <property name="autoExclusive">
           <bool>false</bool>
          </property>
          <attribute name="buttonGroup">
           <string notr="true">ConfigurationButtonGroup</string>
          </attribute>
         </widget>
        </item>
        <item>
         <widget class="QFrame" name="GeneratorFrame">
          <property name="frameShape">
           <enum>QFrame::StyledPanel</enum>
          </property>
          <property name="frameShadow">
           <enum>QFrame::Raised</enum>
          </property>
          <layout class="QVBoxLayout" name="verticalLayout_2">
           <property name="leftMargin">
            <number>4</number>
           </property>
           <property name="topMargin">
            <number>4</number>
           </property>
           <property name="rightMargin">
            <number>4</number>
           </property>
           <property name="bottomMargin">
            <number>4</number>
           </property>
           <item>
            <layout class="QHBoxLayout" name="horizontalLayout_7">
             <item>
              <spacer name="horizontalSpacer">
               <property name="orientation">
                <enum>Qt::Horizontal</enum>
               </property>
               <property name="sizeHint" stdset="0">
                <size>
                 <width>40</width>
                 <height>20</height>
                </size>
               </property>
              </spacer>
             </item>
             <item>
              <widget class="QPushButton" name="GenerateButton">
               <property name="text">
                <string>Generate</string>
               </property>
               <property name="icon">
                <iconset resource="main.qrc">
                 <normaloff>:/general/icons/general_repeat.svg</normaloff>:/general/icons/general_repeat.svg</iconset>
               </property>
              </widget>
             </item>
            </layout>
           </item>
           <item>
<<<<<<< HEAD
            <widget class="ProcedureWidget" name="GeneratorWidget" native="true">
             <property name="sizePolicy">
              <sizepolicy hsizetype="Expanding" vsizetype="Expanding">
               <horstretch>1</horstretch>
               <verstretch>0</verstretch>
              </sizepolicy>
=======
            <widget class="QPushButton" name="GenerateButton">
             <property name="text">
              <string>Generate</string>
             </property>
             <property name="icon">
              <iconset resource="main.qrc">
               <normaloff>:/general/icons/repeat.svg</normaloff>:/general/icons/repeat.svg</iconset>
>>>>>>> 35905661
             </property>
            </widget>
           </item>
          </layout>
         </widget>
        </item>
       </layout>
      </widget>
     </item>
     <item>
      <widget class="QWidget" name="GlobalPotentialsTabWidget" native="true">
       <layout class="QVBoxLayout" name="verticalLayout_4">
        <property name="spacing">
         <number>0</number>
        </property>
        <property name="leftMargin">
         <number>0</number>
        </property>
        <property name="topMargin">
         <number>0</number>
        </property>
        <property name="rightMargin">
         <number>0</number>
        </property>
        <property name="bottomMargin">
         <number>0</number>
        </property>
        <item>
         <widget class="QPushButton" name="GlobalPotentialsPushButton">
          <property name="styleSheet">
           <string notr="true">font-weight: bold;</string>
          </property>
          <property name="text">
           <string>Global Potentials</string>
          </property>
          <property name="checkable">
           <bool>true</bool>
          </property>
          <property name="checked">
           <bool>false</bool>
          </property>
          <property name="autoExclusive">
           <bool>false</bool>
          </property>
          <attribute name="buttonGroup">
           <string notr="true">ConfigurationButtonGroup</string>
          </attribute>
         </widget>
        </item>
        <item>
         <widget class="QFrame" name="GlobalPotentialsFrame">
          <property name="frameShape">
           <enum>QFrame::StyledPanel</enum>
          </property>
          <property name="frameShadow">
           <enum>QFrame::Raised</enum>
          </property>
          <layout class="QVBoxLayout" name="verticalLayout_5">
           <property name="leftMargin">
            <number>4</number>
           </property>
           <property name="topMargin">
            <number>4</number>
           </property>
           <property name="rightMargin">
            <number>4</number>
           </property>
           <property name="bottomMargin">
            <number>4</number>
           </property>
           <item>
            <widget class="QTableView" name="GlobalPotentialsTable"/>
           </item>
          </layout>
         </widget>
        </item>
       </layout>
      </widget>
     </item>
     <item>
      <widget class="QPushButton" name="TargetedPotentialsPushButton">
       <property name="styleSheet">
        <string notr="true">font-weight: bold;</string>
       </property>
       <property name="text">
        <string>Targeted Potentials</string>
       </property>
       <property name="checkable">
        <bool>true</bool>
       </property>
       <property name="checked">
        <bool>false</bool>
       </property>
       <property name="autoExclusive">
        <bool>false</bool>
       </property>
       <attribute name="buttonGroup">
        <string notr="true">ConfigurationButtonGroup</string>
       </attribute>
      </widget>
     </item>
     <item>
      <widget class="QWidget" name="TargetedPotentialsTabWidget" native="true">
       <layout class="QVBoxLayout" name="verticalLayout_7">
        <property name="spacing">
         <number>0</number>
        </property>
        <property name="leftMargin">
         <number>0</number>
        </property>
        <property name="topMargin">
         <number>0</number>
        </property>
        <property name="rightMargin">
         <number>0</number>
        </property>
        <property name="bottomMargin">
         <number>0</number>
        </property>
        <item>
         <widget class="QFrame" name="TargetedPotentialsFrame">
          <property name="cursor">
           <cursorShape>ArrowCursor</cursorShape>
          </property>
          <property name="frameShape">
           <enum>QFrame::StyledPanel</enum>
          </property>
          <property name="frameShadow">
           <enum>QFrame::Raised</enum>
          </property>
          <layout class="QVBoxLayout" name="verticalLayout_8">
           <property name="leftMargin">
            <number>4</number>
           </property>
           <property name="topMargin">
            <number>4</number>
           </property>
           <property name="rightMargin">
            <number>4</number>
           </property>
           <property name="bottomMargin">
            <number>4</number>
           </property>
           <item>
            <widget class="QTableView" name="TargetedPotentialsTable"/>
           </item>
          </layout>
         </widget>
        </item>
       </layout>
      </widget>
     </item>
    </layout>
   </item>
   <item>
    <layout class="QVBoxLayout" name="verticalLayout">
     <property name="spacing">
      <number>4</number>
     </property>
     <item>
      <layout class="QHBoxLayout" name="horizontalLayout_8">
       <item>
        <spacer name="horizontalSpacer_2">
         <property name="orientation">
          <enum>Qt::Horizontal</enum>
         </property>
         <property name="sizeHint" stdset="0">
          <size>
           <width>40</width>
           <height>20</height>
          </size>
         </property>
        </spacer>
       </item>
       <item>
        <widget class="QFrame" name="TemperatureFrame">
         <property name="frameShape">
          <enum>QFrame::StyledPanel</enum>
         </property>
         <property name="frameShadow">
          <enum>QFrame::Sunken</enum>
         </property>
         <layout class="QHBoxLayout" name="horizontalLayout_6">
          <property name="spacing">
           <number>4</number>
          </property>
          <property name="leftMargin">
           <number>2</number>
          </property>
          <property name="topMargin">
           <number>2</number>
          </property>
          <property name="rightMargin">
           <number>2</number>
          </property>
          <property name="bottomMargin">
           <number>2</number>
          </property>
          <item>
           <widget class="QToolButton" name="TemperatureToolButton">
            <property name="enabled">
             <bool>false</bool>
            </property>
            <property name="text">
             <string>...</string>
            </property>
            <property name="icon">
             <iconset resource="main.qrc">
              <normaloff>:/general/icons/temperature.svg</normaloff>:/general/icons/temperature.svg</iconset>
            </property>
            <property name="autoRaise">
             <bool>true</bool>
            </property>
           </widget>
          </item>
          <item>
           <widget class="QLabel" name="TemperatureLabel">
            <property name="text">
             <string>300 K</string>
            </property>
           </widget>
          </item>
         </layout>
        </widget>
       </item>
       <item>
        <widget class="QFrame" name="CurrentBoxFrame">
         <property name="frameShape">
          <enum>QFrame::StyledPanel</enum>
         </property>
         <property name="frameShadow">
          <enum>QFrame::Sunken</enum>
         </property>
         <layout class="QHBoxLayout" name="horizontalLayout_2">
          <property name="spacing">
           <number>4</number>
          </property>
          <property name="leftMargin">
           <number>2</number>
          </property>
          <property name="topMargin">
           <number>2</number>
          </property>
          <property name="rightMargin">
           <number>2</number>
          </property>
          <property name="bottomMargin">
           <number>2</number>
          </property>
          <item>
           <widget class="QToolButton" name="CurrentBoxToolButton">
            <property name="enabled">
             <bool>false</bool>
            </property>
            <property name="text">
             <string>...</string>
            </property>
            <property name="icon">
             <iconset resource="main.qrc">
              <normaloff>:/general/icons/configuration.svg</normaloff>:/general/icons/configuration.svg</iconset>
            </property>
            <property name="autoRaise">
             <bool>true</bool>
            </property>
           </widget>
          </item>
          <item>
           <widget class="QLabel" name="CurrentBoxTypeLabel">
            <property name="sizePolicy">
             <sizepolicy hsizetype="Minimum" vsizetype="Preferred">
              <horstretch>0</horstretch>
              <verstretch>0</verstretch>
             </sizepolicy>
            </property>
            <property name="font">
             <font>
              <pointsize>10</pointsize>
              <bold>false</bold>
             </font>
            </property>
            <property name="text">
             <string>Orthorhombic</string>
            </property>
            <property name="alignment">
             <set>Qt::AlignLeading|Qt::AlignLeft|Qt::AlignVCenter</set>
            </property>
           </widget>
          </item>
         </layout>
        </widget>
       </item>
       <item>
        <widget class="QFrame" name="DensityFrame">
         <property name="frameShape">
          <enum>QFrame::StyledPanel</enum>
         </property>
         <property name="frameShadow">
          <enum>QFrame::Sunken</enum>
         </property>
         <layout class="QHBoxLayout" name="horizontalLayout_3">
          <property name="spacing">
           <number>4</number>
          </property>
          <property name="leftMargin">
           <number>2</number>
          </property>
          <property name="topMargin">
           <number>2</number>
          </property>
          <property name="rightMargin">
           <number>2</number>
          </property>
          <property name="bottomMargin">
           <number>2</number>
          </property>
          <item>
           <widget class="QToolButton" name="DensityToolButton">
            <property name="enabled">
             <bool>false</bool>
            </property>
            <property name="text">
             <string>...</string>
            </property>
            <property name="icon">
             <iconset resource="main.qrc">
              <normaloff>:/general/icons/density.svg</normaloff>:/general/icons/density.svg</iconset>
            </property>
            <property name="iconSize">
             <size>
              <width>14</width>
              <height>14</height>
             </size>
            </property>
            <property name="autoRaise">
             <bool>true</bool>
            </property>
           </widget>
          </item>
          <item>
           <widget class="QLabel" name="DensityUnitsLabel">
            <property name="sizePolicy">
             <sizepolicy hsizetype="Minimum" vsizetype="Preferred">
              <horstretch>0</horstretch>
              <verstretch>0</verstretch>
             </sizepolicy>
            </property>
            <property name="font">
             <font>
              <pointsize>10</pointsize>
              <bold>false</bold>
             </font>
            </property>
            <property name="text">
             <string>0.0</string>
            </property>
            <property name="alignment">
             <set>Qt::AlignLeading|Qt::AlignLeft|Qt::AlignVCenter</set>
            </property>
           </widget>
          </item>
          <item>
           <widget class="QComboBox" name="DensityUnitsCombo"/>
          </item>
         </layout>
        </widget>
       </item>
       <item>
        <widget class="QFrame" name="SizeFactorFrame">
         <property name="toolTip">
          <string>Applied size factor</string>
         </property>
         <property name="frameShape">
          <enum>QFrame::StyledPanel</enum>
         </property>
         <property name="frameShadow">
          <enum>QFrame::Sunken</enum>
         </property>
         <layout class="QHBoxLayout" name="horizontalLayout_10">
          <property name="leftMargin">
           <number>4</number>
          </property>
          <property name="topMargin">
           <number>4</number>
          </property>
          <property name="rightMargin">
           <number>4</number>
          </property>
          <property name="bottomMargin">
           <number>4</number>
          </property>
          <item>
           <widget class="QToolButton" name="SizeFactorToolButton">
            <property name="enabled">
             <bool>false</bool>
            </property>
            <property name="text">
             <string>...</string>
            </property>
            <property name="icon">
             <iconset resource="main.qrc">
              <normaloff>:/nodes/icons/nodes/sizeFactor.svg</normaloff>:/nodes/icons/nodes/sizeFactor.svg</iconset>
            </property>
            <property name="autoRaise">
             <bool>true</bool>
            </property>
           </widget>
          </item>
          <item>
           <widget class="QLabel" name="SizeFactorLabel">
            <property name="text">
             <string>1.0</string>
            </property>
           </widget>
          </item>
          <item>
           <widget class="CheckIndicator" name="SizeFactorIndicator">
            <property name="sizePolicy">
             <sizepolicy hsizetype="Fixed" vsizetype="Fixed">
              <horstretch>0</horstretch>
              <verstretch>0</verstretch>
             </sizepolicy>
            </property>
            <property name="maximumSize">
             <size>
              <width>16</width>
              <height>16</height>
             </size>
            </property>
            <property name="text">
             <string/>
            </property>
            <property name="scaledContents">
             <bool>true</bool>
            </property>
           </widget>
          </item>
         </layout>
        </widget>
       </item>
       <item>
        <widget class="QFrame" name="MoleculePopulationFrame">
         <property name="toolTip">
          <string>Number of molecules in the configuration</string>
         </property>
         <property name="frameShape">
          <enum>QFrame::StyledPanel</enum>
         </property>
         <property name="frameShadow">
          <enum>QFrame::Sunken</enum>
         </property>
         <layout class="QHBoxLayout" name="horizontalLayout_5">
          <property name="spacing">
           <number>4</number>
          </property>
          <property name="leftMargin">
           <number>2</number>
          </property>
          <property name="topMargin">
           <number>2</number>
          </property>
          <property name="rightMargin">
           <number>2</number>
          </property>
          <property name="bottomMargin">
           <number>2</number>
          </property>
          <item>
           <widget class="QToolButton" name="MoleculePopulationToolButton">
            <property name="enabled">
             <bool>false</bool>
            </property>
            <property name="text">
             <string>...</string>
            </property>
            <property name="icon">
             <iconset resource="main.qrc">
              <normaloff>:/general/icons/species.svg</normaloff>:/general/icons/species.svg</iconset>
            </property>
            <property name="autoRaise">
             <bool>true</bool>
            </property>
           </widget>
          </item>
          <item>
           <widget class="QLabel" name="MoleculePopulationLabel">
            <property name="sizePolicy">
             <sizepolicy hsizetype="Minimum" vsizetype="Preferred">
              <horstretch>0</horstretch>
              <verstretch>0</verstretch>
             </sizepolicy>
            </property>
            <property name="text">
             <string>0</string>
            </property>
           </widget>
          </item>
         </layout>
        </widget>
       </item>
       <item>
        <widget class="QFrame" name="AtomPopulationFrame">
         <property name="toolTip">
          <string>Number of atoms in the configuration</string>
         </property>
         <property name="frameShape">
          <enum>QFrame::StyledPanel</enum>
         </property>
         <property name="frameShadow">
          <enum>QFrame::Sunken</enum>
         </property>
         <layout class="QHBoxLayout" name="horizontalLayout_4">
          <property name="spacing">
           <number>4</number>
          </property>
          <property name="leftMargin">
           <number>2</number>
          </property>
          <property name="topMargin">
           <number>2</number>
          </property>
          <property name="rightMargin">
           <number>2</number>
          </property>
          <property name="bottomMargin">
           <number>2</number>
          </property>
          <item>
           <widget class="QToolButton" name="AtomPopulationToolButton">
            <property name="enabled">
             <bool>false</bool>
            </property>
            <property name="text">
             <string>...</string>
            </property>
            <property name="icon">
             <iconset resource="main.qrc">
              <normaloff>:/general/icons/spheres_on.svg</normaloff>:/general/icons/spheres_on.svg</iconset>
            </property>
            <property name="autoRaise">
             <bool>true</bool>
            </property>
           </widget>
          </item>
          <item>
           <widget class="QLabel" name="AtomPopulationLabel">
            <property name="sizePolicy">
             <sizepolicy hsizetype="Minimum" vsizetype="Preferred">
              <horstretch>0</horstretch>
              <verstretch>0</verstretch>
             </sizepolicy>
            </property>
            <property name="text">
             <string>0</string>
            </property>
           </widget>
          </item>
         </layout>
        </widget>
       </item>
      </layout>
     </item>
     <item>
      <widget class="ConfigurationViewerWidget" name="ViewerWidget" native="true">
       <property name="sizePolicy">
        <sizepolicy hsizetype="Expanding" vsizetype="Expanding">
         <horstretch>3</horstretch>
         <verstretch>2</verstretch>
        </sizepolicy>
       </property>
       <property name="layoutDirection">
        <enum>Qt::RightToLeft</enum>
       </property>
      </widget>
     </item>
    </layout>
   </item>
  </layout>
 </widget>
 <customwidgets>
  <customwidget>
   <class>ConfigurationViewerWidget</class>
   <extends>QWidget</extends>
   <header>gui/configurationViewerWidget.h</header>
   <container>1</container>
  </customwidget>
  <customwidget>
   <class>ProcedureWidget</class>
   <extends>QWidget</extends>
   <header>gui/procedureWidget.h</header>
   <container>1</container>
  </customwidget>
  <customwidget>
   <class>CheckIndicator</class>
   <extends>QLabel</extends>
   <header>gui/widgets/checkIndicator.hui</header>
  </customwidget>
 </customwidgets>
 <resources>
  <include location="main.qrc"/>
 </resources>
 <connections/>
 <buttongroups>
  <buttongroup name="ConfigurationButtonGroup"/>
 </buttongroups>
</ui><|MERGE_RESOLUTION|>--- conflicted
+++ resolved
@@ -35,7 +35,6 @@
     <number>4</number>
    </property>
    <item>
-<<<<<<< HEAD
     <layout class="QVBoxLayout" name="verticalLayout_6">
      <property name="spacing">
       <number>4</number>
@@ -45,44 +44,8 @@
        <layout class="QVBoxLayout" name="verticalLayout_3">
         <property name="spacing">
          <number>0</number>
-=======
-    <widget class="QWidget" name="GeneratorTabWidget" native="true">
-     <layout class="QVBoxLayout" name="verticalLayout_3">
-      <property name="spacing">
-       <number>0</number>
-      </property>
-      <property name="leftMargin">
-       <number>0</number>
-      </property>
-      <property name="topMargin">
-       <number>0</number>
-      </property>
-      <property name="rightMargin">
-       <number>0</number>
-      </property>
-      <property name="bottomMargin">
-       <number>0</number>
-      </property>
-      <item>
-       <widget class="QPushButton" name="GeneratorPushButton">
-        <property name="styleSheet">
-         <string notr="true">font-weight: bold;</string>
-        </property>
-        <property name="text">
-         <string>Generator</string>
-        </property>
-        <property name="icon">
-         <iconset resource="main.qrc">
-          <normaloff>:/general/icons/generator.svg</normaloff>:/general/icons/generator.svg</iconset>
-        </property>
-        <property name="checkable">
-         <bool>true</bool>
->>>>>>> 35905661
         </property>
         <property name="leftMargin">
-         <number>0</number>
-        </property>
-        <property name="topMargin">
          <number>0</number>
         </property>
         <property name="rightMargin">
@@ -101,7 +64,7 @@
           </property>
           <property name="icon">
            <iconset resource="main.qrc">
-            <normaloff>:/general/icons/general_generator.svg</normaloff>:/general/icons/general_generator.svg</iconset>
+            <normaloff>:/general/icons/generator.svg</normaloff>:/general/icons/generator.svg</iconset>
           </property>
           <property name="checkable">
            <bool>true</bool>
@@ -160,29 +123,19 @@
                </property>
                <property name="icon">
                 <iconset resource="main.qrc">
-                 <normaloff>:/general/icons/general_repeat.svg</normaloff>:/general/icons/general_repeat.svg</iconset>
+                 <normaloff>:/general/icons/repeat.svg</normaloff>:/general/icons/repeat.svg</iconset>
                </property>
               </widget>
              </item>
             </layout>
            </item>
            <item>
-<<<<<<< HEAD
             <widget class="ProcedureWidget" name="GeneratorWidget" native="true">
              <property name="sizePolicy">
               <sizepolicy hsizetype="Expanding" vsizetype="Expanding">
                <horstretch>1</horstretch>
                <verstretch>0</verstretch>
               </sizepolicy>
-=======
-            <widget class="QPushButton" name="GenerateButton">
-             <property name="text">
-              <string>Generate</string>
-             </property>
-             <property name="icon">
-              <iconset resource="main.qrc">
-               <normaloff>:/general/icons/repeat.svg</normaloff>:/general/icons/repeat.svg</iconset>
->>>>>>> 35905661
              </property>
             </widget>
            </item>
