<?xml version="1.0" encoding="UTF-8"?>
<ui version="4.0">
 <class>ConfigurationTab</class>
 <widget class="QWidget" name="ConfigurationTab">
  <property name="geometry">
   <rect>
    <x>0</x>
    <y>0</y>
    <width>1254</width>
    <height>696</height>
   </rect>
  </property>
  <property name="font">
   <font>
    <pointsize>10</pointsize>
   </font>
  </property>
  <property name="windowTitle">
   <string>Form</string>
  </property>
  <layout class="QHBoxLayout" name="horizontalLayout_2">
   <property name="spacing">
    <number>4</number>
   </property>
   <property name="leftMargin">
    <number>4</number>
   </property>
   <property name="topMargin">
    <number>4</number>
   </property>
   <property name="rightMargin">
    <number>4</number>
   </property>
   <property name="bottomMargin">
    <number>4</number>
   </property>
   <item>
    <layout class="QVBoxLayout" name="verticalLayout">
     <property name="spacing">
      <number>4</number>
     </property>
     <item>
      <widget class="QGroupBox" name="TemperatureGroup">
       <property name="title">
        <string>Temperature</string>
       </property>
       <layout class="QHBoxLayout" name="horizontalLayout">
        <property name="spacing">
         <number>4</number>
        </property>
        <property name="leftMargin">
         <number>4</number>
        </property>
        <property name="topMargin">
         <number>4</number>
        </property>
        <property name="rightMargin">
         <number>4</number>
        </property>
        <property name="bottomMargin">
         <number>4</number>
        </property>
        <item>
         <widget class="ExponentialSpin" name="TemperatureSpin">
          <property name="sizePolicy">
           <sizepolicy hsizetype="Expanding" vsizetype="Fixed">
            <horstretch>0</horstretch>
            <verstretch>0</verstretch>
           </sizepolicy>
          </property>
         </widget>
        </item>
        <item>
         <widget class="QLabel" name="TemperatureLabel">
          <property name="sizePolicy">
           <sizepolicy hsizetype="Minimum" vsizetype="Preferred">
            <horstretch>0</horstretch>
            <verstretch>0</verstretch>
           </sizepolicy>
          </property>
          <property name="text">
           <string>K</string>
          </property>
         </widget>
        </item>
       </layout>
      </widget>
     </item>
     <item>
      <widget class="QGroupBox" name="CurrentBoxGroup">
       <property name="sizePolicy">
        <sizepolicy hsizetype="Preferred" vsizetype="Minimum">
         <horstretch>0</horstretch>
         <verstretch>0</verstretch>
        </sizepolicy>
       </property>
       <property name="title">
        <string>Current Box</string>
       </property>
       <layout class="QGridLayout" name="gridLayout_2">
        <property name="leftMargin">
         <number>4</number>
        </property>
        <property name="topMargin">
         <number>4</number>
        </property>
        <property name="rightMargin">
         <number>4</number>
        </property>
        <property name="bottomMargin">
         <number>4</number>
        </property>
        <property name="spacing">
         <number>4</number>
        </property>
        <item row="2" column="1">
         <widget class="QLabel" name="AtomPopulation">
          <property name="text">
           <string>0</string>
          </property>
         </widget>
        </item>
        <item row="0" column="0">
         <widget class="QLabel" name="label_2">
          <property name="sizePolicy">
           <sizepolicy hsizetype="Minimum" vsizetype="Preferred">
            <horstretch>0</horstretch>
            <verstretch>0</verstretch>
           </sizepolicy>
          </property>
          <property name="font">
           <font>
            <pointsize>10</pointsize>
            <weight>75</weight>
            <bold>true</bold>
           </font>
          </property>
          <property name="text">
           <string>Type</string>
          </property>
         </widget>
        </item>
        <item row="3" column="0">
         <widget class="QLabel" name="label_mol_pop">
          <property name="font">
           <font>
            <pointsize>10</pointsize>
            <weight>75</weight>
            <bold>true</bold>
           </font>
          </property>
          <property name="text">
           <string>Molecules</string>
          </property>
         </widget>
        </item>
        <item row="2" column="0">
         <widget class="QLabel" name="label_atom_pop">
          <property name="font">
           <font>
            <pointsize>10</pointsize>
            <weight>75</weight>
            <bold>true</bold>
           </font>
          </property>
          <property name="text">
           <string>Atoms</string>
          </property>
         </widget>
        </item>
        <item row="3" column="1">
         <widget class="QLabel" name="MolPopulation">
          <property name="text">
           <string>0</string>
          </property>
         </widget>
        </item>
        <item row="1" column="0" colspan="2">
         <layout class="QGridLayout" name="gridLayout_3">
          <item row="0" column="3">
           <widget class="QLabel" name="CurrentBoxAlphaLabel">
            <property name="sizePolicy">
             <sizepolicy hsizetype="Expanding" vsizetype="Preferred">
              <horstretch>0</horstretch>
              <verstretch>0</verstretch>
             </sizepolicy>
            </property>
            <property name="text">
             <string>0.000000</string>
            </property>
           </widget>
          </item>
          <item row="1" column="0">
           <widget class="QLabel" name="label_4">
            <property name="sizePolicy">
             <sizepolicy hsizetype="Minimum" vsizetype="Preferred">
              <horstretch>0</horstretch>
              <verstretch>0</verstretch>
             </sizepolicy>
            </property>
            <property name="font">
             <font>
              <pointsize>10</pointsize>
              <weight>75</weight>
              <bold>true</bold>
             </font>
            </property>
            <property name="text">
             <string>B</string>
            </property>
            <property name="alignment">
             <set>Qt::AlignRight|Qt::AlignTrailing|Qt::AlignVCenter</set>
            </property>
           </widget>
          </item>
          <item row="0" column="2">
           <widget class="QLabel" name="label_6">
            <property name="sizePolicy">
             <sizepolicy hsizetype="Minimum" vsizetype="Preferred">
              <horstretch>0</horstretch>
              <verstretch>0</verstretch>
             </sizepolicy>
            </property>
            <property name="font">
             <font>
              <pointsize>10</pointsize>
              <weight>75</weight>
              <bold>true</bold>
             </font>
            </property>
            <property name="text">
             <string>α</string>
            </property>
           </widget>
          </item>
          <item row="2" column="0">
           <widget class="QLabel" name="label_5">
            <property name="sizePolicy">
             <sizepolicy hsizetype="Minimum" vsizetype="Preferred">
              <horstretch>0</horstretch>
              <verstretch>0</verstretch>
             </sizepolicy>
            </property>
            <property name="font">
             <font>
              <pointsize>10</pointsize>
              <weight>75</weight>
              <bold>true</bold>
             </font>
            </property>
            <property name="text">
             <string>C</string>
            </property>
            <property name="alignment">
             <set>Qt::AlignRight|Qt::AlignTrailing|Qt::AlignVCenter</set>
            </property>
           </widget>
          </item>
          <item row="0" column="0">
           <widget class="QLabel" name="label">
            <property name="sizePolicy">
             <sizepolicy hsizetype="Minimum" vsizetype="Preferred">
              <horstretch>0</horstretch>
              <verstretch>0</verstretch>
             </sizepolicy>
            </property>
            <property name="font">
             <font>
              <pointsize>10</pointsize>
              <weight>75</weight>
              <bold>true</bold>
             </font>
            </property>
            <property name="text">
             <string>A</string>
            </property>
            <property name="alignment">
             <set>Qt::AlignRight|Qt::AlignTrailing|Qt::AlignVCenter</set>
            </property>
           </widget>
          </item>
          <item row="0" column="1">
           <widget class="QLabel" name="CurrentBoxALabel">
            <property name="sizePolicy">
             <sizepolicy hsizetype="Expanding" vsizetype="Preferred">
              <horstretch>0</horstretch>
              <verstretch>0</verstretch>
             </sizepolicy>
            </property>
            <property name="text">
             <string>0.000000</string>
            </property>
           </widget>
          </item>
          <item row="3" column="0">
           <widget class="QLabel" name="label_3">
            <property name="sizePolicy">
             <sizepolicy hsizetype="Minimum" vsizetype="Preferred">
              <horstretch>0</horstretch>
              <verstretch>0</verstretch>
             </sizepolicy>
            </property>
            <property name="font">
             <font>
              <pointsize>10</pointsize>
              <weight>75</weight>
              <bold>true</bold>
             </font>
            </property>
            <property name="text">
             <string>ρ</string>
            </property>
            <property name="alignment">
             <set>Qt::AlignRight|Qt::AlignTrailing|Qt::AlignVCenter</set>
            </property>
           </widget>
          </item>
          <item row="3" column="1">
           <widget class="QLabel" name="DensityUnitsLabel">
            <property name="sizePolicy">
             <sizepolicy hsizetype="Expanding" vsizetype="Preferred">
              <horstretch>0</horstretch>
              <verstretch>0</verstretch>
             </sizepolicy>
            </property>
            <property name="font">
             <font>
              <pointsize>10</pointsize>
              <weight>50</weight>
              <bold>false</bold>
             </font>
            </property>
            <property name="text">
             <string>0.0</string>
            </property>
            <property name="alignment">
             <set>Qt::AlignLeading|Qt::AlignLeft|Qt::AlignVCenter</set>
            </property>
           </widget>
          </item>
          <item row="1" column="1">
           <widget class="QLabel" name="CurrentBoxBLabel">
            <property name="sizePolicy">
             <sizepolicy hsizetype="Expanding" vsizetype="Preferred">
              <horstretch>0</horstretch>
              <verstretch>0</verstretch>
             </sizepolicy>
            </property>
            <property name="text">
             <string>0.0</string>
            </property>
           </widget>
          </item>
          <item row="2" column="1">
           <widget class="QLabel" name="CurrentBoxCLabel">
            <property name="sizePolicy">
             <sizepolicy hsizetype="Expanding" vsizetype="Preferred">
              <horstretch>0</horstretch>
              <verstretch>0</verstretch>
             </sizepolicy>
            </property>
            <property name="text">
             <string>0.0</string>
            </property>
           </widget>
          </item>
          <item row="1" column="2">
           <widget class="QLabel" name="label_7">
            <property name="sizePolicy">
             <sizepolicy hsizetype="Minimum" vsizetype="Preferred">
              <horstretch>0</horstretch>
              <verstretch>0</verstretch>
             </sizepolicy>
            </property>
            <property name="font">
             <font>
              <pointsize>10</pointsize>
              <weight>75</weight>
              <bold>true</bold>
             </font>
            </property>
            <property name="text">
             <string>β</string>
            </property>
           </widget>
          </item>
          <item row="2" column="2">
           <widget class="QLabel" name="label_8">
            <property name="sizePolicy">
             <sizepolicy hsizetype="Minimum" vsizetype="Preferred">
              <horstretch>0</horstretch>
              <verstretch>0</verstretch>
             </sizepolicy>
            </property>
            <property name="font">
             <font>
              <pointsize>10</pointsize>
              <weight>75</weight>
              <bold>true</bold>
             </font>
            </property>
            <property name="text">
             <string>γ</string>
            </property>
           </widget>
          </item>
          <item row="2" column="3">
           <widget class="QLabel" name="CurrentBoxGammaLabel">
            <property name="sizePolicy">
             <sizepolicy hsizetype="Expanding" vsizetype="Preferred">
              <horstretch>0</horstretch>
              <verstretch>0</verstretch>
             </sizepolicy>
            </property>
            <property name="text">
             <string>0.0</string>
            </property>
           </widget>
          </item>
          <item row="1" column="3">
           <widget class="QLabel" name="CurrentBoxBetaLabel">
            <property name="sizePolicy">
             <sizepolicy hsizetype="Expanding" vsizetype="Preferred">
              <horstretch>0</horstretch>
              <verstretch>0</verstretch>
             </sizepolicy>
            </property>
            <property name="text">
             <string>0.0</string>
            </property>
           </widget>
          </item>
          <item row="3" column="2" colspan="2">
           <widget class="QComboBox" name="DensityUnitsCombo"/>
          </item>
         </layout>
        </item>
        <item row="0" column="1">
         <widget class="QLabel" name="CurrentBoxTypeLabel">
          <property name="sizePolicy">
           <sizepolicy hsizetype="Expanding" vsizetype="Preferred">
            <horstretch>0</horstretch>
            <verstretch>0</verstretch>
           </sizepolicy>
          </property>
          <property name="font">
           <font>
            <pointsize>10</pointsize>
            <weight>50</weight>
            <bold>false</bold>
           </font>
          </property>
          <property name="text">
           <string>Orthorhombic</string>
          </property>
          <property name="alignment">
           <set>Qt::AlignLeading|Qt::AlignLeft|Qt::AlignVCenter</set>
          </property>
         </widget>
        </item>
       </layout>
      </widget>
     </item>
     <item>
<<<<<<< HEAD
      <widget class="QGroupBox" name="CoordinatesFromFileGroup">
       <property name="title">
        <string>Coordinates From File</string>
       </property>
       <property name="checkable">
        <bool>false</bool>
       </property>
       <property name="checked">
        <bool>false</bool>
       </property>
       <layout class="QGridLayout" name="gridLayout">
=======
      <widget class="QGroupBox" name="SizeFactorGroup">
       <property name="sizePolicy">
        <sizepolicy hsizetype="Preferred" vsizetype="Minimum">
         <horstretch>0</horstretch>
         <verstretch>0</verstretch>
        </sizepolicy>
       </property>
       <property name="title">
        <string>Size Factor Scaling</string>
       </property>
       <layout class="QFormLayout" name="formLayout">
        <property name="horizontalSpacing">
         <number>4</number>
        </property>
        <property name="verticalSpacing">
         <number>4</number>
        </property>
>>>>>>> 608ed874
        <property name="leftMargin">
         <number>4</number>
        </property>
        <property name="topMargin">
         <number>4</number>
        </property>
        <property name="rightMargin">
         <number>4</number>
        </property>
        <property name="bottomMargin">
         <number>4</number>
        </property>
<<<<<<< HEAD
        <property name="spacing">
         <number>4</number>
        </property>
        <item row="0" column="0">
         <widget class="QLineEdit" name="CoordinatesFileEdit"/>
        </item>
        <item row="0" column="1">
         <widget class="QToolButton" name="CoordinatesFileSelectButton">
          <property name="text">
           <string/>
          </property>
          <property name="icon">
           <iconset resource="main.qrc">
            <normaloff>:/menu/icons/menu_open.svg</normaloff>:/menu/icons/menu_open.svg</iconset>
          </property>
          <property name="iconSize">
           <size>
            <width>20</width>
            <height>20</height>
           </size>
=======
        <item row="0" column="0">
         <widget class="QLabel" name="label_15">
          <property name="sizePolicy">
           <sizepolicy hsizetype="Minimum" vsizetype="Preferred">
            <horstretch>0</horstretch>
            <verstretch>0</verstretch>
           </sizepolicy>
          </property>
          <property name="text">
           <string>Requested</string>
          </property>
         </widget>
        </item>
        <item row="0" column="1">
         <widget class="ExponentialSpin" name="RequestedSizeFactorSpin">
          <property name="sizePolicy">
           <sizepolicy hsizetype="Expanding" vsizetype="Fixed">
            <horstretch>0</horstretch>
            <verstretch>0</verstretch>
           </sizepolicy>
          </property>
          <property name="toolTip">
           <string>Requested size factor scaling for the Configuration's Box and contents (will be applied at start of next iteration)</string>
          </property>
          <property name="minimum">
           <double>1.000000000000000</double>
>>>>>>> 608ed874
          </property>
         </widget>
        </item>
        <item row="1" column="0">
<<<<<<< HEAD
         <widget class="QComboBox" name="CoordinatesFileFormatCombo"/>
=======
         <widget class="QLabel" name="label_16">
          <property name="enabled">
           <bool>true</bool>
          </property>
          <property name="sizePolicy">
           <sizepolicy hsizetype="Minimum" vsizetype="Preferred">
            <horstretch>0</horstretch>
            <verstretch>0</verstretch>
           </sizepolicy>
          </property>
          <property name="text">
           <string>Applied</string>
          </property>
          <property name="alignment">
           <set>Qt::AlignRight|Qt::AlignTrailing|Qt::AlignVCenter</set>
          </property>
         </widget>
        </item>
        <item row="1" column="1">
         <widget class="QLabel" name="AppliedSizeFactorLabel">
          <property name="text">
           <string>0.0</string>
          </property>
         </widget>
>>>>>>> 608ed874
        </item>
       </layout>
      </widget>
     </item>
     <item>
      <spacer name="verticalSpacer">
       <property name="orientation">
        <enum>Qt::Vertical</enum>
       </property>
       <property name="sizeHint" stdset="0">
        <size>
         <width>20</width>
         <height>40</height>
        </size>
       </property>
      </spacer>
     </item>
    </layout>
   </item>
   <item>
    <widget class="QGroupBox" name="GeneratorGroup">
     <property name="sizePolicy">
      <sizepolicy hsizetype="Minimum" vsizetype="Expanding">
       <horstretch>0</horstretch>
       <verstretch>0</verstretch>
      </sizepolicy>
     </property>
     <property name="title">
      <string>Generator</string>
     </property>
     <layout class="QVBoxLayout" name="verticalLayout_2">
      <property name="spacing">
       <number>4</number>
      </property>
      <property name="leftMargin">
       <number>4</number>
      </property>
      <property name="topMargin">
       <number>4</number>
      </property>
      <property name="rightMargin">
       <number>4</number>
      </property>
      <property name="bottomMargin">
       <number>4</number>
      </property>
      <item>
       <layout class="QHBoxLayout" name="horizontalLayout_5">
        <property name="spacing">
         <number>4</number>
        </property>
        <item>
         <spacer name="horizontalSpacer">
          <property name="orientation">
           <enum>Qt::Horizontal</enum>
          </property>
          <property name="sizeHint" stdset="0">
           <size>
            <width>40</width>
            <height>20</height>
           </size>
          </property>
         </spacer>
        </item>
        <item>
         <widget class="QPushButton" name="GenerateButton">
          <property name="text">
           <string>Generate</string>
          </property>
          <property name="icon">
           <iconset resource="main.qrc">
            <normaloff>:/general/icons/general_repeat.svg</normaloff>:/general/icons/general_repeat.svg</iconset>
          </property>
         </widget>
        </item>
       </layout>
      </item>
      <item>
       <widget class="ProcedureWidget" name="GeneratorWidget" native="true">
        <property name="sizePolicy">
         <sizepolicy hsizetype="Minimum" vsizetype="Expanding">
          <horstretch>0</horstretch>
          <verstretch>0</verstretch>
         </sizepolicy>
        </property>
       </widget>
      </item>
     </layout>
    </widget>
   </item>
   <item>
    <widget class="ConfigurationViewerWidget" name="ViewerWidget" native="true">
     <property name="sizePolicy">
      <sizepolicy hsizetype="Expanding" vsizetype="Expanding">
       <horstretch>1</horstretch>
       <verstretch>0</verstretch>
      </sizepolicy>
     </property>
    </widget>
   </item>
  </layout>
 </widget>
 <customwidgets>
  <customwidget>
   <class>ExponentialSpin</class>
   <extends>QDoubleSpinBox</extends>
   <header>gui/widgets/exponentialSpin.hui</header>
  </customwidget>
  <customwidget>
   <class>ConfigurationViewerWidget</class>
   <extends>QWidget</extends>
   <header>gui/configurationViewerWidget.h</header>
   <container>1</container>
  </customwidget>
  <customwidget>
   <class>ProcedureWidget</class>
   <extends>QWidget</extends>
   <header>gui/procedureWidget.h</header>
   <container>1</container>
  </customwidget>
 </customwidgets>
 <resources>
  <include location="main.qrc"/>
 </resources>
 <connections/>
</ui><|MERGE_RESOLUTION|>--- conflicted
+++ resolved
@@ -462,135 +462,6 @@
       </widget>
      </item>
      <item>
-<<<<<<< HEAD
-      <widget class="QGroupBox" name="CoordinatesFromFileGroup">
-       <property name="title">
-        <string>Coordinates From File</string>
-       </property>
-       <property name="checkable">
-        <bool>false</bool>
-       </property>
-       <property name="checked">
-        <bool>false</bool>
-       </property>
-       <layout class="QGridLayout" name="gridLayout">
-=======
-      <widget class="QGroupBox" name="SizeFactorGroup">
-       <property name="sizePolicy">
-        <sizepolicy hsizetype="Preferred" vsizetype="Minimum">
-         <horstretch>0</horstretch>
-         <verstretch>0</verstretch>
-        </sizepolicy>
-       </property>
-       <property name="title">
-        <string>Size Factor Scaling</string>
-       </property>
-       <layout class="QFormLayout" name="formLayout">
-        <property name="horizontalSpacing">
-         <number>4</number>
-        </property>
-        <property name="verticalSpacing">
-         <number>4</number>
-        </property>
->>>>>>> 608ed874
-        <property name="leftMargin">
-         <number>4</number>
-        </property>
-        <property name="topMargin">
-         <number>4</number>
-        </property>
-        <property name="rightMargin">
-         <number>4</number>
-        </property>
-        <property name="bottomMargin">
-         <number>4</number>
-        </property>
-<<<<<<< HEAD
-        <property name="spacing">
-         <number>4</number>
-        </property>
-        <item row="0" column="0">
-         <widget class="QLineEdit" name="CoordinatesFileEdit"/>
-        </item>
-        <item row="0" column="1">
-         <widget class="QToolButton" name="CoordinatesFileSelectButton">
-          <property name="text">
-           <string/>
-          </property>
-          <property name="icon">
-           <iconset resource="main.qrc">
-            <normaloff>:/menu/icons/menu_open.svg</normaloff>:/menu/icons/menu_open.svg</iconset>
-          </property>
-          <property name="iconSize">
-           <size>
-            <width>20</width>
-            <height>20</height>
-           </size>
-=======
-        <item row="0" column="0">
-         <widget class="QLabel" name="label_15">
-          <property name="sizePolicy">
-           <sizepolicy hsizetype="Minimum" vsizetype="Preferred">
-            <horstretch>0</horstretch>
-            <verstretch>0</verstretch>
-           </sizepolicy>
-          </property>
-          <property name="text">
-           <string>Requested</string>
-          </property>
-         </widget>
-        </item>
-        <item row="0" column="1">
-         <widget class="ExponentialSpin" name="RequestedSizeFactorSpin">
-          <property name="sizePolicy">
-           <sizepolicy hsizetype="Expanding" vsizetype="Fixed">
-            <horstretch>0</horstretch>
-            <verstretch>0</verstretch>
-           </sizepolicy>
-          </property>
-          <property name="toolTip">
-           <string>Requested size factor scaling for the Configuration's Box and contents (will be applied at start of next iteration)</string>
-          </property>
-          <property name="minimum">
-           <double>1.000000000000000</double>
->>>>>>> 608ed874
-          </property>
-         </widget>
-        </item>
-        <item row="1" column="0">
-<<<<<<< HEAD
-         <widget class="QComboBox" name="CoordinatesFileFormatCombo"/>
-=======
-         <widget class="QLabel" name="label_16">
-          <property name="enabled">
-           <bool>true</bool>
-          </property>
-          <property name="sizePolicy">
-           <sizepolicy hsizetype="Minimum" vsizetype="Preferred">
-            <horstretch>0</horstretch>
-            <verstretch>0</verstretch>
-           </sizepolicy>
-          </property>
-          <property name="text">
-           <string>Applied</string>
-          </property>
-          <property name="alignment">
-           <set>Qt::AlignRight|Qt::AlignTrailing|Qt::AlignVCenter</set>
-          </property>
-         </widget>
-        </item>
-        <item row="1" column="1">
-         <widget class="QLabel" name="AppliedSizeFactorLabel">
-          <property name="text">
-           <string>0.0</string>
-          </property>
-         </widget>
->>>>>>> 608ed874
-        </item>
-       </layout>
-      </widget>
-     </item>
-     <item>
       <spacer name="verticalSpacer">
        <property name="orientation">
         <enum>Qt::Vertical</enum>
@@ -690,21 +561,21 @@
  </widget>
  <customwidgets>
   <customwidget>
-   <class>ExponentialSpin</class>
-   <extends>QDoubleSpinBox</extends>
-   <header>gui/widgets/exponentialSpin.hui</header>
-  </customwidget>
-  <customwidget>
    <class>ConfigurationViewerWidget</class>
    <extends>QWidget</extends>
-   <header>gui/configurationViewerWidget.h</header>
+   <header>gui/configurationviewerwidget.h</header>
    <container>1</container>
   </customwidget>
   <customwidget>
    <class>ProcedureWidget</class>
    <extends>QWidget</extends>
-   <header>gui/procedureWidget.h</header>
+   <header>gui/procedurewidget.h</header>
    <container>1</container>
+  </customwidget>
+  <customwidget>
+   <class>ExponentialSpin</class>
+   <extends>QDoubleSpinBox</extends>
+   <header>gui/widgets/exponentialSpin.hui</header>
   </customwidget>
  </customwidgets>
  <resources>
