--- conflicted
+++ resolved
@@ -4,10 +4,6 @@
 #pragma once
 
 #include "gui/keywordwidgets/base.h"
-<<<<<<< HEAD
-#include "templates/reflist.h"
-=======
->>>>>>> cbe57c62
 #include <QToolBox>
 
 // Forward Declarations
