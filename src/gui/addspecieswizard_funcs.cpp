--- conflicted
+++ resolved
@@ -79,59 +79,6 @@
  * Data
  */
 
-<<<<<<< HEAD
-// Copy interaction parameters, adding MasterIntra if necessary
-void AddSpeciesWizard::copyIntra(SpeciesIntra* sourceIntra, SpeciesIntra* destIntra, Dissolve& mainDissolve)
-{
-	// If sourceIntra referneces a MasterIntra, check for its presence in the supplied Dissolve reference, and create it if necessary
-	if (sourceIntra->masterParameters())
-	{
-		// Search for MasterIntra by the same name in our main Dissolve instance
-		MasterIntra* master = NULL;
-		if (sourceIntra->type() == SpeciesIntra::IntramolecularBond)
-		{
-			master = mainDissolve.hasMasterBond(sourceIntra->masterParameters()->name());
-			if (!master)
-			{
-				master = mainDissolve.addMasterBond(sourceIntra->masterParameters()->name());
-				master->setParametersFromArray(sourceIntra->parametersAsArray());
-			}
-		}
-		else if (sourceIntra->type() == SpeciesIntra::IntramolecularAngle)
-		{
-			master = mainDissolve.hasMasterAngle(sourceIntra->masterParameters()->name());
-			if (!master)
-			{
-				master = mainDissolve.addMasterAngle(sourceIntra->masterParameters()->name());
-				master->setParametersFromArray(sourceIntra->parametersAsArray());
-			}
-		}
-		else if (sourceIntra->type() == SpeciesIntra::IntramolecularTorsion)
-		{
-			master = mainDissolve.hasMasterTorsion(sourceIntra->masterParameters()->name());
-			if (!master)
-			{
-				master = mainDissolve.addMasterTorsion(sourceIntra->masterParameters()->name());
-				master->setParametersFromArray(sourceIntra->parametersAsArray());
-			}
-		}
-
-		master->setForm(sourceIntra->masterParameters()->form());
-
-		// Set the master pointer in the interaction
-		destIntra->setMasterParameters(master);
-	}
-	else
-	{
-		// Just copy over form / parameters
-		destIntra->setForm(sourceIntra->form());
-		destIntra->setParametersFromArray(sourceIntra->parametersAsArray());
-	}
-}
-
-
-=======
->>>>>>> a29606c3
 // Set Dissolve reference
 void AddSpeciesWizard::setMainDissolveReference(const Dissolve* dissolveReference)
 {
