// SPDX-License-Identifier: GPL-3.0-or-later
// Copyright (c) 2023 Team Dissolve and contributors

#include "classes/empiricalFormula.h"
#include "classes/molecule.h"
#include "classes/pairIterator.h"
#include "classes/species.h"
#include "gui/importCIFDialog.h"
#include "neta/node.h"
#include "procedure/nodes/add.h"
#include "procedure/nodes/box.h"
#include "procedure/nodes/coordinateSets.h"
#include <QDir>
#include <QFile>
#include <QFileDialog>
#include <QInputDialog>
#include <unordered_set>

ImportCIFDialog::ImportCIFDialog(QWidget *parent, Dissolve &dissolve)
    : WizardDialog(parent), cifAssemblyModel_(cifImporter_.assemblies()), dissolve_(dissolve)
{
    ui_.setupUi(this);

    // Register pages with the wizard
    registerPage(ImportCIFDialog::SelectCIFFilePage, "Choose CIF File");
    registerPage(ImportCIFDialog::SelectSpaceGroupPage, "Choose Space Group", ImportCIFDialog::CIFInfoPage);
    registerPage(ImportCIFDialog::CIFInfoPage, "CIF Information", ImportCIFDialog::StructurePage);
    registerPage(ImportCIFDialog::StructurePage, "Basic Structure", ImportCIFDialog::CleanedPage);
    registerPage(ImportCIFDialog::CleanedPage, "Clean Structure", ImportCIFDialog::SupercellPage);
    registerPage(ImportCIFDialog::SupercellPage, "Create Supercell", ImportCIFDialog::OutputSpeciesPage);
    registerPage(ImportCIFDialog::OutputSpeciesPage, "Species Partitioning");

    // Add spacegroup list
    for (auto n = 1; n < SpaceGroups::nSpaceGroupIds; ++n)
        ui_.SpaceGroupsList->addItem(
            QString::fromStdString(std::string(SpaceGroups::formattedInformation((SpaceGroups::SpaceGroupId)n))));

    // Set assembly view model
    ui_.AssemblyView->setModel(&cifAssemblyModel_);
    ui_.AssemblyView->update();
    ui_.AssemblyView->expandAll();
    connect(&cifAssemblyModel_, SIGNAL(dataChanged(const QModelIndex &, const QModelIndex &, const QList<int> &)), this,
            SLOT(createStructuralSpecies()));
    connect(&cifAssemblyModel_, SIGNAL(dataChanged(const QModelIndex &, const QModelIndex &, const QList<int> &)),
            ui_.AssemblyView, SLOT(expandAll()));

    // Update moiety NETA
    createMoietyRemovalNETA(ui_.MoietyNETARemovalEdit->text().toStdString());

    // Create preview configurations
    structureConfiguration_ = temporaryCoreData_.addConfiguration();
    structureConfiguration_->setName("Crystal");
    cleanedConfiguration_ = temporaryCoreData_.addConfiguration();
    cleanedConfiguration_->setName("Crystal (Cleaned)");
    supercellConfiguration_ = temporaryCoreData_.addConfiguration();
    supercellConfiguration_->setName("Supercell");
    partitioningConfiguration_ = temporaryCoreData_.addConfiguration();
    partitioningConfiguration_->setName("Partitioning");

    // Init the wizard
    initialise(this, ui_.MainStack, ImportCIFDialog::SelectCIFFilePage);
}

// Apply CIF bond definitions within specified species
void ImportCIFDialog::applyCIFBonding(Species *sp)
{
    auto *box = sp->box();
    auto pairs = PairIterator(sp->nAtoms());
    for (auto pair : pairs)
    {
        // Grab indices and atom references
        auto [indexI, indexJ] = pair;
        if (indexI == indexJ)
            continue;
        auto &i = sp->atom(indexI);
        auto &j = sp->atom(indexJ);

        // Prevent metallic bonding?
        if (ui_.BondingPreventMetallicCheck->isChecked() && Elements::isMetallic(i.Z()) && Elements::isMetallic(j.Z()))
            continue;

        // Retrieve distance
        auto r = cifImporter_.bondDistance(i.atomType()->name(), j.atomType()->name());
        if (!r)
            continue;
        else if (fabs(box->minimumDistance(i.r(), j.r()) - r.value()) < 1.0e-2)
            sp->addBond(&i, &j);
    }
}

/*
 * Wizard
 */

// Return whether progression to the next page from the current page is allowed
bool ImportCIFDialog::progressionAllowed(int index) const
{
    // Check widget validity in the specified page, returning if progression (i.e. pushing 'Next' or 'Finish') is allowed
    switch (index)
    {
        case (ImportCIFDialog::SelectCIFFilePage):
            if (ui_.InputFileEdit->text().isEmpty() || !QFile::exists(ui_.InputFileEdit->text()))
                return false;
            break;
        case (ImportCIFDialog::SelectSpaceGroupPage):
            return ui_.SpaceGroupsList->currentRow() != -1;
        case (ImportCIFDialog::OutputSpeciesPage):
            // If the "Framework" or "Supermolecule" options are chosen, the "Crystal" species must be a single moiety
            if (cifSpecies_.empty() && (ui_.OutputFrameworkRadio->isChecked() || ui_.OutputSupermoleculeRadio->isChecked()))
                return ui_.PartitioningIndicator->state() == CheckIndicator::OKState;
            break;
        default:
            break;
    }

    return true;
}

// Perform any necessary actions before moving to the next page
bool ImportCIFDialog::prepareForNextPage(int currentIndex)
{
    switch (currentIndex)
    {
        case (ImportCIFDialog::SelectCIFFilePage):
            // Load the CIF file
            if (!cifImporter_.read(ui_.InputFileEdit->text().toStdString()))
                return Messenger::error("Failed to load CIF file '{}'.\n", ui_.InputFileEdit->text().toStdString());
            updateInfoPage();
            updateSpaceGroupPage();
            break;
        case (ImportCIFDialog::SelectSpaceGroupPage):
            cifImporter_.setSpaceGroup((SpaceGroups::SpaceGroupId)(ui_.SpaceGroupsList->currentRow() + 1));
            updateInfoPage();
            break;
        case (ImportCIFDialog::CIFInfoPage):
            ui_.BondFromCIFRadio->setEnabled(cifImporter_.hasBondDistances());
            ui_.BondFromCIFRadio->setChecked(cifImporter_.hasBondDistances());
            if (!createStructuralSpecies())
                return false;
            ui_.AssemblyView->expandAll();
            break;
        case (ImportCIFDialog::StructurePage):
            if (!createCleanedSpecies())
                return false;
            break;
        case (ImportCIFDialog::CleanedPage):
            if (cleanedSpecies_->fragment(0).size() != cleanedSpecies_->nAtoms())
                detectUniqueSpecies();
            createSupercellSpecies();
            break;
        case (ImportCIFDialog::SupercellPage):
            createPartitionedSpecies();
            break;
        default:
            break;
    }

    return true;
}

// Determine next page for the current page, based on current data
std::optional<int> ImportCIFDialog::determineNextPage(int currentIndex)
{
    // Only check for the first page
    if (currentIndex == ImportCIFDialog::SelectCIFFilePage)
        return cifImporter_.spaceGroup() != SpaceGroups::NoSpaceGroup ? ImportCIFDialog::CIFInfoPage
                                                                      : ImportCIFDialog::SelectSpaceGroupPage;
    else
        return std::get<3>(getPage(currentIndex));
}

// Perform any necessary actions before moving to the previous page
bool ImportCIFDialog::prepareForPreviousPage(int currentIndex)
{
    switch (currentIndex)
    {
        case (ImportCIFDialog::CIFInfoPage):
            structureConfiguration_->empty();
            cleanedConfiguration_->empty();
            supercellConfiguration_->empty();
            partitioningConfiguration_->empty();
            temporaryCoreData_.species().clear();
            temporaryCoreData_.atomTypes().clear();
            break;
        default:
            break;
    }

    return true;
}

// Perform any final actions before the wizard is closed
void ImportCIFDialog::finalise()
{
    if (cifSpecies_.empty())
    {
<<<<<<< HEAD
        auto *supercell = temporaryCoreData_.findSpecies("Supercell");
        assert(supercell);

        if (ui_.OutputFrameworkRadio->isChecked())
        {
            // Just copy the species
            supercell->updateIntramolecularTerms();
            auto *sp = dissolve_.copySpecies(supercell);
            sp->setName(cifImporter_.chemicalFormula());
        }
        else if (ui_.OutputSupermoleculeRadio->isChecked())
        {
            // Copy the species
            supercell->updateIntramolecularTerms();
            auto *sp = dissolve_.copySpecies(supercell);
            sp->setName(cifImporter_.chemicalFormula());

            // Remove the unit cell and any cell-crossing bonds
            sp->removePeriodicBonds();
            sp->updateIntramolecularTerms();
            sp->removeBox();
        }
=======
        // Just copy the species
        supercell->updateIntramolecularTerms();
        auto *sp = dissolve_.coreData().copySpecies(supercell);
        sp->setName(cifImporter_.chemicalFormula());
>>>>>>> 050b3371
    }
    else
    {
<<<<<<< HEAD
        // Create a Configuration
        auto *cfg = dissolve_.addConfiguration();
        cfg->setName(cifImporter_.chemicalFormula());

        // Grab the generator
        auto &generator = cfg->generator();

        // Add Box
        auto boxNode = generator.createRootNode<BoxProcedureNode>({});
        auto cellLengths = cifImporter_.getCellLengths().value();
        auto cellAngles = cifImporter_.getCellAngles().value();
        boxNode->keywords().set("Lengths", Vec3<NodeValue>(cellLengths.get(0), cellLengths.get(1), cellLengths.get(2)));
        boxNode->keywords().set("Angles", Vec3<NodeValue>(cellAngles.get(0), cellAngles.get(1), cellAngles.get(2)));

        // Add the CIF Species
        for (auto &cifSp : cifSpecies_)
        {
            auto *sp = dissolve_.copySpecies(cifSp->species());

            // Determine a unique suffix
            auto base = sp->name();
            std::string uniqueSuffix{base};
            if (!generator.nodes().empty())
            {
                // Start from the last root node
                auto root = generator.nodes().back();
                auto suffix = 0;

                // We use 'CoordinateSets' here, because in this instance we are working with (CoordinateSet, Add) pairs
                while (generator.rootSequence().nodeInScope(root, fmt::format("SymmetryCopies_{}", uniqueSuffix)) != nullptr)
                    uniqueSuffix = fmt::format("{}_{:02d}", base, ++suffix);
            }

            // CoordinateSets
            auto coordsNode =
                generator.createRootNode<CoordinateSetsProcedureNode>(fmt::format("SymmetryCopies_{}", uniqueSuffix), sp);
            coordsNode->keywords().setEnumeration("Source", CoordinateSetsProcedureNode::CoordinateSetSource::File);
            coordsNode->setSets(cifSp->coordinates());

            // Add
            auto addNode = generator.createRootNode<AddProcedureNode>(fmt::format("Add_{}", uniqueSuffix), coordsNode);
            addNode->keywords().set("Population", NodeValue(int(cifSp->coordinates().size())));
            addNode->keywords().setEnumeration("Positioning", AddProcedureNode::PositioningType::Current);
            addNode->keywords().set("Rotate", false);
            addNode->keywords().setEnumeration("BoxAction", AddProcedureNode::BoxActionStyle::None);
        }
=======
        // Copy the species
        supercell->updateIntramolecularTerms();
        auto *sp = dissolve_.coreData().copySpecies(supercell);
        sp->setName(cifImporter_.chemicalFormula());

        // Remove the unit cell and any cell-crossing bonds
        sp->removePeriodicBonds();
        sp->updateIntramolecularTerms();
        sp->removeBox();
>>>>>>> 050b3371
    }
}

/*
 * Select CIF File Page
 */

void ImportCIFDialog::on_InputFileEdit_textChanged(const QString text) { updateProgressionControls(); }

void ImportCIFDialog::on_InputFileSelectButton_clicked(bool checked)
{
    QString inputFile = QFileDialog::getOpenFileName(this, "Choose CIF file to open", QDir().absolutePath(),
                                                     "CIF files (*.cif);;All files (*)");
    if (inputFile.isEmpty())
        return;

    // Set input file in edit
    ui_.InputFileEdit->setText(inputFile);

    updateProgressionControls();
}

/*
 * Select Space Group Page
 */

void ImportCIFDialog::updateSpaceGroupPage() { ui_.SpaceGroupsList->setCurrentRow(-1); }

void ImportCIFDialog::on_SpaceGroupsList_currentRowChanged(int row)
{
    if (currentPage().has_value() && currentPage().value() == ImportCIFDialog::SelectSpaceGroupPage)
        updateProgressionControls();
}

void ImportCIFDialog::on_SpaceGroupsList_itemDoubleClicked(QListWidgetItem *item) { goToNextPage(); }

/*
 * Basic CIF Info Page
 */

void ImportCIFDialog::updateInfoPage()
{
    // DATA_ ID
    ui_.InfoDataLabel->setText(QString::fromStdString(cifImporter_.getTagString("DATA_").value_or("<Unknown>")));

    // Chemical Formula
    ui_.InfoChemicalFormulaLabel->setText(QString::fromStdString(cifImporter_.chemicalFormula()));

    // Publication Data
    ui_.InfoPublicationTitleLabel->setText(
        QString::fromStdString(cifImporter_.getTagString("_publ_section_title").value_or("<Unknown>")));
    ui_.InfoPublicationReferenceLabel->setText(QString::fromStdString(
        fmt::format("{}, {}, <b>{}</b>, {}", cifImporter_.getTagString("_journal_name_full").value_or("???"),
                    cifImporter_.getTagString("_journal_year").value_or("???"),
                    cifImporter_.getTagString("_journal_volume").value_or("???"),
                    cifImporter_.getTagString("_journal_page_first").value_or("???"))));
    ui_.InfoAuthorsList->clear();
    auto authors = cifImporter_.getTagStrings("_publ_author_name");
    for (auto &author : authors)
        ui_.InfoAuthorsList->addItem(QString::fromStdString(author));

    // Spacegroup
    if (cifImporter_.spaceGroup() != SpaceGroups::NoSpaceGroup)
        ui_.InfoSpacegroupLabel->setText(
            QString::fromStdString(std::string(SpaceGroups::formattedInformation(cifImporter_.spaceGroup()))));
    else
        ui_.InfoSpacegroupLabel->setText("<Unknown Space Group>");
}

/*
 * Structure Page
 */

// Generate structural species from CIF data
bool ImportCIFDialog::createStructuralSpecies()
{
    ui_.StructureViewer->setConfiguration(nullptr);
    partitioningConfiguration_->empty();
    supercellConfiguration_->empty();
    structureConfiguration_->empty();

    temporaryCoreData_.species().clear();
    temporaryCoreData_.atomTypes().clear();
    crystalSpecies_ = nullptr;
    cleanedSpecies_ = nullptr;

    // Create temporary atom types corresponding to the unique atom labels
    for (auto &a : cifImporter_.assemblies())
        for (auto &g : a.groups())
            if (g.active())
                for (auto &i : g.atoms())
                    if (!temporaryCoreData_.findAtomType(i.label()))
                    {
                        auto at = temporaryCoreData_.addAtomType(i.Z());
                        at->setName(i.label());
                    }

    // Generate a single species containing the entire crystal
    crystalSpecies_ = temporaryCoreData_.addSpecies();
    crystalSpecies_->setName("Crystal");
    // -- Set unit cell
    auto cellLengths = cifImporter_.getCellLengths();
    if (!cellLengths)
        return false;
    auto cellAngles = cifImporter_.getCellAngles();
    if (!cellAngles)
        return false;
    crystalSpecies_->createBox(cellLengths.value(), cellAngles.value());
    auto *box = crystalSpecies_->box();
    structureConfiguration_->createBoxAndCells(cellLengths.value(), cellAngles.value(), false, 1.0);
    // -- Generate atoms
    auto symmetryGenerators = SpaceGroups::symmetryOperators(cifImporter_.spaceGroup());
    auto tolerance = ui_.NormalOverlapToleranceRadio->isChecked() ? 0.1 : 0.5;
    for (const auto &generator : symmetryGenerators)
        for (auto &a : cifImporter_.assemblies())
            for (auto &g : a.groups())
                if (g.active())
                    for (auto &unique : g.atoms())
                    {
                        // Generate folded atomic position in real space
                        auto r = generator * unique.rFrac();
                        box->toReal(r);
                        r = box->fold(r);

                        // If this atom overlaps with another in the box, don't add it as it's a symmetry-related copy
                        if (std::any_of(crystalSpecies_->atoms().begin(), crystalSpecies_->atoms().end(),
                                        [&r, box, tolerance](const auto &j)
                                        { return box->minimumDistance(r, j.r()) < tolerance; }))
                            continue;

                        // Create the new atom
                        auto i = crystalSpecies_->addAtom(unique.Z(), r);
                        crystalSpecies_->atom(i).setAtomType(temporaryCoreData_.findAtomType(unique.label()));
                    }

    // Bonding
    if (ui_.CalculateBondingRadio->isChecked())
        crystalSpecies_->addMissingBonds(1.1, ui_.BondingPreventMetallicCheck->isChecked());
    else
        applyCIFBonding(crystalSpecies_);

    // Add the structural species to the configuration
    structureConfiguration_->addMolecule(crystalSpecies_);
    structureConfiguration_->updateObjectRelationships();

    ui_.StructureViewer->setConfiguration(structureConfiguration_);

    return true;
}

void ImportCIFDialog::on_NormalOverlapToleranceRadio_clicked(bool checked)
{
    if (checked)
        createStructuralSpecies();
}

void ImportCIFDialog::on_LooseOverlapToleranceRadio_clicked(bool checked)
{
    if (checked)
        createStructuralSpecies();
}

void ImportCIFDialog::on_CalculateBondingRadio_clicked(bool checked)
{
    if (ui_.MainStack->currentIndex() == ImportCIFDialog::StructurePage)
        createStructuralSpecies();
}

void ImportCIFDialog::on_BondingPreventMetallicCheck_clicked(bool checked)
{
    if (ui_.MainStack->currentIndex() == ImportCIFDialog::StructurePage)
        createStructuralSpecies();
}

void ImportCIFDialog::on_BondFromCIFRadio_clicked(bool checked)
{
    if (ui_.MainStack->currentIndex() == ImportCIFDialog::StructurePage)
        createStructuralSpecies();
}

/*
 * Cleaned Page
 */

// Generate cleaned species from CIF data
bool ImportCIFDialog::createCleanedSpecies()
{
    ui_.CleanedViewer->setConfiguration(nullptr);
    partitioningConfiguration_->empty();
    supercellConfiguration_->empty();
    cleanedConfiguration_->empty();

    // Remove the cleaned crystal species
    if (cleanedSpecies_)
        temporaryCoreData_.removeSpecies(cleanedSpecies_);

    // Copy the crystal species
    cleanedSpecies_ = temporaryCoreData_.addSpecies();
    cleanedSpecies_->setName("Crystal (Cleaned)");
    if (!crystalSpecies_)
        return Messenger::error("Crystal reference species doesn't exist.\n");
    cleanedSpecies_->copyBasic(crystalSpecies_, true);
    // -- Set unit cell
    auto cellLengths = cifImporter_.getCellLengths();
    if (!cellLengths)
        return false;
    auto cellAngles = cifImporter_.getCellAngles();
    if (!cellAngles)
        return false;
    cleanedSpecies_->createBox(cellLengths.value(), cellAngles.value());
    cleanedConfiguration_->createBoxAndCells(cellLengths.value(), cellAngles.value(), false, 1.0);

    // Atomics
    if (ui_.MoietyRemoveAtomicsCheck->isChecked())
    {
        std::vector<int> indicesToRemove;
        for (const auto &i : cleanedSpecies_->atoms())
            if (i.nBonds() == 0)
                indicesToRemove.push_back(i.index());
        Messenger::print("Atomic removal deleted {} atoms.\n", indicesToRemove.size());

        // Remove selected atoms
        cleanedSpecies_->removeAtoms(indicesToRemove);
    }

    // Water or coordinated oxygens
    if (ui_.MoietyRemoveWaterCheck->isChecked())
    {
        NETADefinition waterVacuum("?O,nbonds=1,nh<=1|?O,nbonds>=2,-H(nbonds=1,-O)");
        if (!waterVacuum.isValid())
            return Messenger::error("NETA definition for water removal is invalid.\n");

        std::vector<int> indicesToRemove;
        for (const auto &i : cleanedSpecies_->atoms())
            if (waterVacuum.matches(&i))
                indicesToRemove.push_back(i.index());
        Messenger::print("Water removal deleted {} atoms.\n", indicesToRemove.size());

        // Remove selected atoms
        cleanedSpecies_->removeAtoms(indicesToRemove);
    }

    // Custom NETA Removal
    if (ui_.MoietyRemoveByNETAGroup->isChecked() && moietyNETA_.isValid())
    {
        // Select all atoms that are in moieties where one of its atoms matches our NETA definition
        std::vector<int> indicesToRemove;
        for (auto &i : cleanedSpecies_->atoms())
            if (moietyNETA_.matches(&i))
            {
                // Select all atoms that are part of the same moiety?
                if (ui_.MoietyNETARemoveFragmentsCheck->isChecked())
                {
                    cleanedSpecies_->clearAtomSelection();
                    auto selection = cleanedSpecies_->fragment(i.index());
                    std::copy(selection.begin(), selection.end(), std::back_inserter(indicesToRemove));
                }
                else
                    indicesToRemove.push_back(i.index());
            }
        Messenger::print("Moiety removal deleted {} atoms.\n", indicesToRemove.size());

        // Remove selected atoms
        cleanedSpecies_->removeAtoms(indicesToRemove);
    }

    // Add the structural species to the configuration
    cleanedConfiguration_->addMolecule(cleanedSpecies_);
    cleanedConfiguration_->updateObjectRelationships();

    ui_.CleanedViewer->setConfiguration(cleanedConfiguration_);

    return true;
}

// Create / check NETA definition for moiety removal
bool ImportCIFDialog::createMoietyRemovalNETA(std::string definition)
{
    auto result = moietyNETA_.create(definition);

    ui_.MoietyNETARemovalIndicator->setOK(result);

    return result;
}

void ImportCIFDialog::on_MoietyRemoveAtomicsCheck_clicked(bool checked) { createCleanedSpecies(); }

void ImportCIFDialog::on_MoietyRemoveWaterCheck_clicked(bool checked) { createCleanedSpecies(); }

void ImportCIFDialog::on_MoietyRemoveByNETAGroup_clicked(bool checked) { createCleanedSpecies(); }

void ImportCIFDialog::on_MoietyNETARemovalEdit_textEdited(const QString &text)
{
    createMoietyRemovalNETA(text.toStdString());
    if (moietyNETA_.isValid())
        createCleanedSpecies();
}

void ImportCIFDialog::on_MoietyNETARemoveFragmentsCheck_clicked(bool checked)
{
    if (moietyNETA_.isValid())
        createCleanedSpecies();
}

// Detect unique species in the structural species
bool ImportCIFDialog::detectUniqueSpecies()
{
    // Clear any existing species
    cifSpecies_.clear();

    std::vector<int> indices(cleanedSpecies_->nAtoms());
    std::iota(indices.begin(), indices.end(), 0);

    auto idx = 0;

    // Find all CIFSpecies, and their instances
    while (!indices.empty())
    {
        // Choose a fragment
        auto fragment = cleanedSpecies_->fragment(idx);
        std::sort(fragment.begin(), fragment.end());

        // Setup the CIF species
        auto *tempSpecies = temporaryCoreData_.addSpecies();
        tempSpecies->copyBasic(cleanedSpecies_);
        auto &cifSp = cifSpecies_.emplace_back(new CIFSpecies(cleanedSpecies_, tempSpecies, fragment));

        // We cannot deal with symmetry.
        if (cifSp->hasSymmetry())
            return Messenger::error("CIFSpecies contains symmetry. We cannot deal with this currently.");

        // Remove the current fragment, and all instances of the underlying CIFSpecies
        for (auto &instance : cifSp->instances())
        {
            indices.erase(std::remove_if(indices.begin(), indices.end(),
                                         [&](int value)
                                         { return std::find(instance.begin(), instance.end(), value) != instance.end(); }),
                          indices.end());
        }

        // Choose starting index of the next fragment
        idx = *std::min_element(indices.begin(), indices.end());
    }
    return true;
}

/*
 * Supercell Page
 */

// Create supercell species
bool ImportCIFDialog::createSupercellSpecies()
{
    ui_.SupercellViewer->setConfiguration(nullptr);
    supercellConfiguration_->empty();
    partitioningConfiguration_->empty();

    // Remove the old Supercell species if it exists, and create a new one
    auto *supercell = temporaryCoreData_.findSpecies("Supercell");
    if (supercell)
        temporaryCoreData_.removeSpecies(supercell);
    supercell = temporaryCoreData_.addSpecies();
    supercell->setName("Supercell");

    // Set the repeat vector
    Vec3<int> repeat(ui_.RepeatASpin->value(), ui_.RepeatBSpin->value(), ui_.RepeatCSpin->value());

    // Add the cleaned crystal species and set a new Supercell box
    if (!cleanedSpecies_)
        return Messenger::error("Cleaned crystal reference species doesn't exist.\n");
    auto supercellLengths = cleanedSpecies_->box()->axisLengths();
    supercellLengths.multiply(repeat.x, repeat.y, repeat.z);
    supercell->createBox(supercellLengths, cleanedSpecies_->box()->axisAngles(), false);
    supercellConfiguration_->createBoxAndCells(supercellLengths, cleanedSpecies_->box()->axisAngles(), false, 1.0);

    // Copy atoms from the Crystal species - we'll do the bonding afterwards
    supercell->atoms().reserve(repeat.x * repeat.y * repeat.z * cleanedSpecies_->nAtoms());
    for (auto ix = 0; ix < repeat.x; ++ix)
        for (auto iy = 0; iy < repeat.y; ++iy)
            for (auto iz = 0; iz < repeat.z; ++iz)
            {
                Vec3<double> deltaR = cleanedSpecies_->box()->axes() * Vec3<double>(ix, iy, iz);
                for (const auto &i : cleanedSpecies_->atoms())
                    supercell->addAtom(i.Z(), i.r() + deltaR, 0.0, i.atomType());
            }

    // Bonding
    if (ui_.CalculateBondingRadio->isChecked())
        supercell->addMissingBonds();
    else
        applyCIFBonding(supercell);

    // Add the structural species to the configuration
    supercellConfiguration_->addMolecule(supercell);
    supercellConfiguration_->updateObjectRelationships();
    ui_.SupercellViewer->setConfiguration(supercellConfiguration_);

    // Update the information panel
    ui_.SupercellBoxALabel->setText(QString::number(supercell->box()->axisLengths().x) + " &#8491;");
    ui_.SupercellBoxBLabel->setText(QString::number(supercell->box()->axisLengths().y) + " &#8491;");
    ui_.SupercellBoxCLabel->setText(QString::number(supercell->box()->axisLengths().z) + " &#8491;");
    ui_.SupercellBoxAlphaLabel->setText(QString::number(supercell->box()->axisAngles().x) + "&deg;");
    ui_.SupercellBoxBetaLabel->setText(QString::number(supercell->box()->axisAngles().y) + "&deg;");
    ui_.SupercellBoxGammaLabel->setText(QString::number(supercell->box()->axisAngles().z) + "&deg;");
    auto chemicalDensity = supercellConfiguration_->chemicalDensity();
    ui_.SupercellDensityLabel->setText(chemicalDensity ? QString::number(*chemicalDensity) + " g cm<sup>3</sup>"
                                                       : "-- g cm<sup>3</sup>");
    ui_.SupercellVolumeLabel->setText(QString::number(supercellConfiguration_->box()->volume()) + " &#8491;<sup>3</sup>");
    ui_.SupercellNAtomsLabel->setText(QString::number(supercellConfiguration_->nAtoms()));

    return true;
}

void ImportCIFDialog::on_RepeatASpin_valueChanged(int value) { createSupercellSpecies(); }

void ImportCIFDialog::on_RepeatBSpin_valueChanged(int value) { createSupercellSpecies(); }

void ImportCIFDialog::on_RepeatCSpin_valueChanged(int value) { createSupercellSpecies(); }

/*
 * Species Partitioning Page
 */

// Create partitioned species from CIF data
bool ImportCIFDialog::createPartitionedSpecies()
{

    ui_.PartitioningViewer->setConfiguration(nullptr);
    partitioningConfiguration_->clear();

    if (cifSpecies_.empty())
    {
        // Set up the basic configuration
        auto *sp = temporaryCoreData_.findSpecies("Supercell");
        assert(sp);
        partitioningConfiguration_->createBoxAndCells(sp->box()->axisLengths(), sp->box()->axisAngles(), false, 1.0);

        auto validSpecies = true;

        if (ui_.OutputFrameworkRadio->isChecked() || ui_.OutputSupermoleculeRadio->isChecked())
        {
            // Add the supercell species to the configuration
            partitioningConfiguration_->addMolecule(sp);
            partitioningConfiguration_->updateObjectRelationships();

            // Update the indicator and label
            sp->clearAtomSelection();
            auto selection = sp->fragment(0);
            if (selection.size() != sp->nAtoms())
            {
                ui_.PartitioningIndicator->setOK(false);
                ui_.PartitioningLabel->setText("Species contains more than one molecule/fragment, and cannot be used in a "
                                               "simulation. Choose a different partitioning.");

                validSpecies = false;
            }
        }

        ui_.PartitioningViewer->setConfiguration(partitioningConfiguration_);

        if (validSpecies)
        {
            ui_.PartitioningIndicator->setOK(true);
            ui_.PartitioningLabel->setText("Species are valid.");
        }
    }
    else
    {
        ui_.PartitioningLayoutWidget->setEnabled(false);
        ui_.PartitioningViewFrame->setEnabled(false);
    }
    return true;
}<|MERGE_RESOLUTION|>--- conflicted
+++ resolved
@@ -194,7 +194,6 @@
 {
     if (cifSpecies_.empty())
     {
-<<<<<<< HEAD
         auto *supercell = temporaryCoreData_.findSpecies("Supercell");
         assert(supercell);
 
@@ -202,14 +201,14 @@
         {
             // Just copy the species
             supercell->updateIntramolecularTerms();
-            auto *sp = dissolve_.copySpecies(supercell);
+            auto *sp = dissolve_.coreData().copySpecies(supercell);
             sp->setName(cifImporter_.chemicalFormula());
         }
         else if (ui_.OutputSupermoleculeRadio->isChecked())
         {
             // Copy the species
             supercell->updateIntramolecularTerms();
-            auto *sp = dissolve_.copySpecies(supercell);
+            auto *sp = dissolve_.coreData().copySpecies(supercell);
             sp->setName(cifImporter_.chemicalFormula());
 
             // Remove the unit cell and any cell-crossing bonds
@@ -217,16 +216,9 @@
             sp->updateIntramolecularTerms();
             sp->removeBox();
         }
-=======
-        // Just copy the species
-        supercell->updateIntramolecularTerms();
-        auto *sp = dissolve_.coreData().copySpecies(supercell);
-        sp->setName(cifImporter_.chemicalFormula());
->>>>>>> 050b3371
     }
     else
     {
-<<<<<<< HEAD
         // Create a Configuration
         auto *cfg = dissolve_.addConfiguration();
         cfg->setName(cifImporter_.chemicalFormula());
@@ -244,7 +236,7 @@
         // Add the CIF Species
         for (auto &cifSp : cifSpecies_)
         {
-            auto *sp = dissolve_.copySpecies(cifSp->species());
+            auto *sp = dissolve_.coreData().copySpecies(cifSp->species());
 
             // Determine a unique suffix
             auto base = sp->name();
@@ -273,17 +265,6 @@
             addNode->keywords().set("Rotate", false);
             addNode->keywords().setEnumeration("BoxAction", AddProcedureNode::BoxActionStyle::None);
         }
-=======
-        // Copy the species
-        supercell->updateIntramolecularTerms();
-        auto *sp = dissolve_.coreData().copySpecies(supercell);
-        sp->setName(cifImporter_.chemicalFormula());
-
-        // Remove the unit cell and any cell-crossing bonds
-        sp->removePeriodicBonds();
-        sp->updateIntramolecularTerms();
-        sp->removeBox();
->>>>>>> 050b3371
     }
 }
 
