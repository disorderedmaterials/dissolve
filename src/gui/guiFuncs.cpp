--- conflicted
+++ resolved
@@ -51,18 +51,10 @@
     addStatusBarIcon(":/general/icons/step.svg")->setToolTip("Current step / iteration number");
     iterationLabel_ = addStatusBarLabel("00000");
     iterationLabel_->setToolTip("Current step / iteration number");
-<<<<<<< HEAD
     addStatusBarIcon(":/general/icons/clock.svg");
     timerLabel_ = addStatusBarLabel(defaultTimerText);
-    restartFileIndicator_ = addStatusBarIcon(":/general/icons/general_restartfile.svg");
-    statusIndicator_ = addStatusBarIcon(":/general/icons/general_true.svg", false);
-=======
-    addStatusBarIcon(":/general/icons/clock.svg")->setToolTip("Time remaining to completion");
-    etaLabel_ = addStatusBarLabel("--:--:--");
-    etaLabel_->setToolTip("Time remaining to completion");
-    restartFileIndicator_ = addStatusBarIcon(":/general/icons/dataStack.svg");
+    restartFileIndicator_ = addStatusBarIcon(":/general/icons/restartfile.svg");
     statusIndicator_ = addStatusBarIcon(":/general/icons/true.svg", false);
->>>>>>> 0aa0c8af
     statusLabel_ = addStatusBarLabel("Unknown", false);
     statusLabel_->setOpenExternalLinks(false);
     connect(statusLabel_, SIGNAL(linkActivated(const QString)), this, SLOT(statusLabelLinkClicked(const QString)));
@@ -316,14 +308,14 @@
                                   .arg(QString::number(Messenger::nErrors()), Messenger::nErrors() == 1 ? "Error" : "Errors"));
         statusIndicator_->setPixmap(QPixmap(":/general/icons/false.svg"));
     }
-    else if (!dissolveIterating_ && elapsedTimer_.secondsElapsed() != 0.0)
-    {
-<<<<<<< HEAD
-        timerLabel_->setText(QString::fromStdString(fmt::format("Time elapsed: {}", elapsedTimer_.elapsedTimeString(true))));
-=======
+    else if (dissolveIterating_)
+    {
         statusLabel_->setText("Running (ESC to stop)");
         statusIndicator_->setPixmap(QPixmap(":/general/icons/play.svg"));
->>>>>>> 0aa0c8af
+    }
+    else if (!dissolveIterating_ && elapsedTimer_.secondsElapsed() != 0.0)
+    {
+        timerLabel_->setText(QString::fromStdString(fmt::format("Time elapsed: {}", elapsedTimer_.elapsedTimeString(true))));
     }
     else if (ui_.MainStack->currentIndex() == 1)
     {
