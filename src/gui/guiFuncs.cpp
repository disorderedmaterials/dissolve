// SPDX-License-Identifier: GPL-3.0-or-later
// Copyright (c) 2023 Team Dissolve and contributors

#include "base/lineParser.h"
#include "base/messenger.h"
#include "gui/configurationTab.h"
#include "gui/gui.h"
#include "gui/layerTab.h"
#include "gui/mainTab.h"
#include "gui/selectRestartFileDialog.h"
#include "main/dissolve.h"
#include "main/version.h"
#include <QCloseEvent>
#include <QDir>
#include <QDirIterator>
#include <QFileInfo>
#include <QFontDatabase>
#include <QMdiSubWindow>
#include <QMessageBox>
#include <iostream>

DissolveWindow::DissolveWindow(Dissolve &dissolve)
    : QMainWindow(nullptr), dissolve_(dissolve), recentFileLimit_(10), threadController_(this, dissolve)
{
    // Initialise resources
    Q_INIT_RESOURCE(main);

    // Set up user interface
    ui_.setupUi(this);

    // Set up the main tabs widget
    ui_.MainTabs->setUp(this);

    // Connect signals to thread controller
    connect(this, SIGNAL(iterate(int)), &threadController_, SLOT(iterate(int)));
    connect(this, SIGNAL(stopIterating()), &threadController_, SLOT(stopIterating()));

    // Connect signals from our main tab widget
    connect(ui_.MainTabs, SIGNAL(dataModified()), this, SLOT(setModified()));
    connect(ui_.MainTabs, SIGNAL(dataModified()), this, SLOT(fullUpdate()));
    connect(ui_.MainTabs, SIGNAL(tabClosed(QWidget *)), this, SLOT(closeTab(QWidget *)));

    refreshing_ = false;
    modified_ = false;
    dissolveIterating_ = false;

    // Create statusbar widgets
    addStatusBarIcon(":/control/icons/control_step.svg")->setToolTip("Current step / iteration number");
    iterationLabel_ = addStatusBarLabel("00000");
    iterationLabel_->setToolTip("Current step / iteration number");
    addStatusBarIcon(":/general/icons/general_clock.svg")->setToolTip("Time remaining to completion");
    etaLabel_ = addStatusBarLabel("--:--:--");
    etaLabel_->setToolTip("Time remaining to completion");
    restartFileIndicator_ = addStatusBarIcon(":/general/icons/general_restartfile.svg");
    statusIndicator_ = addStatusBarIcon(":/general/icons/general_true.svg", false);
    statusLabel_ = addStatusBarLabel("Unknown", false);
    statusLabel_->setOpenExternalLinks(false);
    connect(statusLabel_, SIGNAL(linkActivated(const QString)), this, SLOT(statusLabelLinkClicked(const QString)));

    // Create recent files menu
    setUpRecentFileMenu();

    updateWindowTitle();
    updateStatusBar();
    updateMenus();
}

// Catch window close event
void DissolveWindow::closeEvent(QCloseEvent *event)
{
    if (!checkSaveCurrentInput())
    {
        event->ignore();
        return;
    }

    // Save the state before we go...
    saveState();

    // If Dissolve is running, stop the thread now
    if (dissolveIterating_)
    {
        // Send the signal to stop
        emit(stopIterating());

        // Wait for the thread to stop
        while (dissolveIterating_)
            QApplication::processEvents();
    }

    // Clear tabs before we try to close down the application, otherwise we might get in to trouble with object deletion
    refreshing_ = true;
    ui_.MainTabs->clearTabs();
    ui_.MainTabs->clear();

    event->accept();
}

void DissolveWindow::resizeEvent(QResizeEvent *event) {}

/*
 * Dissolve Integration
 */

// Return reference to Dissolve
Dissolve &DissolveWindow::dissolve() { return dissolve_; }

const Dissolve &DissolveWindow::dissolve() const { return dissolve_; }

/*
 * Data Mutation Signalling
 */

// Flag that data has been modified via the GUI
void DissolveWindow::setModified(Flags<DissolveSignals::DataMutations> dataMutationFlags)
{
    modified_ = true;

    // Signal if any data was modified
    if (dataMutationFlags.anySet())
        emit(dataMutated(dataMutationFlags));

    updateWindowTitle();
}

/*
 * Statusbar
 */

// Add text label to status bar
QLabel *DissolveWindow::addStatusBarLabel(QString text, bool permanent)
{
    auto *label = new QLabel(text);
    if (permanent)
        statusBar()->addPermanentWidget(label);
    else
        statusBar()->addWidget(label);
    return label;
}

// Add text label to status bar
QLabel *DissolveWindow::addStatusBarIcon(QString resource, bool permanent)
{
    const auto iconSize = statusBar()->font().pointSize() * 1.75;
    auto *label = new QLabel;
    label->setPixmap(QPixmap(resource));
    label->setMaximumSize(QSize(iconSize, iconSize));
    label->setScaledContents(true);
    if (permanent)
        statusBar()->addPermanentWidget(label);
    else
        statusBar()->addWidget(label);
    return label;
}

/*
 * File
 */

// Load specified input file, and optionally handle restart file choice as well
bool DissolveWindow::loadInputFile(std::string_view inputFile, bool handleRestartFile)
{
    // Clear any current tabs
    refreshing_ = true;
    ui_.MainTabs->clearTabs();
    refreshing_ = false;

    // Clear Dissolve itself
    dissolve_.clear();

    // Clear the messages buffer
    clearMessages();

    // Set the current dir to the location of the new file
    QFileInfo inputFileInfo(QString::fromStdString(std::string(inputFile)));

    // Load the input file
    Messenger::banner("Parse Input File");
    auto loadResult = false;
    if (inputFileInfo.exists())
    {
        // Add file to recent menu
        addRecentFile(inputFileInfo.absoluteFilePath());
        QDir::setCurrent(inputFileInfo.absoluteDir().absolutePath());
        try
        {
            loadResult = dissolve_.loadInput(qPrintable(inputFileInfo.fileName()));
        }
        catch (...)
        {
            loadResult = false;
        }

        if (!loadResult)
        {
            QMessageBox::warning(this, "Input File Contained Errors",
                                 "The input file failed to load correctly.\nCheck the simulation carefully, and "
                                 "see the messages for more details.",
                                 QMessageBox::Ok, QMessageBox::Ok);

            // Forcibly show the main stack page so the user can see what happened (the input file name will remain unset)
            ui_.MainStack->setCurrentIndex(1);

            return false;
        }
    }
    else
    {
        // Show the splash page
        ui_.MainStack->setCurrentIndex(0);

        QMessageBox::warning(this, "Input File Not Found", "The specified input file does not exist.", QMessageBox::Ok,
                             QMessageBox::Ok);

        return false;
    }

    modified_ = false;
    dissolveIterating_ = false;

    Messenger::banner("Setting Up Processing Modules");

    if (!dissolve_.setUpProcessingLayerModules())
        return false;

    // Handle restart file loading?
    if (handleRestartFile)
    {
        fullUpdate();

        // Load / handle restart file
        SelectRestartFileDialog selectRestartFileDialog(this);
        auto restartFile = selectRestartFileDialog.getRestartFileName(inputFileInfo.filePath());
        if (!restartFile.isEmpty())
            loadRestartFile(restartFile.toStdString());

        fullUpdate();
    }

    return true;
}

// Load specified restart file
bool DissolveWindow::loadRestartFile(std::string_view restartFile)
{
    Messenger::banner("Parse Restart File");

    auto loadSuccess = true;

    if (DissolveSys::fileExists(restartFile))
    {
        Messenger::print("Restart file '{}' exists and will be loaded.\n", restartFile);
        loadSuccess = dissolve_.loadRestart(restartFile);
    }
    else
        Messenger::print("Restart file '{}' does not exist.\n", restartFile);

    if (!loadSuccess)
        QMessageBox::warning(this, "Restart file contained errors.",
                             "The restart file failed to load correctly.\nSee the messages for more details.", QMessageBox::Ok,
                             QMessageBox::Ok);

    return loadSuccess;
}

/*
 * Update Functions
 */

// Update window title
void DissolveWindow::updateWindowTitle()
{
    // Window Title
    QString title =
        QString("Dissolve v%1 - %2%3")
            .arg(QString::fromStdString(std::string(Version::info())),
                 dissolve_.hasInputFilename() ? QString::fromStdString(std::string(dissolve_.inputFilename())) : "<untitled>",
                 modified_ ? "(*)" : "");
    setWindowTitle(title);

    // Update save menu item
    ui_.FileSaveAction->setEnabled(modified_);
}

// Update status bar
void DissolveWindow::updateStatusBar()
{
    // Set current iteration number
    iterationLabel_->setText(QStringLiteral("%1").arg(dissolve_.iteration(), 6, 10, QLatin1Char('0')));

    // Set restart file locations
    restartFileIndicator_->setEnabled(dissolve_.hasRestartFilename());
    restartFileIndicator_->setToolTip(dissolve_.hasRestartFilename()
                                          ? QStringLiteral("Current restart file is '%1'")
                                                .arg(QString::fromStdString(std::string(dissolve_.restartFilename())))
                                          : "No restart file available");

    // Set status
    if (Messenger::nErrors() > 0)
    {
        statusLabel_->setText(QString("%1 %2 (see <a href='Messages'>Messages</a>)")
                                  .arg(QString::number(Messenger::nErrors()), Messenger::nErrors() == 1 ? "Error" : "Errors"));
        statusIndicator_->setPixmap(QPixmap(":/general/icons/general_false.svg"));
    }
    else if (dissolveIterating_)
    {
        statusLabel_->setText("Running (ESC to stop)");
        statusIndicator_->setPixmap(QPixmap(":/control/icons/control_play.svg"));
    }
    else if (ui_.MainStack->currentIndex() == 1)
    {
        statusLabel_->setText("Idle");
        statusIndicator_->setPixmap(QPixmap(":/general/icons/general_true.svg"));
    }
    else
    {
        statusLabel_->setText("No simulation loaded");
        statusIndicator_->setPixmap(QPixmap(":/dissolve/icons/dissolve.png"));
    }

    // Set restart file info
    restartFileIndicator_->setEnabled(dissolve_.hasRestartFilename());
    restartFileIndicator_->setToolTip(dissolve_.hasRestartFilename()
                                          ? QStringLiteral("Current restart file is '%1'")
                                                .arg(QString::fromStdString(std::string(dissolve_.restartFilename())))
                                          : "No restart file available");
}

// Update menus
void DissolveWindow::updateMenus()
{
    auto hasSimulation = ui_.MainStack->currentIndex() == 1;
    auto allowEditing = hasSimulation && !dissolveIterating_;

    // File Menu - always active, but available items depends on state
    ui_.FileSaveAction->setEnabled(hasSimulation && modified_);
    ui_.FileSaveAsAction->setEnabled(allowEditing);
    ui_.FileCloseAction->setEnabled(allowEditing);

    // Enable / disable other menu items as appropriate
    for (auto *action : ui_.SimulationMenu->actions())
        action->setEnabled((action == ui_.SimulationStopAction) == !allowEditing);
    ui_.SimulationMenu->setEnabled(hasSimulation);
    ui_.SpeciesMenu->setEnabled(allowEditing);
    ui_.ConfigurationMenu->setEnabled(allowEditing);
    ui_.LayerMenu->setEnabled(allowEditing);

    auto activeTab = ui_.MainTabs->currentTab();
    if (!activeTab)
        return;

    // Species Menu
    auto speciesAtomSelection = activeTab->type() == MainTab::TabType::Species ? ui_.MainTabs->currentSpecies()->selectedAtoms()
                                                                               : std::vector<const SpeciesAtom *>();
    ui_.SpeciesRenameAction->setEnabled(activeTab->type() == MainTab::TabType::Species);
    ui_.SpeciesDeleteAction->setEnabled(activeTab->type() == MainTab::TabType::Species);
    ui_.SpeciesAddForcefieldTermsAction->setEnabled(activeTab->type() == MainTab::TabType::Species);
    ui_.SpeciesReduceForcefieldTermsMenu->setEnabled(activeTab->type() == MainTab::TabType::Species);
    ui_.SpeciesCopyTermsAction->setEnabled(activeTab->type() == MainTab::TabType::Species);
    ui_.SpeciesSetAtomTypesInSelectionAction->setEnabled(activeTab->type() == MainTab::TabType::Species &&
                                                         ui_.MainTabs->currentSpecies()->isSelectionSingleElement());
    ui_.SpeciesSetChargesInSelectionAction->setEnabled(activeTab->type() == MainTab::TabType::Species &&
                                                       !ui_.MainTabs->currentSpecies()->selectedAtoms().empty());
    ui_.SpeciesCopyChargesFromAtomTypesAction->setEnabled(activeTab->type() == MainTab::TabType::Species);
    ui_.SpeciesSetAtomTypeChargesFromSpeciesAction->setEnabled(activeTab->type() == MainTab::TabType::Species);
    ui_.SpeciesScaleChargesAction->setEnabled(activeTab->type() == MainTab::TabType::Species);
    ui_.SpeciesSmoothChargesAction->setEnabled(activeTab->type() == MainTab::TabType::Species);
    ui_.SpeciesReduceChargesSigFigsAction->setEnabled(activeTab->type() == MainTab::TabType::Species);
    ui_.SpeciesRegenerateIntraFromConnectivityAction->setEnabled(activeTab->type() == MainTab::TabType::Species);

    // Configuration Menu
    ui_.ConfigurationRenameAction->setEnabled(activeTab->type() == MainTab::TabType::Configuration);
    ui_.ConfigurationDeleteAction->setEnabled(activeTab->type() == MainTab::TabType::Configuration);
    ui_.ConfigurationExportToMenu->setEnabled(activeTab->type() == MainTab::TabType::Configuration);
    ui_.ConfigurationAdjustTemperatureAction->setEnabled(activeTab->type() == MainTab::TabType::Configuration);

    // Layer Menu
    ui_.LayerRenameAction->setEnabled(activeTab->type() == MainTab::TabType::Layer);
    ui_.LayerDeleteAction->setEnabled(activeTab->type() == MainTab::TabType::Layer);
}

// Perform full update of the GUI, including tab reconciliation
void DissolveWindow::fullUpdate()
{
    refreshing_ = true;

    // Move off the ident page if we currently have an input file (name)
    if (dissolve_.hasInputFilename())
        ui_.MainStack->setCurrentIndex(1);

    ui_.MainTabs->reconcileTabs();
    ui_.MainTabs->updateAllTabs();

    updateWindowTitle();
    updateStatusBar();
    updateMenus();

    refreshing_ = false;
}

// Update while running
void DissolveWindow::updateWhileRunning(int iterationsRemaining)
{
    refreshing_ = true;

    // Set current iteration number
    iterationLabel_->setText(QStringLiteral("%1").arg(dissolve_.iteration(), 6, 10, QLatin1Char('0')));

    // Set ETA text if we can
<<<<<<< HEAD
    if (iterationsRemaining == -1)
        etaLabel_->setText(QString::fromStdString(dissolve_.iterationTimer_.elapsedTimeString()));
=======
    if (iterationsRemaining == -1 || iterationsRemaining == 0)
        etaLabel_->setText("--:--:--");
>>>>>>> c2abb02e
    else
    {
        auto estimatedTime = dissolve_.estimateRequiredTime(iterationsRemaining);
        etaLabel_->setText(estimatedTime ? QString::fromStdString(Timer::etaString(estimatedTime.value())) : "??:??:??");
    }

    // Enable data access in Renderables, and update all tabs.
    Renderable::setSourceDataAccessEnabled(true);
    Renderable::validateAll(dissolve_.processingModuleData());
    ui_.MainTabs->updateAllTabs();
    repaint();
    Renderable::setSourceDataAccessEnabled(false);

    refreshing_ = false;
}

// Clear the messages window
void DissolveWindow::clearMessages()
{
    ui_.MainTabs->messagesTab()->clearMessages();
    Messenger::clearErrorCounts();
}

void DissolveWindow::startTimer() { dissolve_.iterationTimer_.start(); }

void DissolveWindow::stopTimer() { dissolve_.iterationTimer_.stop(); }

void DissolveWindow::statusLabelLinkClicked(const QString &link)
{
    if (DissolveSys::sameString(link.toStdString(), "Messages"))
        ui_.MainTabs->setCurrentIndex(0);
}<|MERGE_RESOLUTION|>--- conflicted
+++ resolved
@@ -406,14 +406,13 @@
     // Set current iteration number
     iterationLabel_->setText(QStringLiteral("%1").arg(dissolve_.iteration(), 6, 10, QLatin1Char('0')));
 
-    // Set ETA text if we can
-<<<<<<< HEAD
+    // Text is set to time elapsed if iterating indefinitely
     if (iterationsRemaining == -1)
         etaLabel_->setText(QString::fromStdString(dissolve_.iterationTimer_.elapsedTimeString()));
-=======
-    if (iterationsRemaining == -1 || iterationsRemaining == 0)
+    // ETA text reverts to empty when iterations are completed
+    else if (iterationsRemaining == 0)
         etaLabel_->setText("--:--:--");
->>>>>>> c2abb02e
+    // Set ETA text if we can
     else
     {
         auto estimatedTime = dissolve_.estimateRequiredTime(iterationsRemaining);
