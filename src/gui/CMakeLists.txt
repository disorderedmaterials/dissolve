# Don't forget to include output directory, otherwise the UI file won't be wrapped!

# -----------
# Sub-Windows
# -----------

# Meta-Objects
set(components_MOC_HDRS
    # Gizmos
    graphgizmo.h
    integrator1dgizmo.h
    # Viewers
    configurationwidget.h
    datawidget.h
    selectsymbol.h
    sitewidget.h
    specieseditor.h
    specieswidget.h
    configurationviewer.hui
    dataviewer.hui
    siteviewer.hui
    speciesviewer.hui
    viewer.hui
    # Widgets and Wizards
    addconfigurationwizard.h
    addforcefieldtermswizard.h
    importspecieswizard.h
    importforcefieldwizard.h
    selectconfigurationwidget.h
    selectforcefieldwidget.h
    selectspecieswidget.h
    wizardwidget.hui
    wizardwidgetfooter.h
    wizardwidgetheader.h
    wizardwidgethighlight.h
    wizardwidgetpageinfo.h
    # Dialogs
    addconfigurationdialog.h
    addforcefieldtermsdialog.h
    datamanagerdialog.h
    editspeciesdialog.h
    getconfigurationnamedialog.h
    getgizmonamedialog.h
    getmodulelayernamedialog.h
    getspeciesnamedialog.h
    gettabnamedialog.h
    importspeciesdialog.h
    selectconfigurationdialog.h
    selectelementdialog.h
    selectforcefielddialog.h
    selectgenericitemdialog.h
    selectspeciesdialog.h
    selectsystemtemplatedialog.h
)
qt5_wrap_cpp(components_MOC_SRCS ${components_MOC_HDRS})

# User Interface Files
set(components_UIS
    # Gizmos
    graphgizmo.ui
    integrator1dgizmo.ui
    # Viewers
    configurationwidget.ui
    datawidget.ui
    selectsymbol.ui
    sitewidget.ui
    specieseditor.ui
    specieswidget.ui
    # Widgets and Wizards
    addconfigurationwizard.ui
    addforcefieldtermswizard.ui
    importspecieswizard.ui
    selectconfigurationwidget.ui
    selectforcefieldwidget.ui
    selectspecieswidget.ui
    wizardwidgetfooter.ui
    wizardwidgetheader.ui
    # Dialogs
    addconfigurationdialog.ui
    addforcefieldtermsdialog.ui
    datamanagerdialog.ui
    editspeciesdialog.ui
    getconfigurationnamedialog.ui
    getgizmonamedialog.ui
    getmodulelayernamedialog.ui
    getspeciesnamedialog.ui
    gettabnamedialog.ui
    importspeciesdialog.ui
    importforcefieldwizard.ui
    selectconfigurationdialog.ui
    selectelementdialog.ui
    selectforcefielddialog.ui
    selectgenericitemdialog.ui
    selectspeciesdialog.ui
    selectsystemtemplatedialog.ui
)
qt5_wrap_ui(components_UIS_H ${components_UIS})

# Source files (not Qt UI files or custom .h [uih])
set(components_SRCS
    # Gizmos
    gizmo.cpp
    graphgizmo_funcs.cpp
    integrator1dgizmo_funcs.cpp
    gizmo.h
    # Viewers
    configurationviewer_funcs.cpp
    configurationviewer_input.cpp
    configurationviewer_interaction.cpp
    configurationviewer_render.cpp
    configurationwidget_funcs.cpp
    dataviewer_funcs.cpp
    dataviewer_input.cpp
    dataviewer_interaction.cpp
    dataviewer_contextmenu.cpp
    dataviewer_render.cpp
    datawidget_funcs.cpp
    selectsymbol_funcs.cpp
    siteviewer_funcs.cpp
    siteviewer_input.cpp
    siteviewer_interaction.cpp
    siteviewer_render.cpp
    sitewidget_funcs.cpp
    specieseditor_funcs.cpp
    speciesviewer_funcs.cpp
    speciesviewer_input.cpp
    speciesviewer_interaction.cpp
    speciesviewer_render.cpp
    specieswidget_funcs.cpp
    viewer_funcs.cpp
    viewer_input.cpp
    viewer_interaction.cpp
    viewer_options.cpp
    viewer_query.cpp
    viewer_render.cpp
    viewer_renderables.cpp
    viewer_view.cpp
    # Widgets and Wizards
    addconfigurationwizard_funcs.cpp
    addforcefieldtermswizard_funcs.cpp
    importspecieswizard_funcs.cpp
    importforcefieldwizard_funcs.cpp
    selectconfigurationwidget_funcs.cpp
    selectforcefieldwidget_funcs.cpp
    selectspecieswidget_funcs.cpp
    wizardwidget_funcs.cpp
    wizardwidgethighlight.cpp
    wizardwidgetpageinfo.cpp
    # Dialogs
    addconfigurationdialog_funcs.cpp
    addforcefieldtermsdialog_funcs.cpp
    datamanagerdialog_funcs.cpp
    editspeciesdialog_funcs.cpp
    getconfigurationnamedialog_funcs.cpp
    getgizmonamedialog_funcs.cpp
    getmodulelayernamedialog_funcs.cpp
    getspeciesnamedialog_funcs.cpp
    gettabnamedialog_funcs.cpp
    importspeciesdialog_funcs.cpp
    selectconfigurationdialog_funcs.cpp
    selectelementdialog_funcs.cpp
    selectforcefielddialog_funcs.cpp
    selectgenericitemdialog_funcs.cpp
    selectspeciesdialog_funcs.cpp
    selectsystemtemplatedialog_funcs.cpp
)

# Target 'components'
add_library(components ${components_UIS_H} ${components_SRCS} ${components_MOC_SRCS})
target_include_directories(
  components PRIVATE ${PROJECT_SOURCE_DIR}/src ${PROJECT_BINARY_DIR}/src ${Qt5Widgets_INCLUDE_DIRS} ${FREETYPE_INCLUDE_DIRS}
)

target_link_libraries(components widgets base)

# -----------------
# Main Dissolve GUI
# -----------------

# Meta-Objects
set(gui_MOC_HDRS
    # Editors
    modulecontrolwidget.h
    modulelisteditor.h
    modulewidget.h
    procedureeditor.h
    # Main Tabs
    configurationtab.h
    forcefieldtab.h
    layertab.h
    maintab.h
    speciestab.h
    workspacetab.h
    # Main UI
    gui.h
    stockcolours.h
    systemtemplate.h
    outputhandler.hui
    tmdiarea.hui
    thread.hui
    maintabsbar.hui
    maintabswidget.hui
)
qt5_wrap_cpp(gui_MOC_SRCS ${gui_MOC_HDRS})

# User Interface Files
set(gui_UIS
    # Editors
    modulecontrolwidget.ui
    modulelisteditor.ui
    procedureeditor.ui
    # Main Tabs
    configurationtab.ui
    forcefieldtab.ui
    layertab.ui
    speciestab.ui
    workspacetab.ui
    # Main UI
    gui.ui
)
qt5_wrap_ui(gui_UIS_H ${gui_UIS})

# Source files (not Qt UI files or custom .h [uih])
set(gui_SRCS
    # Editors
    modulecontrolwidget_funcs.cpp
    modulelisteditor_funcs.cpp
    modulewidget.cpp
    procedureeditor_funcs.cpp
    # Main Tabs
    configurationtab_funcs.cpp
    forcefieldtab_funcs.cpp
    layertab_funcs.cpp
    maintab.cpp
    maintabsbar_funcs.cpp
    maintabswidget_funcs.cpp
    speciestab_funcs.cpp
    speciestab_geometry.cpp
    speciestab_isotopologues.cpp
    speciestab_sites.cpp
    workspacetab_funcs.cpp
    # Main UI
    gui_funcs.cpp
    gui_io.cpp
    gui_simulation.cpp
    gui_start.cpp
    menu_configuration.cpp
    menu_file.cpp
    menu_help.cpp
    menu_layer.cpp
    menu_simulation.cpp
    menu_species.cpp
    menu_workspace.cpp
    outputhandler_funcs.cpp
    referencepoint.cpp
    stockcolours.cpp
    systemtemplate.cpp
    thread_funcs.cpp
    tmdiarea_funcs.cpp
    referencepoint.h
)

# Resources
set(gui_RES_QRC main.qrc)
qt5_add_resources(gui_RES ${gui_RES_QRC})

# Target 'gui'
add_library(gui ${gui_RES} ${gui_UIS_H} ${gui_SRCS} ${gui_MOC_SRCS})
target_include_directories(
  gui PRIVATE ${PROJECT_SOURCE_DIR}/src ${PROJECT_BINARY_DIR}/src ${Qt5Widgets_INCLUDE_DIRS} ${FREETYPE_INCLUDE_DIRS}
)
target_link_libraries(
  gui
  keywordwidgets
  charts
  delegates
  widgets
  components
<<<<<<< HEAD
  models
=======
  base
>>>>>>> f0298da7
)

# Subdirectories
add_subdirectory(keywordwidgets)
add_subdirectory(charts)
add_subdirectory(delegates)
add_subdirectory(render)
add_subdirectory(widgets)
add_subdirectory(models)<|MERGE_RESOLUTION|>--- conflicted
+++ resolved
@@ -276,11 +276,8 @@
   delegates
   widgets
   components
-<<<<<<< HEAD
   models
-=======
   base
->>>>>>> f0298da7
 )
 
 # Subdirectories
