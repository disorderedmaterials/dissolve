/*
	*** Forcefield
	*** src/data/ff.cpp
	Copyright T. Youngs 2019-2020

	This file is part of Dissolve.

	Dissolve is free software: you can redistribute it and/or modify
	it under the terms of the GNU General Public License as published by
	the Free Software Foundation, either version 3 of the License, or
	(at your option) any later version.

	Dissolve is distributed in the hope that it will be useful,
	but WITHOUT ANY WARRANTY; without even the implied warranty of
	MERCHANTABILITY or FITNESS FOR A PARTICULAR PURPOSE.  See the
	GNU General Public License for more details.

	You should have received a copy of the GNU General Public License
	along with Dissolve.  If not, see <http://www.gnu.org/licenses/>.
*/

#include "data/ff.h"
#include "data/ffangleterm.h"
#include "data/ffatomtype.h"
#include "data/ffbondterm.h"
#include "data/ffimproperterm.h"
#include "data/ffparameters.h"
#include "data/fftorsionterm.h"
#include "classes/atomtype.h"
#include "classes/box.h"
#include "classes/coredata.h"
#include "classes/species.h"
#include "classes/speciesatom.h"
#include "classes/speciesbond.h"
#include "base/sysfunc.h"

// Constructor / Destructor
Forcefield::Forcefield() : ListItem<Forcefield>()
{
	// Initialise the Element RefList Array
	Elements::createElementRefListArray<ForcefieldAtomType>(atomTypesByElementPrivate_);
}

Forcefield::~Forcefield()
{
}

/*
 * Definition
 */

// Return enum options for ShortRangeType
EnumOptions<Forcefield::ShortRangeType> Forcefield::shortRangeTypes()
{
	static EnumOptionsList ShortRangeTypeOptions = EnumOptionsList() <<
		EnumOption(Forcefield::UndefinedType, 			"Undefined") <<
		EnumOption(Forcefield::NoInteractionType, 		"None") <<
		EnumOption(Forcefield::LennardJonesType, 		"LJ") <<
		EnumOption(Forcefield::LennardJonesGeometricType, 	"LJGeometric");

	static EnumOptions<Forcefield::ShortRangeType> options("ShortRangeType", ShortRangeTypeOptions);

	return options;
}

/*
 * Atom Type Data
 */

// Add new atom type with its own parameters
void Forcefield::addAtomType(int Z, int index, const char* name, const char* netaDefinition, const char* description, double q, double data0, double data1, double data2, double data3)
{
	ForcefieldAtomType* atomType = new ForcefieldAtomType(this, Z, index, name, netaDefinition, description, q, data0, data1, data2, data3);

	atomTypes_.own(atomType);
	
	atomTypesByElementPrivate_[Z].append(atomType);
}

// Add new atom type referencing existing parameters by name
void Forcefield::addAtomType(int Z, int index, const char* name, const char* netaDefinition, const char* description, double q, const char* parameterReference)
{
	ForcefieldAtomType* atomType = new ForcefieldAtomType(this, Z, index, name, netaDefinition, description, q, parameterReference);

	atomTypes_.own(atomType);
	
	atomTypesByElementPrivate_[Z].append(atomType);
}

// Copy existing atom type
void Forcefield::copyAtomType(const ForcefieldAtomType& sourceType, const char* newTypeName, const char* netaDefinition, const char* equivalentName)
{
	ForcefieldAtomType* atomType = new ForcefieldAtomType(this, sourceType, newTypeName, netaDefinition, equivalentName);

	atomTypes_.own(atomType);
	
	atomTypesByElementPrivate_[atomType->Z()].append(atomType);
}

// Determine and return atom type for specified SpeciesAtom from supplied Array of types
ForcefieldAtomType* Forcefield::determineAtomType(SpeciesAtom* i, const Array< RefList<ForcefieldAtomType> >& atomTypes)
{
	// Go through AtomTypes defined for the target's element, and check NETA scores
	int bestScore = -1;
	ForcefieldAtomType* bestType = NULL;
<<<<<<< HEAD
	for(auto type : atomTypesByElementPrivate_.constAt(i->element()->Z()))
=======
	RefListIterator<ForcefieldAtomType> typeIterator(atomTypes.constAt(i->element()->Z()));
	while (ForcefieldAtomType* type = typeIterator.iterate())
>>>>>>> cb207b4e
	{
		// Get the scoring for this type
		int score = type->neta().score(i);
		if (score > bestScore)
		{
			bestScore = score;
			bestType = type;
		}
	}

	return bestType;
}

// Determine and return atom type for specified SpeciesAtom
ForcefieldAtomType* Forcefield::determineAtomType(SpeciesAtom* i) const
{
	return determineAtomType(i, atomTypesByElementPrivate_);
}

// Ass short-range parameters
void Forcefield::addParameters(const char* name, double data0, double data1, double data2, double data3)
{
	ForcefieldParameters* params = new ForcefieldParameters(name, data0, data1, data2, data3);

	shortRangeParameters_.own(params);
}

// Return named short-range parameters (if they exist)
ForcefieldParameters* Forcefield::shortRangeParameters(const char* name) const
{
<<<<<<< HEAD
	for(auto params : shortRangeParameters_) if (DissolveSys::sameString(name, params->name())) return params;
=======
	ListIterator<ForcefieldParameters> paramsIterator(shortRangeParameters_);
	while (ForcefieldParameters* params = paramsIterator.iterate()) if (DissolveSys::sameString(name, params->name())) return params;
>>>>>>> cb207b4e

	return NULL;
}

// Return the named ForcefieldAtomType (if it exists)
ForcefieldAtomType* Forcefield::atomTypeByName(const char* name, Element* element) const
{
	int startZ = (element ? element->Z() : 0);
	int endZ = (element ? element->Z() : nElements()-1);
	for (int Z=startZ; Z<=endZ; ++Z)
	{
		// Go through types associated to the Element
		for(auto type : atomTypesByElementPrivate_.constAt(Z)) if (DissolveSys::sameString(type->name(), name)) return type;
	}

	return NULL;
}

// Return the ForcefieldAtomType with specified id (if it exists)
ForcefieldAtomType* Forcefield::atomTypeById(int id, Element* element) const
{
	int startZ = (element ? element->Z() : 0);
	int endZ = (element ? element->Z() : nElements()-1);
	for (int Z=startZ; Z<=endZ; ++Z)
	{
		// Go through types associated to the Element
		for(auto type : atomTypesByElementPrivate_.constAt(Z)) if (type->index() == id) return type;
	}

	return NULL;
}

/*
 * Term Data
 */

// Add bond term
void Forcefield::addBondTerm(const char* typeI, const char* typeJ, SpeciesBond::BondFunction form, double data0, double data1, double data2, double data3)
{
	ForcefieldBondTerm* term = new ForcefieldBondTerm(typeI, typeJ, form, data0, data1, data2, data3);

	bondTerms_.own(term);
}

// Add angle term
void Forcefield::addAngleTerm(const char* typeI, const char* typeJ, const char* typeK, SpeciesAngle::AngleFunction form, double data0, double data1, double data2, double data3)
{
	ForcefieldAngleTerm* term = new ForcefieldAngleTerm(typeI, typeJ, typeK, form, data0, data1, data2, data3);

	angleTerms_.own(term);
}

// Add torsion term
void Forcefield::addTorsionTerm(const char* typeI, const char* typeJ, const char* typeK, const char* typeL, SpeciesTorsion::TorsionFunction form, double data0, double data1, double data2, double data3)
{
	ForcefieldTorsionTerm* term = new ForcefieldTorsionTerm(typeI, typeJ, typeK, typeL, form, data0, data1, data2, data3);

	torsionTerms_.own(term);
}

// Add improper term
void Forcefield::addImproperTerm(const char* typeI, const char* typeJ, const char* typeK, const char* typeL, SpeciesImproper::ImproperFunction form, double data0, double data1, double data2, double data3)
{
	ForcefieldImproperTerm* term = new ForcefieldImproperTerm(typeI, typeJ, typeK, typeL, form, data0, data1, data2, data3);

	improperTerms_.own(term);
}

// Return bond term for the supplied atom type pair (if it exists)
ForcefieldBondTerm* Forcefield::bondTerm(const ForcefieldAtomType* i, const ForcefieldAtomType* j) const
{
<<<<<<< HEAD
	for(auto term : bondTerms_) if (term->matches(i, j)) return term;
=======
	ListIterator<ForcefieldBondTerm> termIterator(bondTerms_);
	while (ForcefieldBondTerm* term = termIterator.iterate()) if (term->matches(i, j)) return term;
>>>>>>> cb207b4e

	return NULL;
}

// Return angle term for the supplied atom type trio (if it exists)
ForcefieldAngleTerm* Forcefield::angleTerm(const ForcefieldAtomType* i, const ForcefieldAtomType* j, const ForcefieldAtomType* k) const
{
<<<<<<< HEAD
	for(auto term : angleTerms_) if (term->matches(i, j, k)) return term;
=======
	ListIterator<ForcefieldAngleTerm> termIterator(angleTerms_);
	while (ForcefieldAngleTerm* term = termIterator.iterate()) if (term->matches(i, j, k)) return term;
>>>>>>> cb207b4e

	return NULL;
}

// Return torsion term for the supplied atom type quartet (if it exists)
ForcefieldTorsionTerm* Forcefield::torsionTerm(const ForcefieldAtomType* i, const ForcefieldAtomType* j, const ForcefieldAtomType* k, const ForcefieldAtomType* l) const
{
<<<<<<< HEAD
	for(auto term : torsionTerms_) if (term->matches(i, j, k, l)) return term;
=======
	ListIterator<ForcefieldTorsionTerm> termIterator(torsionTerms_);
	while (ForcefieldTorsionTerm* term = termIterator.iterate()) if (term->matches(i, j, k, l)) return term;
>>>>>>> cb207b4e

	return NULL;
}

// Return improper term for the supplied atom type quartet (if it exists)
ForcefieldImproperTerm* Forcefield::improperTerm(const ForcefieldAtomType* i, const ForcefieldAtomType* j, const ForcefieldAtomType* k, const ForcefieldAtomType* l) const
{
<<<<<<< HEAD
	for(auto term : improperTerms_) if (term->matches(i, j, k, l)) return term;
=======
	ListIterator<ForcefieldImproperTerm> termIterator(improperTerms_);
	while (ForcefieldImproperTerm* term = termIterator.iterate()) if (term->matches(i, j, k, l)) return term;
>>>>>>> cb207b4e

	return NULL;
}

/*
 * Term Assignment
 */

// Assign suitable atom types to the supplied Species
bool Forcefield::assignAtomTypes(Species* sp, CoreData& coreData, bool keepExisting) const
{
	Messenger::print("Assigning atomtypes to species '%s' from forcefield '%s'...\n", sp->name(), name());

	// Loop over Species atoms
	for (SpeciesAtom* i = sp->atoms().first(); i != NULL; i = i->next())
	{
		// If keepExisting == true, don't reassign a type to this atom if one already exists
		if (keepExisting && i->atomType()) continue;

		ForcefieldAtomType* atomType = determineAtomType(i);
		if (!atomType) Messenger::print("No forcefield type available for Atom %i of Species (%s).\n", i->index()+1, i->element()->symbol());
		else
		{
			// Check if an AtomType of the same name already exists - if it does, just use that one
			AtomType* at = coreData.findAtomType(atomType->name());
			if (!at)
			{
				at = coreData.addAtomType(i->element());
				at->setName(atomType->name());

				// Copy parameters from the Forcefield's atom type
				at->parameters() = atomType->parameters();
				at->setShortRangeType(shortRangeType());

				// The atomType may reference parameters, rather than owning them, so set charge explicitly
				at->parameters().setCharge(atomType->charge());

				Messenger::print("Adding AtomType '%s' for atom %i (%s).\n", at->name(), i->userIndex(), i->element()->symbol());
			}
			else
			{
				Messenger::print("Re-using AtomType '%s' for atom %i (%s).\n", at->name(), i->userIndex(), i->element()->symbol());

				// If the current atomtype is empty, set its parameters
				if (at->parameters().isEmpty())
				{
					// Copy parameters from the Forcefield's atom type
					at->parameters() = atomType->parameters();
					at->setShortRangeType(shortRangeType());

					// The atomType may reference parameters, rather than owning them, so set charge explicitly
					at->parameters().setCharge(atomType->charge());
				}
			}

			// Update SpeciesAtom
			i->setAtomType(at);
			i->setCharge(at->parameters().charge());
		}
	}

	return true;
}

// Assign intramolecular parameters to the supplied Species
bool Forcefield::assignIntramolecular(Species* sp, bool useExistingTypes, bool generateImpropers) const
{
	/*
	 * Default implementation - search through term lists for suitable ones to apply, based on ForcefieldAtomType names.
	 */

	Messenger::print("Assigning intramolecular terms to species '%s' from forcefield '%s'...\n", sp->name(), name());

	// Create an array of the ForcefieldAtomTypes for the atoms in the Species for speed
	Array<ForcefieldAtomType*> atomTypes;
	if (useExistingTypes)
	{
		// For each SpeciesAtom, search for the AtomType by name...
		ListIterator<SpeciesAtom> atomIterator(sp->atoms());
		while (SpeciesAtom* i = atomIterator.iterate())
		{
			if (!i->atomType()) return Messenger::error("No AtomType assigned to SpeciesAtom %i, so can't generate intramolecular terms based on existing types.\n", i->userIndex());
			ForcefieldAtomType* at = atomTypeByName(i->atomType()->name(), i->element());
			if (!at) return Messenger::error("Existing AtomType name '%s' does not correspond to a type in this forcefield.\n", i->atomType()->name());
			atomTypes.add(at);
		}
	}
	else
	{
		// Use on-the-fly generated types for all atoms
		ListIterator<SpeciesAtom> atomIterator(sp->atoms());
		while (SpeciesAtom* i = atomIterator.iterate())
		{
			ForcefieldAtomType* at = determineAtomType(i);
			if (!at) return Messenger::error("Couldn't determine a suitable AtomType for atom %i.\n", i->userIndex());
			atomTypes.add(at);
		}
	}

	// Assign bond terms
	DynamicArrayIterator<SpeciesBond> bondIterator(sp->bonds());
	while (SpeciesBond* bond = bondIterator.iterate())
	{
		ForcefieldAtomType* i = atomTypes[bond->indexI()];
		ForcefieldAtomType* j = atomTypes[bond->indexJ()];

		ForcefieldBondTerm* term = bondTerm(i, j);
		if (!term) return Messenger::error("Failed to locate parameters for bond %i-%i (%s-%s).\n", bond->indexI()+1, bond->indexJ()+1, i->equivalentName(), j->equivalentName());

		// Functional form is Harmonic : U = 0.5 * k * (r - eq)**2
		bond->setForm(term->form());
		bond->setParameters(term->parameters());
	}

	// Generate angle parameters
	DynamicArrayIterator<SpeciesAngle> angleIterator(sp->angles());
	while (SpeciesAngle* angle = angleIterator.iterate())
	{
		ForcefieldAtomType* i = atomTypes[angle->indexI()];
		ForcefieldAtomType* j = atomTypes[angle->indexJ()];
		ForcefieldAtomType* k = atomTypes[angle->indexK()];

		ForcefieldAngleTerm* term = angleTerm(i, j, k);
		if (!term) return Messenger::error("Failed to locate parameters for angle %i-%i-%i (%s-%s-%s).\n", angle->indexI()+1, angle->indexJ()+1, angle->indexK()+1, i->equivalentName(), j->equivalentName(), k->equivalentName());

		angle->setForm(term->form());
		angle->setParameters(term->parameters());
	}

	// Generate torsion parameters
	DynamicArrayIterator<SpeciesTorsion> torsionIterator(sp->torsions());
	while (SpeciesTorsion* torsion = torsionIterator.iterate())
	{
		ForcefieldAtomType* i = atomTypes[torsion->indexI()];
		ForcefieldAtomType* j = atomTypes[torsion->indexJ()];
		ForcefieldAtomType* k = atomTypes[torsion->indexK()];
		ForcefieldAtomType* l = atomTypes[torsion->indexL()];

		ForcefieldTorsionTerm* term = torsionTerm(i, j, k, l);
		if (!term) return Messenger::error("Failed to locate parameters for torsion %i-%i-%i-%i (%s-%s-%s-%s).\n", torsion->indexI()+1, torsion->indexJ()+1, torsion->indexK()+1, torsion->indexL()+1, i->equivalentName(), j->equivalentName(), k->equivalentName(), l->equivalentName());

		torsion->setForm(term->form());
		torsion->setParameters(term->parameters());
	}

	// Generate improper terms
	if (generateImpropers && (improperTerms_.nItems() > 0))
	{
		// Loop over potential improper sites in the Species and see if any match terms in the forcefield
		ListIterator<SpeciesAtom> atomIterator(sp->atoms());
		while (SpeciesAtom* ii = atomIterator.iterate())
		{
			// If we have less than three bonds to the central atom 'i', can continue now
			if (ii->nBonds() < 3) continue;

			// Loop over combinations of bonds to the central atom
			for (int indexJ = 0; indexJ < ii->nBonds()-2; ++indexJ)
			{
				// Get SpeciesAtom 'jj'
				SpeciesAtom* jj = ii->bond(indexJ)->partner(ii);
				for (int indexK = indexJ+1; indexK < ii->nBonds()-1; ++indexK)
				{
					// Get SpeciesAtom 'kk'
					SpeciesAtom* kk = ii->bond(indexK)->partner(ii);
					for (int indexL = indexK+1; indexL < ii->nBonds(); ++indexL)
					{
						// Get SpeciesAtom 'll'
						SpeciesAtom* ll = ii->bond(indexL)->partner(ii);

						// Get forcefield atom types and search for this improper
						ForcefieldAtomType* i = atomTypes[ii->index()];
						ForcefieldAtomType* j = atomTypes[jj->index()];
						ForcefieldAtomType* k = atomTypes[kk->index()];
						ForcefieldAtomType* l = atomTypes[ll->index()];

						ForcefieldImproperTerm* term = improperTerm(i, j, k, l);
						if (term)
						{
							// Check to see if the Species already has an improper definition - if not create one
							SpeciesImproper* improper = sp->improper(ii, jj, kk, ll);
							if (!improper) improper = sp->addImproper(ii, jj, kk, ll);

							Messenger::print("Added improper between atoms %i-%i-%i-%i (%s-%s-%s-%s).\n", improper->indexI()+1, improper->indexJ()+1, improper->indexK()+1, improper->indexL()+1, i->equivalentName(), j->equivalentName(), k->equivalentName(), l->equivalentName());

							improper->setForm(term->form());
							improper->setParameters(term->parameters());
						}
					}
				}
			}
		}
	}

	return true;
}

/*
 * Atom Environment Helpers
 */

// Calculate and return the geometry of the specified SpeciesAtom
Forcefield::AtomGeometry Forcefield::geometryOfAtom(SpeciesAtom* i) const
{
	AtomGeometry result = nAtomGeometries;
	double angle, largest;
	SpeciesBond* b1, *b2;
	SpeciesAtom* h, *j;
// 	RefListItem<SpeciesBond,int>* bref1, *bref2;

	// Work based on the number of bound atoms
	switch (i->nBonds())
	{
		// 'Simple' cases first
		case (0):
			result = Forcefield::UnboundGeometry;
			break;
		case (1):
			result = Forcefield::TerminalGeometry;
			break;
		case (5):
			result = Forcefield::TrigonalBipyramidalGeometry;
			break;
		case (6):
			result = Forcefield::OctahedralGeometry;
			break;
		// For the remaining types, take averages of bond angles about the atom
		case (2):
			h = i->bond(0)->partner(i);
			j = i->bond(1)->partner(i);
			angle = NonPeriodicBox::literalAngleInDegrees(h->r(), i->r(), j->r());
			if (angle > 150.0) result = Forcefield::LinearGeometry;
// 			else if ((angle > 100.0) && (angle < 115.0)) result = Forcefield::TetrahedralGeometry;
			else result = Forcefield::TetrahedralGeometry;
			break;
		case (3):
// 			bref1 = bonds();
// 			bref2 = bonds()->next;
// 			b1 = bref1->item;
// 			b2 = bref2->item;
// 			angle = parent_->angle(b1->partner(this),this,b2->partner(this));
// 			largest = angle;
// 			b2 = bref2->next->item;
// 			angle = parent_->angle(b1->partner(this),this,b2->partner(this));
// 			if (angle > largest) largest = angle;
// 			b1 = bref1->next->item;
// 			angle = parent_->angle(b1->partner(this),this,b2->partner(this));
// 			if (angle > largest) largest = angle;
// 			if (largest > 170.0) result = Forcefield::TShapeGeometry;
// 			else if ((largest > 115.0) && (largest < 125.0)) result = Forcefield::TrigPlanarGeometry;
// 			else if ((largest < 115.0) && (largest > 100.0)) result = Forcefield::TetrahedralGeometry;
			// Get largest of the three angles around the central atom
			h = i->bond(0)->partner(i);
			j = i->bond(1)->partner(i);
			angle = NonPeriodicBox::literalAngleInDegrees(h->r(), i->r(), j->r());
			largest = angle;
			j = i->bond(2)->partner(i);
			angle = NonPeriodicBox::literalAngleInDegrees(h->r(), i->r(), j->r());
			if (angle > largest) largest = angle;
			h = i->bond(1)->partner(i);
			angle = NonPeriodicBox::literalAngleInDegrees(h->r(), i->r(), j->r());
			if (angle > largest) largest = angle;
			if (largest > 150.0) result = Forcefield::TShapeGeometry;
			else if ((largest > 115.0) && (largest < 125.0)) result = Forcefield::TrigonalPlanarGeometry;
// 			else if ((largest < 115.0) && (largest > 100.0)) result = Forcefield::TetrahedralGeometry;
			else result = Forcefield::TetrahedralGeometry;
			break;
		case (4):
			// Two possibilities - tetrahedral or square planar. Tetrahedral will have an
			// average of all angles of ~ 109.5, for square planar (1/6) * (4*90 + 2*180) = 120
			angle = 0.0;
			for (int n = 0; n < i->nBonds(); ++n)
			{
				h = i->bond(n)->partner(i);
				for (int m = n+1; m < i->nBonds(); ++m)
				{
					j = i->bond(m)->partner(i);
					angle += NonPeriodicBox::literalAngleInDegrees(h->r(), i->r(), j->r());
				}
			}
			angle /= 6.0;
			if ((angle > 100.0) && (angle < 115.0)) result = Forcefield::TetrahedralGeometry;
// 			else if ((angle >= 115.0) && (angle < 125.0)) result = Forcefield::SquarePlanarGeometry;
			else result = Forcefield::SquarePlanarGeometry;
			break;
	}

	return result;
}

// Return whether the specified SpeciesAtom exists in the specified geometry
bool Forcefield::isAtomGeometry(SpeciesAtom* i, AtomGeometry geom) const
{
	return (geometryOfAtom(i) == geom);
}

// Return whether supplied bonding pattern around the SpeciesAtom matches *exactly*
bool Forcefield::isBondPattern(const SpeciesAtom* i, const int nSingle, const int nDouble, const int nTriple, const int nQuadruple, const int nAromatic) const
{
	int actualNSingle = 0, actualNDouble = 0, actualNTriple = 0, actualNQuadruple = 0, actualNAromatic = 0;
	const PointerArray<SpeciesBond>& bonds = i->bonds();
	for (int n=0; n<bonds.nItems(); ++n)
	{
		switch (bonds.at(n)->bondType())
		{
			case (SpeciesBond::SingleBond):
				if (nSingle == actualNSingle) return false;
				++actualNSingle;
				break;
			case (SpeciesBond::DoubleBond):
				if (nDouble == actualNDouble) return false;
				++actualNDouble;
				break;
			case (SpeciesBond::TripleBond):
				if (nTriple == actualNTriple) return false;
				++actualNTriple;
				break;
			case (SpeciesBond::QuadrupleBond):
				if (nQuadruple == actualNQuadruple) return false;
				++actualNQuadruple;
				break;
			case (SpeciesBond::AromaticBond):
				if (nAromatic == actualNAromatic) return false;
				++actualNAromatic;
				break;
			default:
				Messenger::error("Bond has unassigned bond type.\n");
				return false;
		}
	}

	// Check sums - a supplied value of -1 means 'any number'
	if ((nSingle != -1) && (nSingle != actualNSingle)) return false;
	if ((nDouble != -1) && (nDouble != actualNDouble)) return false;
	if ((nTriple != -1) && (nTriple != actualNTriple)) return false;
	if ((nQuadruple != -1) && (nQuadruple != actualNQuadruple)) return false;
	if ((nAromatic != -1) && (nAromatic != actualNAromatic)) return false;

	return true;
}

// Return whether the specified atom is bound to a specific element (and count thereof)
bool Forcefield::isBoundTo(const SpeciesAtom* i, Element* element, const int count, bool allowMoreThanCount) const
{
	int found = 0;

	const PointerArray<SpeciesBond>& bonds = i->bonds();
	for (int n=0; n<bonds.nItems(); ++n) if (bonds.at(n)->partner(i)->element() == element) ++found;

	return (found < count ? false : (found == count ? true : allowMoreThanCount));
}

// Guess and return oxidation state for the specified SpeciesAtom
int Forcefield::guessOxidationState(const SpeciesAtom* i) const
{
	/*
	 * Approximate the OS of the supplied atom by considering its local environment.
	 * We won't consider the whole molecule, and will assume the following rules in addition to the standard:
	 *   - A singly-bound Oxygen is considered to be -1 (which effectively includes it's 'R' group
	 *   - An R-group is considered to be +1
	 */
	int osBound = 0;

	// Keep track of the number of bound elements that are the same as our own, as a crude check for elemental environments (OS == 0)
	int nSameElement = 0;

	const PointerArray<SpeciesBond>& bonds = i->bonds();
	for (int n=0; n<bonds.nItems(); ++n)
	{
		const SpeciesBond* bond = bonds.at(n);
		Element* element = bond->partner(i)->element();
		switch (element->Z())
		{
			// Group 1A - Alkali earth metals (includes Hydrogen)
			case (ELEMENT_H):
			case (ELEMENT_LI):
			case (ELEMENT_NA):
			case (ELEMENT_K):
			case (ELEMENT_RB):
			case (ELEMENT_CS):
			case (ELEMENT_FR):
				osBound += 1;
				break;
			// Group 2A - Alkaline earth metals
			case (ELEMENT_BE):
			case (ELEMENT_MG):
			case (ELEMENT_CA):
			case (ELEMENT_SR):
			case (ELEMENT_BA):
			case (ELEMENT_RA):
				osBound += 1;
				break;
			// Oxygen
			case (ELEMENT_O):
				if (bond->bondType() == SpeciesBond::DoubleBond) osBound -= 2;
				else osBound -= 1;
				break;
			// Halogens (F, Cl, Br, I)
			case (ELEMENT_F):
			case (ELEMENT_CL):
			case (ELEMENT_BR):
			case (ELEMENT_I):
				osBound -= 1;
				break;
			default:
				break;
		}

		// Check for same element
		if (element == i->element()) ++ nSameElement;
	}

	// Return the negative of the bound OS, or zero if we were only bound to the same element as ourselves
	return (nSameElement == i->nBonds() ? 0 : -osBound);
}<|MERGE_RESOLUTION|>--- conflicted
+++ resolved
@@ -103,12 +103,7 @@
 	// Go through AtomTypes defined for the target's element, and check NETA scores
 	int bestScore = -1;
 	ForcefieldAtomType* bestType = NULL;
-<<<<<<< HEAD
-	for(auto type : atomTypesByElementPrivate_.constAt(i->element()->Z()))
-=======
-	RefListIterator<ForcefieldAtomType> typeIterator(atomTypes.constAt(i->element()->Z()));
-	while (ForcefieldAtomType* type = typeIterator.iterate())
->>>>>>> cb207b4e
+	for(auto type : atomTypes.constAt(i->element()->Z()))
 	{
 		// Get the scoring for this type
 		int score = type->neta().score(i);
@@ -139,12 +134,8 @@
 // Return named short-range parameters (if they exist)
 ForcefieldParameters* Forcefield::shortRangeParameters(const char* name) const
 {
-<<<<<<< HEAD
-	for(auto params : shortRangeParameters_) if (DissolveSys::sameString(name, params->name())) return params;
-=======
 	ListIterator<ForcefieldParameters> paramsIterator(shortRangeParameters_);
 	while (ForcefieldParameters* params = paramsIterator.iterate()) if (DissolveSys::sameString(name, params->name())) return params;
->>>>>>> cb207b4e
 
 	return NULL;
 }
@@ -216,12 +207,8 @@
 // Return bond term for the supplied atom type pair (if it exists)
 ForcefieldBondTerm* Forcefield::bondTerm(const ForcefieldAtomType* i, const ForcefieldAtomType* j) const
 {
-<<<<<<< HEAD
-	for(auto term : bondTerms_) if (term->matches(i, j)) return term;
-=======
 	ListIterator<ForcefieldBondTerm> termIterator(bondTerms_);
 	while (ForcefieldBondTerm* term = termIterator.iterate()) if (term->matches(i, j)) return term;
->>>>>>> cb207b4e
 
 	return NULL;
 }
@@ -229,12 +216,8 @@
 // Return angle term for the supplied atom type trio (if it exists)
 ForcefieldAngleTerm* Forcefield::angleTerm(const ForcefieldAtomType* i, const ForcefieldAtomType* j, const ForcefieldAtomType* k) const
 {
-<<<<<<< HEAD
-	for(auto term : angleTerms_) if (term->matches(i, j, k)) return term;
-=======
 	ListIterator<ForcefieldAngleTerm> termIterator(angleTerms_);
 	while (ForcefieldAngleTerm* term = termIterator.iterate()) if (term->matches(i, j, k)) return term;
->>>>>>> cb207b4e
 
 	return NULL;
 }
@@ -242,12 +225,8 @@
 // Return torsion term for the supplied atom type quartet (if it exists)
 ForcefieldTorsionTerm* Forcefield::torsionTerm(const ForcefieldAtomType* i, const ForcefieldAtomType* j, const ForcefieldAtomType* k, const ForcefieldAtomType* l) const
 {
-<<<<<<< HEAD
-	for(auto term : torsionTerms_) if (term->matches(i, j, k, l)) return term;
-=======
 	ListIterator<ForcefieldTorsionTerm> termIterator(torsionTerms_);
 	while (ForcefieldTorsionTerm* term = termIterator.iterate()) if (term->matches(i, j, k, l)) return term;
->>>>>>> cb207b4e
 
 	return NULL;
 }
@@ -255,12 +234,8 @@
 // Return improper term for the supplied atom type quartet (if it exists)
 ForcefieldImproperTerm* Forcefield::improperTerm(const ForcefieldAtomType* i, const ForcefieldAtomType* j, const ForcefieldAtomType* k, const ForcefieldAtomType* l) const
 {
-<<<<<<< HEAD
-	for(auto term : improperTerms_) if (term->matches(i, j, k, l)) return term;
-=======
 	ListIterator<ForcefieldImproperTerm> termIterator(improperTerms_);
 	while (ForcefieldImproperTerm* term = termIterator.iterate()) if (term->matches(i, j, k, l)) return term;
->>>>>>> cb207b4e
 
 	return NULL;
 }
