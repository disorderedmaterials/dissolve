--- conflicted
+++ resolved
@@ -238,21 +238,12 @@
     const ForcefieldAtomType &atomType = *optRef;
 
     // Check if an AtomType of the same name already exists - if it does, just use that one
-    AtomType *at = coreData.findAtomType(atomType.name());
-    if (!at)
-    {
-<<<<<<< HEAD
-        // Check if an AtomType of the same name already exists - if it does, just use that one
-        std::shared_ptr<AtomType> at;
-        auto opt_at = coreData.findAtomType(atomType->name());
-        if (!opt_at)
-        {
-            at = coreData.addAtomType(i->element());
-            at->setName(atomType->name());
-=======
+    std::shared_ptr<AtomType> at;
+    auto opt_at = coreData.findAtomType(atomType.name());
+    if (!opt_at)
+    {
         at = coreData.addAtomType(i->element());
         at->setName(atomType.name());
->>>>>>> 2c3f3abc
 
         // Copy parameters from the Forcefield's atom type
         at->parameters() = atomType.parameters();
@@ -261,20 +252,12 @@
         // The atomType may reference parameters, rather than owning them, so set charge explicitly
         at->parameters().setCharge(atomType.charge());
 
-<<<<<<< HEAD
-            Messenger::print("Adding AtomType '%s' for atom %i (%s).\n", at->name(), i->userIndex(), i->element()->symbol());
-        }
-        else
-        {
-            at = *opt_at;
-            Messenger::print("Re-using AtomType '%s' for atom %i (%s).\n", at->name(), i->userIndex(), i->element()->symbol());
-=======
         Messenger::print("Adding AtomType '%s' for atom %i (%s).\n", at->name(), i->userIndex(), i->element()->symbol());
     }
     else
     {
+        at = *opt_at;
         Messenger::print("Re-using AtomType '%s' for atom %i (%s).\n", at->name(), i->userIndex(), i->element()->symbol());
->>>>>>> 2c3f3abc
 
         // If the current atomtype is empty, set its parameters
         if (at->parameters().isEmpty())
