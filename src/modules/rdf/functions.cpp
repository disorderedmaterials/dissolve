--- conflicted
+++ resolved
@@ -44,15 +44,9 @@
     // Calculate radial distribution functions with a simple double loop, in serial
     const auto *box = cfg->box();
 
-<<<<<<< HEAD
     dissolve::for_each_pair(ParallelPolicies::par, cfg->atoms().begin(), cfg->atoms().end(), [box, &partialSet](auto i, auto ii, auto j, auto jj) {
-        if (ii != jj)
-            partialSet.fullHistogram(ii->localTypeIndex(), jj->localTypeIndex()).bin(box->minimumDistance(ii->r(), jj->r()));
-=======
-    for_each_pair(cfg->atoms().begin(), cfg->atoms().end(), [box, &partialSet](auto i, auto &ii, auto j, auto &jj) {
         if (&ii != &jj)
             partialSet.fullHistogram(ii.localTypeIndex(), jj.localTypeIndex()).bin(box->minimumDistance(ii.r(), jj.r()));
->>>>>>> 4c012fbc
     });
 
     return true;
