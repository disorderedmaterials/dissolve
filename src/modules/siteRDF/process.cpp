// SPDX-License-Identifier: GPL-3.0-or-later
// Copyright (c) 2024 Team Dissolve and contributors

#include "analyser/dataNormaliser1D.h"
#include "base/sysFunc.h"
#include "io/export/data1D.h"
#include "main/dissolve.h"
#include "math/integrator.h"
#include "math/sampledDouble.h"
#include "module/context.h"
#include "modules/siteRDF/siteRDF.h"

// Run main processing
Module::ExecutionResult SiteRDFModule::process(ModuleContext &moduleContext)
{
    // Check for zero Configuration targets
    if (!targetConfiguration_)
    {
        Messenger::error("No configuration target set for module '{}'.\n", name());
        return ExecutionResult::Failed;
    }

    auto &processingData = moduleContext.dissolve().processingModuleData();

    // Select site A
    SiteSelector a(targetConfiguration_, a_);

    // Select site B
    SiteSelector b(targetConfiguration_, b_);

    // Calculate rAB
    auto [histAB, status] = processingData.realiseIf<Histogram1D>("Histo-AB", name(), GenericItem::InRestartFileFlag);
    if (status == GenericItem::ItemStatus::Created)
        histAB.initialise(distanceRange_.x, distanceRange_.y, distanceRange_.z);
    histAB.zeroBins();

    for (const auto &[siteA, indexA] : a.sites())
    {
        for (const auto &[siteB, indexB] : b.sites())
        {
            if (excludeSameMolecule_ && (siteB->molecule() == siteA->molecule()))
                continue;
            histAB.bin(targetConfiguration_->box()->minimumDistance(siteA->origin(), siteB->origin()));
        }
    }

    // Accumulate histogram
    histAB.accumulate();

    // RDF
    auto &dataRDF = processingData.realise<Data1D>("RDF", name(), GenericItem::InRestartFileFlag);
    dataRDF = histAB.accumulatedData();

    // Normalise
    DataNormaliser1D normaliserRDF(dataRDF);
    // Normalise by A site population
    normaliserRDF.normaliseDivide(double(a.sites().size()));

    // Normalise by B site population density
    normaliserRDF.normaliseDivide(double(b.sites().size()) / targetConfiguration_->box()->volume());

    // Normalise by spherical shell
    normaliserRDF.normaliseBySphericalShell();

    // CN
    auto &dataCN = processingData.realise<Data1D>("HistogramNorm", name(), GenericItem::InRestartFileFlag);
    dataCN = histAB.accumulatedData();

    // Normalise
    DataNormaliser1D normaliserCN(dataCN);
    // Normalise by A site population
<<<<<<< HEAD
    normaliserCN.normaliseBySitePopulation(double(a.sites().size()));
=======
    normaliserCN.normaliseDivide(double(a.sites().size()));
>>>>>>> 3a1b06c4

    const std::vector<std::string> rangeNames = {"A", "B", "C"};
    for (int i = 0; i < 3; ++i)
        if (rangeEnabled_[i])
        {
            auto &sumN = processingData.realise<SampledDouble>(fmt::format("CN//{}", rangeNames[i]), name(),
                                                               GenericItem::InRestartFileFlag);
            sumN += Integrator::sum(dataCN, range_[i]);
            if (instantaneous_)
            {
                auto &sumNInst = processingData.realise<Data1D>(fmt::format("CN//{}Inst", rangeNames[i]), name(),
                                                                GenericItem::InRestartFileFlag);
                sumNInst.addPoint(moduleContext.dissolve().iteration(), sumN.value());
                if (exportInstantaneous_)
                {
                    Data1DExportFileFormat exportFormat(fmt::format("{}_Sum{}.txt", name(), rangeNames[i]));
                    if (!exportFormat.exportData(sumNInst))
                    {
                        Messenger::error("Failed to write instantaneous coordination number data for range {}.\n",
                                         rangeNames[i]);
                        return ExecutionResult::Failed;
                    }
                }
            }
        }

    // Save data?
    if (exportFileAndFormat_.hasFilename())
    {
        if (moduleContext.processPool().isMaster())
        {
            if (exportFileAndFormat_.exportData(dataCN))
                moduleContext.processPool().decideTrue();
            else
            {
                moduleContext.processPool().decideFalse();
                return ExecutionResult::Failed;
            }
        }
        else if (!moduleContext.processPool().decision())
            return ExecutionResult::Failed;
    }

    return ExecutionResult::Success;
}<|MERGE_RESOLUTION|>--- conflicted
+++ resolved
@@ -69,11 +69,7 @@
     // Normalise
     DataNormaliser1D normaliserCN(dataCN);
     // Normalise by A site population
-<<<<<<< HEAD
-    normaliserCN.normaliseBySitePopulation(double(a.sites().size()));
-=======
     normaliserCN.normaliseDivide(double(a.sites().size()));
->>>>>>> 3a1b06c4
 
     const std::vector<std::string> rangeNames = {"A", "B", "C"};
     for (int i = 0; i < 3; ++i)
