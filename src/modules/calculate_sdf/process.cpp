--- conflicted
+++ resolved
@@ -17,17 +17,6 @@
         return Messenger::error("No configuration targets set for module '{}'.\n", uniqueName());
 
     // Ensure any parameters in our nodes are set correctly
-<<<<<<< HEAD
-    const auto rangeX = keywords_.asVec3Double("RangeX");
-    const auto rangeY = keywords_.asVec3Double("RangeY");
-    const auto rangeZ = keywords_.asVec3Double("RangeZ");
-    collectVector_->setKeyword<Vec3<double>>("RangeX", rangeX);
-    collectVector_->setKeyword<Vec3<double>>("RangeY", rangeY);
-    collectVector_->setKeyword<Vec3<double>>("RangeZ", rangeZ);
-    const bool excludeSameMolecule = keywords_.asBool("ExcludeSameMolecule");
-    if (excludeSameMolecule)
-        selectB_->setKeyword<std::vector<ConstNodeRef>>("ExcludeSameMolecule", {selectA_});
-=======
     collectVector_->keywords().set("RangeX", rangeX_);
     collectVector_->keywords().set("RangeY", rangeY_);
     collectVector_->keywords().set("RangeZ", rangeZ_);
@@ -35,7 +24,6 @@
         selectB_->keywords().set("ExcludeSameMolecule", std::vector<const SelectProcedureNode *>{selectA_});
     else
         selectB_->keywords().set("ExcludeSameMolecule", std::vector<const SelectProcedureNode *>{});
->>>>>>> 194029ad
 
     // Grab Configuration pointer
     auto *cfg = targetConfigurations_.front();
