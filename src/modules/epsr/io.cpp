--- conflicted
+++ resolved
@@ -156,11 +156,7 @@
 
         // Grab the coefficient storage from the module data and read the coefficients in - they will all be on one
         // single line in the file.
-<<<<<<< HEAD
-        Array<double> &coefficients = potentialCoefficients[{at1->index(), at2->index()}];
-=======
-        auto &coefficients = potentialCoefficients.at(at1->index(), at2->index());
->>>>>>> c1e871de
+        auto &coefficients = potentialCoefficients[{at1->index(), at2->index()}];
         if (parser.getArgsDelim(LineParser::Defaults) != LineParser::Success)
             return Messenger::error("Failed to read coefficients from pcof file.\n");
         if (parser.nArgs() != ncoeffp)
