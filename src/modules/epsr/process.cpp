// SPDX-License-Identifier: GPL-3.0-or-later
// Copyright (c) 2023 Team Dissolve and contributors

#include "base/sysFunc.h"
#include "classes/atomType.h"
#include "classes/neutronWeights.h"
#include "classes/partialSet.h"
#include "classes/scatteringMatrix.h"
#include "classes/xRayWeights.h"
#include "data/isotopes.h"
#include "io/export/data1D.h"
#include "keywords/module.h"
#include "main/dissolve.h"
#include "math/error.h"
#include "math/filters.h"
#include "math/ft.h"
#include "math/gaussFit.h"
#include "math/poissonFit.h"
#include "module/context.h"
#include "module/group.h"
#include "modules/energy/energy.h"
#include "modules/epsr/epsr.h"
#include "modules/gr/gr.h"
#include "modules/neutronSQ/neutronSQ.h"
#include "modules/sq/sq.h"
#include "modules/xRaySQ/xRaySQ.h"
#include "templates/algorithms.h"
#include "templates/array3D.h"
#include <functional>

// Run set-up stage
bool EPSRModule::setUp(ModuleContext &moduleContext, Flags<KeywordBase::KeywordSignal> actionSignals)
{
    // Realise storage for generated S(Q), and initialise a scattering matrix
    auto &estimatedSQ = moduleContext.dissolve().processingModuleData().realise<Array2D<Data1D>>(
        "EstimatedSQ", name_, GenericItem::InRestartFileFlag);
    scatteringMatrix_.initialise(moduleContext.dissolve().coreData().atomTypes(), estimatedSQ);

    // Check for exactly one Configuration referenced through target modules
    targetConfiguration_ = nullptr;
    std::optional<double> rho;
    for (auto *module : targets_)
    {
        // Retrieve source SQ module, and then the related RDF module
        auto optSQModule = module->keywords().get<const SQModule *, ModuleKeyword<const SQModule>>("SourceSQs");
        const SQModule *sqModule = nullptr;
        if (optSQModule)
            sqModule = optSQModule.value();
        if (!sqModule)
            return Messenger::error(
                "[SETUP {}] Target '{}' doesn't source any S(Q) data, so it can't be used as a target for the EPSR module.",
                name_, module->name());

        auto *grModule = sqModule->sourceGR();
        if (!grModule)
            return Messenger::error(
                "[SETUP {}] Target '{}'s S(Q) module doesn't reference a GRModule, it can't be used as a target "
                "for the EPSR module.",
                name_, module->name());
        // Check for number of targets, or different target if there's only 1
        auto rdfConfigs = grModule->keywords().getVectorConfiguration("Configurations");
        if (rdfConfigs.size() != 1)
            return Messenger::error(
                "[SETUP {}] GR module '{}' targets multiple configurations, which is not permitted when using "
                "its data in the EPSR module.",
                name_, grModule->name());

        if ((targetConfiguration_ != nullptr) && (targetConfiguration_ != rdfConfigs.front()))
            return Messenger::error("[SETUP {}] GR module '{}' targets a configuration which is different from another target "
                                    "module, and which is not permitted when using its data in the EPSR module.",
                                    name_, grModule->name());

        else
            targetConfiguration_ = rdfConfigs.front();

        rho = targetConfiguration_->atomicDensity();
    }

    // If a pcof file was provided, read in the parameters from it here
    if (!pCofFilename_.empty())
    {
        Messenger::print("[SETUP {}] Reading potential coefficients from '{}'...\n", name_, pCofFilename_);

        // Read in the coefficients / setup from the supplied file
        if (!readPCof(moduleContext.dissolve(), moduleContext.processPool(), pCofFilename_))
            return Messenger::error("[SETUP {}] Failed to read in potential coefficients from EPSR pcof file.\n", name_);

        // Set up the additional potentials - reconstruct them from the current coefficients
        auto rmaxpt = rMaxPT_ ? rMaxPT_.value() : moduleContext.dissolve().pairPotentialRange();
        auto rminpt = rMinPT_ ? rMinPT_.value() : rmaxpt - 2.0;
        if (expansionFunction_ == EPSRModule::GaussianExpansionFunction)
        {
            if (!generateEmpiricalPotentials(moduleContext.dissolve(), expansionFunction_, rho.value_or(0.1), nCoeffP_, rminpt,
                                             rmaxpt, gSigma1_, gSigma2_))
            {
                return false;
            }
        }
        else
        {
            if (!generateEmpiricalPotentials(moduleContext.dissolve(), expansionFunction_, rho.value_or(0.1), nCoeffP_, rminpt,
                                             rmaxpt, pSigma1_, pSigma2_))
            {
                return false;
            }
        }
    }

    // If an inpa file was provided, read in the parameters from it here
    if (!inpaFilename_.empty())
    {
        Messenger::print("[SETUP {}] Reading fit coefficients from '{}'...\n", name_, inpaFilename_);

        // Read in the coefficients / setup from the supplied file
        if (!readFitCoefficients(moduleContext.dissolve(), moduleContext.processPool(), inpaFilename_))
            return Messenger::error("[SETUP {}] Failed to read in fit coefficients from EPSR inpa file.\n", name_);
    }

    // Try to calculate the deltaSQ array
    updateDeltaSQ(moduleContext.dissolve().processingModuleData());

    return true;
}

// Run main processing
Module::ExecutionResult EPSRModule::process(ModuleContext &moduleContext)
{
    std::string testDataName;

    // EPSR constants
    const auto mcoeff = 200;

    // Calculate some values if they were not provided
    auto rmaxpt = rMaxPT_ ? rMaxPT_.value() : moduleContext.dissolve().pairPotentialRange();
    auto rminpt = rMinPT_ ? rMinPT_.value() : rmaxpt - 2.0;
    auto ncoeffp = nCoeffP_ ? nCoeffP_.value() : std::min(int(10.0 * rmaxpt + 0.0001), mcoeff);

    // Print option summary
    Messenger::print("EPSR: Feedback factor is {}.\n", feedback_);
    Messenger::print("EPSR: {} functions will be used to approximate difference data.\n",
                     expansionFunctionTypes().keyword(expansionFunction_));
    Messenger::print("EPSR: Number of functions used in approximation is {}, sigma(Q) = {}.\n", ncoeffp, pSigma2_);
    if (modifyPotential_)
        Messenger::print(
            "EPSR: Perturbations to interatomic potentials will be generated and applied with a frequency of {}.\n",
            *modifyPotential_);
    else
        Messenger::print("EPSR: Perturbations to interatomic potentials will be generated only (current potentials "
                         "will not be modified).\n");
    Messenger::print("EPSR: Range for potential generation is {} < Q < {} Angstroms**-1.\n", qMin_, qMax_);
    Messenger::print("EPSR: Weighting factor used when applying fluctuation coefficients is {}\n", weighting_);
    if (fluctuationSmoothing_)
        Messenger::print("EPSR: Coefficients will be smoothed (average length = 2N+1, N = {})", *fluctuationSmoothing_);
    if (saveDifferenceFunctions_)
        Messenger::print("EPSR: Difference functions will be saved.\n");
    if (saveEmpiricalPotentials_)
        Messenger::print("EPSR: Empirical potentials will be saved.\n");
    if (saveEstimatedPartials_)
        Messenger::print("EPSR: Estimated partials will be saved.\n");
    if (savePotentialCoefficients_)
        Messenger::print("EPSR: Potential coefficients will be saved.\n");
    if (saveSimulatedFR_)
        Messenger::print("EPSR: Simulated F(r) (from FT of F(Q)) will be saved.\n");
    if (test_)
        Messenger::print("EPSR: Test mode is enabled (threshold = {}%).", testThreshold_);
    Messenger::print("\n");

    /*
     * Do we have targets to refine against?
     */
    if (targets_.empty())
    {
        Messenger::error("At least one Module target containing suitable data must be provided.\n");
        return ExecutionResult::Failed;
    }

    if (!targetConfiguration_)
    {
        Messenger::error("No target configuration is set.\n");
        return ExecutionResult::Failed;
    }

    if (!targetConfiguration_->atomicDensity())
    {
        Messenger::error("No density available for target configuration '{}'\n", targetConfiguration_->name());
        return ExecutionResult::Failed;
    }
    auto rho = *targetConfiguration_->atomicDensity();

    /*
     * Realise and increase run counter
     */
    auto [runCount, runCountStatus] =
        moduleContext.dissolve().processingModuleData().realiseIf<int>("RunCount", name(), GenericItem::InRestartFileFlag);
    if (runCountStatus == GenericItem::ItemStatus::Created)
        runCount = 0;
    ++runCount;

    /*
     * EPSR Main
     */

    // Set up storage for the changes to coefficients used to generate the empirical potentials
    const auto &atomTypes = moduleContext.dissolve().coreData().atomTypes();
    const auto nAtomTypes = atomTypes.size();

    Array3D<double> fluctuationCoefficients(nAtomTypes, nAtomTypes, ncoeffp);
    fluctuationCoefficients = 0.0;

    // Create storage for our summed UnweightedSQ
    auto &calculatedUnweightedSQ = moduleContext.dissolve().processingModuleData().realise<Array2D<Data1D>>(
        "UnweightedSQ", name_, GenericItem::InRestartFileFlag);
    calculatedUnweightedSQ.initialise(nAtomTypes, nAtomTypes, true);
    dissolve::for_each_pair(ParallelPolicies::par, atomTypes.begin(), atomTypes.end(),
                            [&](int i, auto at1, int j, auto at2) {
                                calculatedUnweightedSQ[{i, j}].setTag(fmt::format("{}-{}", at1->name(), at2->name()));
                            });

    // Is our scattering matrix fully set-up and just requiring updated data?
    auto scatteringMatrixSetUp = scatteringMatrix_.nReferenceData() != 0;

    // Loop over target data
    auto rFacTot = 0.0;
    for (auto *module : targets_)
    {
        /*
         * Retrieve data for this module
         */

        // Retrieve the weighted S(Q)/F(Q)
        if (!moduleContext.dissolve().processingModuleData().contains("WeightedSQ", module->name()))
        {
            Messenger::error("Weighted partials data not found for target '{}'.\n", module->name());
            return ExecutionResult::Failed;
        }
        const auto &weightedSQ =
            moduleContext.dissolve().processingModuleData().value<PartialSet>("WeightedSQ", module->name());

        // Get source SQModule in order to have access to the unweighted S(Q)
        auto optSQModule = module->keywords().get<const SQModule *, ModuleKeyword<const SQModule>>("SourceSQs");
        const SQModule *sqModule = nullptr;
        if (optSQModule)
            sqModule = optSQModule.value();
        if (!sqModule)
        {
            Messenger::error("Module '{}' doesn't source any S(Q) data, so it can't be used to augment the scattering matrix.",
                             module->name());
            return ExecutionResult::Failed;
        }

        // Retrieve the unweighted S(Q)/F(Q)
        if (!moduleContext.dissolve().processingModuleData().contains("UnweightedSQ", sqModule->name()))
        {
            Messenger::error("Unweighted partials data not found for target '{}'.\n", sqModule->name());
            return ExecutionResult::Failed;
        }
        const auto &unweightedSQ =
            moduleContext.dissolve().processingModuleData().value<PartialSet>("UnweightedSQ", sqModule->name());

        // Retrieve the ReferenceData
        if (!moduleContext.dissolve().processingModuleData().contains("ReferenceData", module->name()))
        {
            Messenger::error("Reference data not found for target '{}'.\n", module->name());
            return ExecutionResult::Failed;
        }
        const auto &originalReferenceData =
            moduleContext.dissolve().processingModuleData().value<Data1D>("ReferenceData", module->name());

        // Realise the r-factor array and make sure its object name is set
        auto &errors = moduleContext.dissolve().processingModuleData().realise<Data1D>(
            fmt::format("RFactor//{}", module->name()), name_, GenericItem::InRestartFileFlag);

        /*
         * Calculate difference functions and current percentage errors in calculated vs reference target data.
         * Do this over the widest Q-range allowed by both datasets
         */

        // Get difference data container and form the difference between the reference and calculated data
        auto &differenceData = moduleContext.dissolve().processingModuleData().realise<Data1D>(
            fmt::format("Difference//{}", module->name()), name(), GenericItem::InRestartFileFlag);
        differenceData = weightedSQ.total();
        differenceData *= -1.0;
        Interpolator::addInterpolated(originalReferenceData, differenceData);

        // Calculate r-factor over fit range and store
        auto tempRefData = originalReferenceData;
        Filters::trim(tempRefData, qMin_, qMax_);
<<<<<<< HEAD
        auto rFactor = (tempRefData, weightedSQ.total(), std::nullopt, true);
=======
        auto rFactor = Error::rFactor(tempRefData, weightedSQ.total()).error;
>>>>>>> a5c155f3
        rFacTot += rFactor;
        errors.addPoint(moduleContext.dissolve().iteration(), rFactor);
        Messenger::print("Current R-Factor for reference data '{}' is {:.5f}.\n", module->name(), rFactor);

        /*
         * Generate difference function for fitting, spanning (maximally) only the range requested
         */

        // Get difference and fit function objects
        auto &deltaFQ = moduleContext.dissolve().processingModuleData().realise<Data1D>(
            fmt::format("DeltaFQ//{}", module->name()), name_, GenericItem::InRestartFileFlag);
        auto &deltaFQFit = moduleContext.dissolve().processingModuleData().realise<Data1D>(
            fmt::format("DeltaFQFit//{}", module->name()), name_, GenericItem::InRestartFileFlag);

        // Copy the original difference data and "invert" it
        deltaFQ = differenceData;
        deltaFQ *= -1.0;
        for (auto &&[x, y] : zip(deltaFQ.xAxis(), deltaFQ.values()))
            if (x < qMin_ || x > qMax_)
                y = 0.0;

        // Fit a function expansion to the deltaFQ - if the coefficient arrays already exist then re-fit starting from those.
        auto [fitCoefficients, status] = moduleContext.dissolve().processingModuleData().realiseIf<std::vector<double>>(
            fmt::format("FitCoefficients_{}", module->name()), name_, GenericItem::InRestartFileFlag);

        auto fitError = 0.0;
        auto nIterations = nPItSs_.value_or(0);
        if (expansionFunction_ == EPSRModule::GaussianExpansionFunction)
        {
            // Construct our fitting object
            GaussFit coeffMinimiser(deltaFQ);

            if (status == GenericItem::ItemStatus::Created)
                fitError = coeffMinimiser.constructReciprocal(0.0, rmaxpt, ncoeffp, gSigma1_, nIterations, 0.01,
                                                              fluctuationSmoothing_);
            else
            {
                if (fitCoefficients.size() != ncoeffp)
                {
                    Messenger::warn("Number of terms ({}) in existing FitCoefficients array for target '{}' does "
                                    "not match the current number ({}), so will fit from scratch.\n",
                                    fitCoefficients.size(), module->name(), ncoeffp);
                    fitError = coeffMinimiser.constructReciprocal(0.0, rmaxpt, ncoeffp, gSigma1_, nIterations, 0.01,
                                                                  fluctuationSmoothing_);
                }
                else
                    fitError = coeffMinimiser.constructReciprocal(0.0, rmaxpt, fitCoefficients, gSigma1_, nIterations, 0.01,
                                                                  fluctuationSmoothing_);
            }

            // Store the new fit coefficients
            fitCoefficients = coeffMinimiser.A();

            deltaFQFit = coeffMinimiser.approximation();
        }
        else if (expansionFunction_ == EPSRModule::PoissonExpansionFunction)
        {
            // Construct our fitting object
            PoissonFit coeffMinimiser(deltaFQ);

            if (status == GenericItem::ItemStatus::Created)
                fitError = coeffMinimiser.constructReciprocal(0.0, rmaxpt, ncoeffp, pSigma1_, pSigma2_, nIterations, 0.1,
                                                              fluctuationSmoothing_);
            else
            {
                if (fitCoefficients.size() != ncoeffp)
                {
                    Messenger::warn("Number of terms ({}) in existing FitCoefficients array for target '{}' does "
                                    "not match the current number ({}), so will fit from scratch.\n",
                                    fitCoefficients.size(), module->name(), ncoeffp);
                    fitError = coeffMinimiser.constructReciprocal(0.0, rmaxpt, ncoeffp, pSigma1_, pSigma2_, nIterations, 0.01,
                                                                  fluctuationSmoothing_);
                }
                else
                    fitError = coeffMinimiser.constructReciprocal(0.0, rmaxpt, fitCoefficients, pSigma1_, pSigma2_, nIterations,
                                                                  0.01, fluctuationSmoothing_);
            }

            // Store the new fit coefficients
            fitCoefficients = coeffMinimiser.C();

            deltaFQFit = coeffMinimiser.approximation();
        }
        Messenger::print("Error between delta F(Q) and fit function is {:.2f}%.\n", fitError);

        /*
         * Calculate F(r)
         */

        // Retrieve the storage object
        auto &simulatedFR = moduleContext.dissolve().processingModuleData().realise<Data1D>(
            fmt::format("SimulatedFR//{}", module->name()), name_, GenericItem::InRestartFileFlag);

        // Copy the total calculated F(Q) and trim to the same range as the experimental data before FT
        simulatedFR = weightedSQ.total();
        Filters::trim(simulatedFR, originalReferenceData);
        Fourier::sineFT(simulatedFR, 1.0 / (2 * PI * PI * rho), 0.0, 0.03, 30.0, WindowFunction(WindowFunction::Form::Lorch0));

        /*
         * Add the Data to the Scattering Matrix
         */

        if (module->type() == ModuleTypes::NeutronSQ)
        {
            const auto &weights =
                moduleContext.dissolve().processingModuleData().value<NeutronWeights>("FullWeights", module->name());

            // Subtract intramolecular total from the reference data - this will enter into the ScatteringMatrix
            auto refMinusIntra = originalReferenceData;
            Interpolator::addInterpolated(weightedSQ.boundTotal(), refMinusIntra, -1.0);

            // Always add absolute data to the scattering matrix - if the calculated data has been normalised, remove this
            // normalisation from the reference data (we assume that the two are consistent)
            auto normType = module->keywords().getEnumeration<StructureFactors::NormalisationType>("NormaliseTo");
            if (normType == StructureFactors::AverageOfSquaresNormalisation)
                refMinusIntra *= weights.boundCoherentAverageOfSquares();
            else if (normType == StructureFactors::SquareOfAverageNormalisation)
                refMinusIntra *= weights.boundCoherentSquareOfAverage();

            if (scatteringMatrixSetUp ? !scatteringMatrix_.updateReferenceData(refMinusIntra, feedback_)
                                      : !scatteringMatrix_.addReferenceData(refMinusIntra, weights, feedback_))
            {
                Messenger::error("Failed to add target data '{}' to weights matrix.\n", module->name());
                return ExecutionResult::Failed;
            }
        }
        else if (module->type() == ModuleTypes::XRaySQ)
        {
            auto &weights =
                moduleContext.dissolve().processingModuleData().retrieve<XRayWeights>("FullWeights", module->name());

            // For X-ray data we always add the reference data normalised to AverageOfSquares in order to give consistency in
            // terms of magnitude with any neutron data. If the calculated data have not been normalised, or were normalised to
            // something else, we correct it before adding.
            auto refMinusIntra = originalReferenceData;
            Interpolator::addInterpolated(weightedSQ.boundTotal(), refMinusIntra, -1.0);

            auto normType = module->keywords().getEnumeration<StructureFactors::NormalisationType>("NormaliseTo");
            if (normType == StructureFactors::SquareOfAverageNormalisation)
            {
                // Remove square of average normalisation, and apply average of squares
                auto bSqOfAv = weights.boundCoherentSquareOfAverage(refMinusIntra.xAxis());
                auto bAvOfSq = weights.boundCoherentAverageOfSquares(refMinusIntra.xAxis());
                for (auto &&[val, bOld, bNew] : zip(refMinusIntra.values(), bSqOfAv, bAvOfSq))
                    val *= bOld / bNew;
            }
            else if (normType == StructureFactors::NoNormalisation)
            {
                auto bbar = weights.boundCoherentAverageOfSquares(refMinusIntra.xAxis());
                std::transform(refMinusIntra.values().begin(), refMinusIntra.values().end(), bbar.begin(),
                               refMinusIntra.values().begin(), std::divides<>());
            }

            if (scatteringMatrixSetUp ? !scatteringMatrix_.updateReferenceData(refMinusIntra, feedback_)
                                      : !scatteringMatrix_.addReferenceData(refMinusIntra, weights, feedback_))
            {
                Messenger::error("Failed to add target data '{}' to weights matrix.\n", module->name());
                return ExecutionResult::Failed;
            }
        }
        else
        {
            Messenger::error("Don't know how to add data from a module of type '{}' to the scattering matrix.",
                             ModuleTypes::moduleType(module->type()));
            return ExecutionResult::Failed;
        }

        /*
         * Sum Unweighted S(Q)
         */

        // Add the unweighted from this target to our combined, unweighted S(Q) data
        auto &types = unweightedSQ.atomTypeMix();
        dissolve::for_each_pair(
            ParallelPolicies::seq, types.begin(), types.end(),
            [&](int i, const AtomTypeData &atd1, int j, const AtomTypeData &atd2)
            {
                auto globalI = atd1.atomType()->index();
                auto globalJ = atd2.atomType()->index();

                const auto &partialIJ = unweightedSQ.unboundPartial(i, j);
                Interpolator::addInterpolated(partialIJ, calculatedUnweightedSQ[{globalI, globalJ}], 1.0 / targets_.size());
            });

        /*
         * Save Data
         */

        if (saveDifferenceFunctions_)
        {
            if (moduleContext.processPool().isMaster())
            {
                Data1DExportFileFormat exportFormat(fmt::format("{}-Diff.q", module->name()));
                if (exportFormat.exportData(differenceData))
                    moduleContext.processPool().decideTrue();
                else
                    return (moduleContext.processPool().decideFalse() ? ExecutionResult::NotExecuted : ExecutionResult::Failed);
            }
            else if (!moduleContext.processPool().decision())
                return ExecutionResult::NotExecuted;

            if (moduleContext.processPool().isMaster())
            {
                Data1DExportFileFormat exportFormat(fmt::format("{}-DiffFit.q", module->name()));
                if (exportFormat.exportData(deltaFQFit))
                    moduleContext.processPool().decideTrue();
                else
                    return (moduleContext.processPool().decideFalse() ? ExecutionResult::NotExecuted : ExecutionResult::Failed);
            }
            else if (!moduleContext.processPool().decision())
                return ExecutionResult::NotExecuted;
        }
        if (saveSimulatedFR_)
        {
            if (moduleContext.processPool().isMaster())
            {
                Data1DExportFileFormat exportFormat(fmt::format("{}-SimulatedFR.r", module->name()));
                if (exportFormat.exportData(simulatedFR))
                    moduleContext.processPool().decideTrue();
                else
                    return (moduleContext.processPool().decideFalse() ? ExecutionResult::NotExecuted : ExecutionResult::Failed);
            }
            else if (!moduleContext.processPool().decision())
                return ExecutionResult::NotExecuted;
        }

        /*
         * Test Mode
         */

        if (test_)
        {
            testDataName = fmt::format("WeightedFR-{}-total", module->name());
            if (testReferenceData_.containsData(testDataName))
            {
                auto optRefData = testReferenceData_.data(testDataName);
                if (!optRefData)
                {
                    Messenger::error("Reference data '{}' not found.\n", testDataName);
                    return ExecutionResult::Failed;
                }
                auto errorReport = Error::percent(simulatedFR, *optRefData);
                Messenger::print(Error::errorReportString(errorReport));
                Messenger::print("Simulated F(r) reference data '{}' has {} error of {:7.3f}{} with calculated data "
                                 "and is {} (threshold is {:6.3f}%)\n\n",
                                 testDataName, Error::errorTypes().keyword(errorReport.errorType), errorReport.error,
                                 errorReport.errorType == Error::ErrorType::PercentError ? "%" : "",
                                 errorReport.error <= testThreshold_ ? "OK" : "NOT OK", testThreshold_);
                if (errorReport.error > testThreshold_)
                    return ExecutionResult::Failed;
            }
        }
    }

    // Finalise and store the total r-factor
    rFacTot /= targets_.size();
    auto &totalRFactor =
        moduleContext.dissolve().processingModuleData().realise<Data1D>("RFactor", name_, GenericItem::InRestartFileFlag);
    totalRFactor.addPoint(moduleContext.dissolve().iteration(), rFacTot);
    Messenger::print("Current total R-Factor is {:.5f}.\n", rFacTot);

    /*
     * Augment the Scattering Matrix
     */

    // Add a contribution from each interatomic partial S(Q), weighted according to the feedback factor
    auto success = for_each_pair_early(
        atomTypes.begin(), atomTypes.end(),
        [&](int i, auto at1, int j, auto at2) -> EarlyReturn<bool>
        {
            // Copy and rename the data for clarity
            auto data = calculatedUnweightedSQ[{i, j}];
            data.setTag(fmt::format("Simulated {}-{}", at1->name(), at2->name()));

            // Add this partial data to the scattering matrix - its factored weight will be (1.0 - feedback)
            if (scatteringMatrixSetUp ? !scatteringMatrix_.updateReferenceData(data, 1.0 - feedback_)
                                      : !scatteringMatrix_.addPartialReferenceData(data, at1, at2, 1.0, (1.0 - feedback_)))
            {
                Messenger::error("EPSR: Failed to augment scattering matrix with partial {}-{}.\n", at1->name(), at2->name());
                return false;
            }

            return EarlyReturn<bool>::Continue;
        });
    if (!success.value_or(true))
        return ExecutionResult::Failed;

    // If the scattering matrix was not set-up, need to generate the necessary inverse matrix or matrices here
    if (!scatteringMatrixSetUp)
        scatteringMatrix_.generateMatrices();

    scatteringMatrix_.print();

    if (Messenger::isVerbose())
    {
        Messenger::print("\nScattering Matrix Inverse (Q = 0.0):\n");
        scatteringMatrix_.printInverse();

        Messenger::print("\nIdentity (Ainv * A):\n");
        scatteringMatrix_.matrixProduct().print();
    }

    /*
     * Generate S(Q) from completed scattering matrix
     */

    auto &estimatedSQ = moduleContext.dissolve().processingModuleData().realise<Array2D<Data1D>>(
        "EstimatedSQ", name_, GenericItem::InRestartFileFlag);
    scatteringMatrix_.generatePartials(estimatedSQ);
    updateDeltaSQ(moduleContext.dissolve().processingModuleData(), calculatedUnweightedSQ, estimatedSQ);

    // Save data?
    if (saveEstimatedPartials_)
    {
        if (moduleContext.processPool().isMaster())
        {
            for (auto &sq : estimatedSQ)
            {
                Data1DExportFileFormat exportFormat(fmt::format("{}-EstSQ-{}.txt", name_, sq.tag()));
                if (!exportFormat.exportData(sq))
                    return (moduleContext.processPool().decideFalse() ? ExecutionResult::NotExecuted : ExecutionResult::Failed);
            }
            moduleContext.processPool().decideTrue();
        }
        else if (!moduleContext.processPool().decision())
            return ExecutionResult::NotExecuted;
    }

    // Test Mode
    if (test_)
    {
        auto methodSuccess = for_each_pair_early(
            atomTypes.begin(), atomTypes.end(),
            [&](int i, auto at1, int j, auto at2) -> EarlyReturn<bool>
            {
                testDataName = fmt::format("EstimatedSQ-{}-{}", at1->name(), at2->name());
                auto optRefData = testReferenceData_.data(testDataName);
                if (optRefData)
                {
                    auto errorReport = Error::percent(estimatedSQ[{i, j}], *optRefData);
                    Messenger::print(Error::errorReportString(errorReport));
                    Messenger::print("Generated S(Q) reference data '{}' has {} error of {:7.3f}{} with "
                                     "calculated data and is {} (threshold is {:6.3f}%)\n\n",
                                     testDataName, Error::errorTypes().keyword(errorReport.errorType), errorReport.error,
                                     errorReport.errorType == Error::ErrorType::PercentError ? "%" : "",
                                     errorReport.error <= testThreshold_ ? "OK" : "NOT OK", testThreshold_);
                    if (errorReport.error > testThreshold_)
                        return false;
                }
                return EarlyReturn<bool>::Continue;
            });
        if (!methodSuccess.value_or(true))
            return ExecutionResult::Failed;
    }

    /*
     * Calculate g(r) from estimatedSQ
     */
    auto &estimatedGR = moduleContext.dissolve().processingModuleData().realise<Array2D<Data1D>>(
        "EstimatedGR", name_, GenericItem::InRestartFileFlag);
    estimatedGR.initialise(nAtomTypes, nAtomTypes, true);
    dissolve::for_each_pair(ParallelPolicies::seq, atomTypes.begin(), atomTypes.end(),
                            [&](int i, auto at1, int j, auto at2)
                            {
                                auto &expGR = estimatedGR[{i, j}];
                                expGR.setTag(fmt::format("{}-{}", at1->name(), at2->name()));

                                // Copy experimental S(Q) and FT it
                                expGR = estimatedSQ[{i, j}];
                                Fourier::sineFT(expGR, 1.0 / (2 * PI * PI * rho), 0.0, 0.05, 30.0,
                                                WindowFunction(WindowFunction::Form::Lorch0));
                                expGR += 1.0;
                            });

    /*
     * Calculate contribution to potential coefficients.
     * Multiply each coefficient by the associated weight in the inverse scattering matrix.
     * Note: the data were added to the scattering matrix in the order they appear in the targets iterator.
     */
    auto dataIndex = 0;
    for (auto *module : targets_)
    {
        // For this Module, retrieve the coefficients of the fit performed above.
        const auto &fitCoefficients = moduleContext.dissolve().processingModuleData().value<std::vector<double>>(
            fmt::format("FitCoefficients_{}", module->name()), name_);

        // Loop over pair potentials and retrieve the inverse weight from the scattering matrix
        dissolve::for_each_pair(
            ParallelPolicies::seq, atomTypes.begin(), atomTypes.end(),
            [&](int i, auto at1, int j, auto at2)
            {
                auto weight = scatteringMatrix_.qZeroMatrixInverse()[{scatteringMatrix_.pairIndex(at1, at2), dataIndex}];

                /*
                 * EPSR assembles the potential coefficients from the deltaFQ fit coefficients as a linear
                 * combination with the following weighting factors (see circa line 3378 in
                 * epsr_standalone_rev1.f):
                 *
                 * 1. The overall potential factor (potfac) which is typically set to 1.0 in EPSR (or 0.0 to
                 * disable potential generation)
                 * 2. A flag controlling whether specific potentials are refined (efacp)
                 * 3. The value of the inverse scattering matrix for this dataset / potential (cwtpot),
                 * multiplied by the feedback factor.
                 */

                // In the original EPSR the off-diagonal elements in the inverse matrix have also been
                // halved so as not to double-count the i != j terms
                if (i != j)
                    weight *= 0.5;

                // Store fluctuation coefficients ready for addition to potential coefficients later on.
                auto [begin, end] = fluctuationCoefficients[std::tuple{i, j}];
                std::transform(fitCoefficients.begin(), fitCoefficients.end(), begin, begin,
                               [weight, this](auto coeff, auto result) { return result + weight * feedback_ * coeff; });
            });

        // Increase dataIndex
        ++dataIndex;
    }

    // Generate new empirical potentials
    auto energabs = 0.0;
    if (modifyPotential_ && (runCount % *modifyPotential_ == 0))
    {
        // Sum fluctuation coefficients in to the potential coefficients
        auto &coefficients = potentialCoefficients(moduleContext.dissolve(), nAtomTypes, ncoeffp);
        dissolve::for_each_pair(ParallelPolicies::seq, atomTypes.begin(), atomTypes.end(),
                                [&](int i, auto at1, int j, auto at2)
                                {
                                    auto &potCoeff = coefficients[{i, j}];

                                    // Zero potential before adding in fluctuation coefficients?
                                    if (overwritePotentials_)
                                        std::fill(potCoeff.begin(), potCoeff.end(), 0.0);

                                    // Add in fluctuation coefficients
                                    auto [begin, end] = fluctuationCoefficients[std::tuple{i, j}];
                                    std::transform(potCoeff.begin(), potCoeff.end(), begin, potCoeff.begin(),
                                                   [this](auto pot, auto fluct) { return pot + weighting_ * fluct; });

                                    // Set first term to zero (following EPSR)
                                    potCoeff[0] = 0.0;
                                });

        // Determine absolute energy of empirical potentials
        energabs = absEnergyEP(moduleContext.dissolve());

        /*
         * Determine the scaling we will apply to the coefficients (if any)
         * Notes:
         * 	- ereq is actually read in as a variable called 'pressreq', then assigned to another variable
         * 'absolute_energy' in the EPSR25 source.
         * 	- erequnit appears to be set to the value of ereqstep read in from the 'ereqstep' command (clamped to
         * 0.0-1.0).
         */
        auto pressfac = 1.0;
        auto erequnit = 0.0, ereqstep = 0.0;

        if (fabs(eReq_) == 0.0)
        {
            pressfac = 0.0;
            energabs = 0.0;
        }
        else if (fabs(energabs) > 0.0)
        {
            if (fabs(energabs) < fabs(erequnit))
                pressfac = fabs(erequnit) / fabs(energabs);
            else
            {
                pressfac = fabs(eReq_) / fabs(energabs);
                if ((pressfac > 1.0) && (ereqstep == 0.0))
                    pressfac = 1.0;
            }
        }
        Messenger::print("  generate_ep>  {}  {}  {}\n", eReq_, energabs, pressfac);

        // Scale coefficients
        for (auto &n : coefficients)
            std::transform(n.begin(), n.end(), n.begin(), [pressfac](auto value) { return value * pressfac; });
        energabs *= pressfac;

        // Generate additional potentials from the coefficients
        auto sigma1 = expansionFunction_ == EPSRModule::PoissonExpansionFunction ? pSigma1_ : gSigma1_;
        auto sigma2 = expansionFunction_ == EPSRModule::PoissonExpansionFunction ? pSigma2_ : gSigma2_;

        if (!generateEmpiricalPotentials(moduleContext.dissolve(), expansionFunction_, rho, ncoeffp, rminpt, rmaxpt, sigma1,
                                         sigma2))
            return ExecutionResult::Failed;
    }
    else
        energabs = absEnergyEP(moduleContext.dissolve());

    // Test absolute EP energy?
    if (!testAbsEnergyEP_.empty() && !testAbsEnergyEP(moduleContext.dissolve()))
        return ExecutionResult::Failed;

    // Save data?
    if (saveEmpiricalPotentials_)
    {
        if (moduleContext.processPool().isMaster())
        {
            dissolve::for_each_pair(ParallelPolicies::seq, atomTypes.begin(), atomTypes.end(),
                                    [&](int i, auto at1, int j, auto at2) -> std::optional<bool>
                                    {
                                        // Grab pointer to the relevant pair potential
                                        PairPotential *pp = moduleContext.dissolve().pairPotential(at1, at2);

                                        Data1DExportFileFormat exportFormat(
                                            fmt::format("{}-EP-{}-{}.txt", name_, at1->name(), at2->name()));
                                        if (!exportFormat.exportData(pp->uAdditional()))
                                            return moduleContext.processPool().decideFalse();
                                        return std::nullopt;
                                    });
            moduleContext.processPool().decideTrue();
        }
        else if (!moduleContext.processPool().decision())
            return ExecutionResult::Failed;
    }
    if (savePotentialCoefficients_)
    {
        if (moduleContext.processPool().isMaster())
        {
            auto &coefficients = potentialCoefficients(moduleContext.dissolve(), nAtomTypes, ncoeffp);

            dissolve::for_each_pair(
                ParallelPolicies::seq, atomTypes.begin(), atomTypes.end(),
                [&](int i, auto at1, int j, auto at2) -> std::optional<bool>
                {
                    // Grab reference to coefficients
                    auto &potCoeff = coefficients[{i, j}];

                    LineParser fileParser;
                    if (!fileParser.openOutput(fmt::format("{}-PCof-{}-{}.txt", name_, at1->name(), at2->name())))
                        return moduleContext.processPool().decideFalse();
                    for (auto n : potCoeff)
                        if (!fileParser.writeLineF("{}\n", n))
                            return moduleContext.processPool().decideFalse();
                    fileParser.closeFiles();
                    return std::nullopt;
                });

            moduleContext.processPool().decideTrue();
        }
        else if (!moduleContext.processPool().decision())
            return ExecutionResult::Failed;
    }

    // Realise the phiMag array and make sure its object name is set
    auto &phiArray =
        moduleContext.dissolve().processingModuleData().realise<Data1D>("EPMag", name_, GenericItem::InRestartFileFlag);
    phiArray.addPoint(moduleContext.dissolve().iteration(), energabs);

    return ExecutionResult::Success;
}<|MERGE_RESOLUTION|>--- conflicted
+++ resolved
@@ -10,6 +10,7 @@
 #include "data/isotopes.h"
 #include "io/export/data1D.h"
 #include "keywords/module.h"
+#include "keywords/rangeVector.h"
 #include "main/dissolve.h"
 #include "math/error.h"
 #include "math/filters.h"
@@ -219,8 +220,26 @@
     // Is our scattering matrix fully set-up and just requiring updated data?
     auto scatteringMatrixSetUp = scatteringMatrix_.nReferenceData() != 0;
 
+    // Check range validity
+    std::vector<std::reference_wrapper<Range>> ranges;
+
+    for (auto &range : ranges_)
+    {
+        if (range.minimum() > range.maximum())
+        {
+            Messenger::warn("Range {:.5f} to {:.5f} is invalid and will be skipped", range.minimum(), range.maximum());
+            continue;
+        }
+
+        ranges.push_back(range);
+    }
+
     // Loop over target data
     auto rFacTot = 0.0;
+
+    std::vector<double> rangedRFacTots(targets_.size() * ranges.size());
+
+    int rFacCount = 0;
     for (auto *module : targets_)
     {
         /*
@@ -285,14 +304,36 @@
         // Calculate r-factor over fit range and store
         auto tempRefData = originalReferenceData;
         Filters::trim(tempRefData, qMin_, qMax_);
-<<<<<<< HEAD
-        auto rFactor = (tempRefData, weightedSQ.total(), std::nullopt, true);
-=======
-        auto rFactor = Error::rFactor(tempRefData, weightedSQ.total()).error;
->>>>>>> a5c155f3
+        auto errorReport = Error::rFactor(tempRefData, weightedSQ.total());
+        auto rFactor = errorReport.error;
         rFacTot += rFactor;
         errors.addPoint(moduleContext.dissolve().iteration(), rFactor);
         Messenger::print("Current R-Factor for reference data '{}' is {:.5f}.\n", module->name(), rFactor);
+
+        // Calculate r-factor over specified ranges
+        if (ranges.size() != 0)
+        {
+            for (int i = 0; i < ranges.size(); i++)
+            {
+                if (ranges[i].get().minimum() < errorReport.firstX || ranges[i].get().maximum() > errorReport.lastX)
+                {
+                    Messenger::warn("Range {:.5f} to {:.5f} is outside reference data '{}' bounds: {:.5f} to {:.5f} and will "
+                                    "be skipped",
+                                    ranges[i].get().minimum(), ranges[i].get().maximum(), module->name(), errorReport.firstX,
+                                    errorReport.lastX);
+
+                    ranges.erase(ranges.begin() + i);
+
+                    continue;
+                }
+
+                rFactor = Error::rFactor(tempRefData, weightedSQ.total(), ranges[i].get()).error;
+                rangedRFacTots[i] += rFactor;
+                Messenger::print("Current R-Factor for reference data '{}' over range {:.5f} to {:.5f} is {:.5f}.\n",
+                                 module->name(), ranges[i].get().minimum(), ranges[i].get().maximum(), rFactor);
+            }
+            ++rFacCount;
+        }
 
         /*
          * Generate difference function for fitting, spanning (maximally) only the range requested
@@ -550,6 +591,15 @@
         moduleContext.dissolve().processingModuleData().realise<Data1D>("RFactor", name_, GenericItem::InRestartFileFlag);
     totalRFactor.addPoint(moduleContext.dissolve().iteration(), rFacTot);
     Messenger::print("Current total R-Factor is {:.5f}.\n", rFacTot);
+
+    for (int i = 0; i < ranges.size(); i++)
+    {
+
+        Messenger::print("Current total R-Factor over range {:.5f} to {:.5f} is {:.5f}.\n", ranges[i].get().minimum(),
+                         ranges[i].get().maximum(), rangedRFacTots[i] /= targets_.size());
+    }
+
+    Messenger::print("\n");
 
     /*
      * Augment the Scattering Matrix
