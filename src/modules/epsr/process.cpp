--- conflicted
+++ resolved
@@ -222,8 +222,6 @@
     // Is our scattering matrix fully set-up and just requiring updated data?
     auto scatteringMatrixSetUp = scatteringMatrix_.nReferenceData() != 0;
 
-<<<<<<< HEAD
-=======
     // Get summed weights over all datasets
     const auto totalDataSetWeight =
         std::accumulate(targetWeights_.begin(), targetWeights_.end(), 0.0,
@@ -231,7 +229,6 @@
         (targets_.size() - targetWeights_.size());
 
     // Loop over target data
->>>>>>> 644e973e
     auto rFacTot = 0.0;
     std::vector<double> rangedRFacTots(ranges_.size());
 
