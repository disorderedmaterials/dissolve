--- conflicted
+++ resolved
@@ -19,17 +19,6 @@
         return Messenger::error("No configuration targets set for module '{}'.\n", uniqueName());
 
     // Ensure any parameters in our nodes are set correctly
-<<<<<<< HEAD
-    const auto distanceRange = keywords_.asVec3Double("DistanceRange");
-    const auto angleRange = keywords_.asVec3Double("AngleRange");
-    collectDistance_->setKeyword<Vec3<double>>("RangeX", distanceRange);
-    collectAngle_->setKeyword<Vec3<double>>("RangeX", angleRange);
-    collectDAngle_->setKeyword<Vec3<double>>("RangeX", distanceRange);
-    collectDAngle_->setKeyword<Vec3<double>>("RangeY", angleRange);
-    const bool excludeSameMolecule = keywords_.asBool("ExcludeSameMolecule");
-    if (excludeSameMolecule)
-        selectC_->setKeyword<std::vector<ConstNodeRef>>("ExcludeSameMolecule", {selectA_});
-=======
     collectDistance_->keywords().set("RangeX", distanceRange_);
     collectAngle_->keywords().set("RangeX", angleRange_);
     collectDAngle_->keywords().set("RangeX", distanceRange_);
@@ -38,7 +27,6 @@
         selectC_->keywords().set("ExcludeSameMolecule", std::vector<const SelectProcedureNode *>{selectA_});
     else
         selectC_->keywords().set("ExcludeSameMolecule", std::vector<const SelectProcedureNode *>{});
->>>>>>> 194029ad
 
     // Grab Configuration pointer
     auto *cfg = targetConfigurations_.front();
