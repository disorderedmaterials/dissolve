// SPDX-License-Identifier: GPL-3.0-or-later
// Copyright (c) 2024 Team Dissolve and contributors

#include "analyser/dataNormaliser1D.h"
#include "analyser/siteSelector.h"
#include "io/export/data1D.h"
#include "main/dissolve.h"
#include "math/histogram1D.h"
#include "module/context.h"
#include "modules/intraDistance/intraDistance.h"

// Run main processing
Module::ExecutionResult IntraDistanceModule::process(ModuleContext &moduleContext)
{
    // Check for zero Configuration targets
    if (!targetConfiguration_)
    {
        Messenger::error("No configuration target set for module '{}'.\n", name());
        return ExecutionResult::Failed;
    }

    auto &processingData = moduleContext.dissolve().processingModuleData();

    // Select site A
    SiteSelector a(targetConfiguration_, a_);

    // Select site B
    SiteSelector b(targetConfiguration_, b_);

    // Calculate rAB
    auto [histAB, status] = processingData.realiseIf<Histogram1D>("Histo-AB", name(), GenericItem::InRestartFileFlag);
    if (status == GenericItem::ItemStatus::Created)
        histAB.initialise(distanceRange_.x, distanceRange_.y, distanceRange_.z);
    histAB.zeroBins();

    for (const auto &[siteA, indexA] : a.sites())
    {
        for (const auto &[siteB, indexB] : b.sites())
        {
            if (siteB->molecule() != siteA->molecule())
                continue;
            if (siteB == siteA)
                continue;
            histAB.bin(targetConfiguration_->box()->minimumDistance(siteA->origin(), siteB->origin()));
        }
    }

    // Accumulate histogram
    histAB.accumulate();

    // Distance(A-B)
    auto &dataNormalisedHisto = processingData.realise<Data1D>("NormalisedHistogram", name(), GenericItem::InRestartFileFlag);
    dataNormalisedHisto = histAB.accumulatedData();

    // Normalise
    DataNormaliser1D histogramNormaliser(dataNormalisedHisto);
    // Normalise by value
<<<<<<< HEAD
    histogramNormaliser.normaliseByValue();
=======
    histogramNormaliser.normaliseTo();
>>>>>>> 3a1b06c4

    // Save data?
    if (exportFileAndFormat_.hasFilename())
    {
        if (moduleContext.processPool().isMaster())
        {
            if (exportFileAndFormat_.exportData(dataNormalisedHisto))
                moduleContext.processPool().decideTrue();
            else
            {
                moduleContext.processPool().decideFalse();
                return ExecutionResult::Failed;
            }
        }
        else if (!moduleContext.processPool().decision())
            return ExecutionResult::Failed;
    }

    return ExecutionResult::Success;
}<|MERGE_RESOLUTION|>--- conflicted
+++ resolved
@@ -55,11 +55,7 @@
     // Normalise
     DataNormaliser1D histogramNormaliser(dataNormalisedHisto);
     // Normalise by value
-<<<<<<< HEAD
-    histogramNormaliser.normaliseByValue();
-=======
     histogramNormaliser.normaliseTo();
->>>>>>> 3a1b06c4
 
     // Save data?
     if (exportFileAndFormat_.hasFilename())
