--- conflicted
+++ resolved
@@ -6,12 +6,8 @@
 
 Module::ExecutionResult CompareModule::process(ModuleContext &moduleContext)
 {
-<<<<<<< HEAD
-=======
-
     // Mapping from data pair to ranges and error
     std::map<DataSourceKeywordBase::DataPair *, RangeErrorPair> dataSourcesErrors;
->>>>>>> 0fc33f4f
 
     auto index = 1;
     for (auto &dataPair : dataSources_)
