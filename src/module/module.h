// SPDX-License-Identifier: GPL-3.0-or-later
// Copyright (c) 2024 Team Dissolve and contributors

#pragma once

#include "base/messenger.h"
#include "items/list.h"
#include "keywords/configurationVector.h"
#include "keywords/store.h"
#include "math/sampledDouble.h"
#include "module/types.h"

// Forward Declarations
class Dissolve;
class Configuration;
class ModuleWidget;
class ModuleContext;
class QWidget;

<<<<<<< HEAD
=======
// Module Types
namespace ModuleTypes
{
enum ModuleType
{
    Accumulate,
    Analyse,
    Angle,
    Any,
    AtomShake,
    AvgMol,
    AxisAngle,
    Benchmark,
    Bragg,
    Checks,
    CheckSpecies,
    Compare,
    DAngle,
    DataTest,
    Energy,
    EPSR,
    ExportCoordinates,
    ExportPairPotentials,
    ExportTrajectory,
    Forces,
    GeometryOptimisation,
    GR,
    HistogramCN,
    ImportTrajectory,
    IntraAngle,
    IntraDistance,
    IntraShake,
    MD,
    MolShake,
    NeutronSQ,
    OrientedSDF,
    QSpecies,
    SDF,
    SiteRDF,
    Skeleton,
    SQ,
    Test,
    XRaySQ
};
// Return module type string for specified type enumeration
std::string moduleType(ModuleTypes::ModuleType type);
// Return the lowerCamelCase name of the module type provided
std::string lccModuleType(ModuleTypes::ModuleType type);
// Return module type enumeration for specified module type string
std::optional<ModuleTypes::ModuleType> moduleType(std::string_view keyword);
}; // namespace ModuleTypes

>>>>>>> 7b6a4c54
// Module
class Module : public Serialisable<const CoreData &>
{
    public:
    explicit Module(const ModuleTypes::ModuleType type);
    virtual ~Module();

    /*
     * Definition
     */
    protected:
    // Module type
    const ModuleTypes::ModuleType type_;
    // Name of Module
    std::string name_;

    public:
    // Return type of Module
    ModuleTypes::ModuleType type() const;
    // Set name of Module
    void setName(std::string_view name);
    // Return name of Module
    std::string_view name() const;

    /*
     * Keywords
     */
    protected:
    // Keywords recognised by Module
    KeywordStore keywords_;

    public:
    // Return list of recognised keywords
    KeywordStore &keywords();
    const KeywordStore &keywords() const;
    // Print valid keywords
    void printValidKeywords();

    /*
     * Control
     */
    protected:
    // Frequency at which to run Module (relative to layer execution count)
    int frequency_;
    // Whether the Module is enabled
    bool enabled_;

    public:
    // Module execution result
    enum class ExecutionResult
    {
        Failed,
        Success,
        NotExecuted
    };
    // Set frequency at which to run Module (relative to layer execution count)
    void setFrequency(int freq);
    // Return frequency at which to run Module (relative to layer execution count)
    int frequency() const;
    // Return whether the Module should run this iteration
    bool runThisIteration(int iteration) const;
    // Return short descriptive text relating frequency to supplied iteration number
    std::string frequencyDetails(int iteration) const;
    // Set whether the Module is enabled
    void setEnabled(bool b);
    // Return whether the Module is enabled
    bool isEnabled() const;
    // Return whether the Module is disabled
    bool isDisabled() const;

    /*
     * Processing
     */
    private:
    // Run main processing
    virtual ExecutionResult process(ModuleContext &moduleContext) = 0;

    public:
    // Set target data
    virtual void setTargets(const std::vector<std::unique_ptr<Configuration>> &configurations,
                            const std::map<ModuleTypes::ModuleType, std::vector<const Module *>> &moduleMap);
    // Run set-up stage
    virtual bool setUp(ModuleContext &moduleContext, Flags<KeywordBase::KeywordSignal> actionSignals = {});
    // Run main processing stage
    ExecutionResult executeProcessing(ModuleContext &moduleContext);

    /*
     * Timing
     */
    private:
    // Accumulated timing information (in seconds) for this Module
    SampledDouble processTimes_;

    public:
    // Return timing information (in seconds) for this Module
    SampledDouble processTimes() const;
    // Read timing information through specified parser
    bool readProcessTimes(LineParser &parser);

    public:
    // Express as a serialisable value
    SerialisedValue serialise() const override;
    // Read values from a serialisable value
    void deserialise(const SerialisedValue &node, const CoreData &data) override;
};<|MERGE_RESOLUTION|>--- conflicted
+++ resolved
@@ -17,8 +17,6 @@
 class ModuleContext;
 class QWidget;
 
-<<<<<<< HEAD
-=======
 // Module Types
 namespace ModuleTypes
 {
@@ -71,7 +69,6 @@
 std::optional<ModuleTypes::ModuleType> moduleType(std::string_view keyword);
 }; // namespace ModuleTypes
 
->>>>>>> 7b6a4c54
 // Module
 class Module : public Serialisable<const CoreData &>
 {
