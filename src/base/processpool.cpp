--- conflicted
+++ resolved
@@ -1287,33 +1287,19 @@
 
     if (!broadcast(array.xAxis(), rootRank, commType))
     {
-<<<<<<< HEAD
-        Messenger::print("Failed to broadcast std::vector<long int> data from root rank {} (world rank {}).\n", rootRank,
-                         worldRanks_[rootRank]);
-=======
         Messenger::print("Failed to broadcast Data1D from root rank {} (world rank {}).\n", rootRank, worldRanks_[rootRank]);
->>>>>>> 54e88a92
         return false;
     }
     if (!broadcast(array.values(), rootRank, commType))
     {
-<<<<<<< HEAD
-        Messenger::print("Failed to broadcast std::vector<long int> data from root rank {} (world rank {}).\n", rootRank,
-                         worldRanks_[rootRank]);
-=======
         Messenger::print("Failed to broadcast Data1D from root rank {} (world rank {}).\n", rootRank, worldRanks_[rootRank]);
->>>>>>> 54e88a92
         return false;
     }
     if (array.valuesHaveErrors())
     {
         if (!broadcast(array.errors(), rootRank, commType))
         {
-<<<<<<< HEAD
-            Messenger::print("Failed to broadcast std::vector<long int> data from root rank {} (world rank {}).\n", rootRank,
-=======
             Messenger::print("Failed to broadcast Data1D from root rank {} (world rank {}).\n", rootRank,
->>>>>>> 54e88a92
                              worldRanks_[rootRank]);
             return false;
         }
@@ -1411,11 +1397,7 @@
 
     if (!broadcast(array.data(), array.size(), rootRank, commType))
     {
-<<<<<<< HEAD
-        Messenger::print("Failed to broadcast std::vector<long int> data from root rank {} (world rank {}).\n", rootRank,
-=======
         Messenger::print("Failed to broadcast std::vector<char> data from root rank {} (world rank {}).\n", rootRank,
->>>>>>> 54e88a92
                          worldRanks_[rootRank]);
         return false;
     }
@@ -1811,14 +1793,8 @@
         {
             if (!broadcast(array.linearArray(), rootRank, commType))
             {
-<<<<<<< HEAD
-                Messenger::print("Slave {} (world rank {}) failed to receive ArrayD<bool> data from root rank{} .\n ",
-                                 poolRank_, worldRank_, rootRank);
-                return false;
-=======
                 return Messenger::error("Slave {} (world rank {}) failed to receive ArrayD<bool> data from root rank{} .\n ",
                                         poolRank_, worldRank_, rootRank);
->>>>>>> 54e88a92
             }
         }
         else
