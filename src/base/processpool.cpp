// SPDX-License-Identifier: GPL-3.0-or-later
// Copyright (c) 2020 Team Dissolve and contributors

#include "base/processpool.h"
#include "base/messenger.h"
#include "base/sysfunc.h"
#include <string.h>

// Static Members
int ProcessPool::nWorldProcesses_ = 1;
int ProcessPool::worldRank_ = 0;

// External Declarations
int ProcessPool::FAILED = 0;
int ProcessPool::SUCCEEDED = 1;
int ProcessPool::RESULT;

ProcessPool::ProcessPool() { clear(); }

ProcessPool::ProcessPool(const ProcessPool &source)
{
    (*this) = source;
    poolRank_ = -99;
    groupIndex_ = -99;
    groupRank_ = -99;
}

void ProcessPool::operator=(const ProcessPool &source)
{
    // Process Identification
    name_ = source.name_;
    poolRank_ = source.poolRank_;
    worldRanks_ = source.worldRanks_;

    // Local groups
    processGroups_ = source.processGroups_;
    groupIndex_ = source.groupIndex_;
    groupRank_ = source.groupRank_;
    groupLeaders_ = source.groupLeaders_;
    maxProcessGroups_ = source.maxProcessGroups_;
#ifdef PARALLEL
    groupGroup_ = source.groupGroup_;
    groupCommunicator_ = source.groupCommunicator_;
    leaderGroup_ = source.leaderGroup_;
    leaderCommunicator_ = source.leaderCommunicator_;
    poolGroup_ = source.poolGroup_;
    poolCommunicator_ = source.poolCommunicator_;
#endif
    groupsModifiable_ = source.groupsModifiable_;

    // Random number buffer
    // ???
}

// Clear all data
void ProcessPool::clear()
{
    poolRank_ = -1;
    groupIndex_ = -1;
    groupRank_ = -1;
    worldRanks_.clear();
    processGroups_.clear();
    maxProcessGroups_ = 1;
    groupLeaders_.clear();
    groupsModifiable_ = true;
#ifdef PARALLEL
    groupGroup_ = 0;
    groupCommunicator_ = 0;
    leaderGroup_ = 0;
    leaderCommunicator_ = 0;
    poolGroup_ = 0;
    poolCommunicator_ = 0;
#endif
}

#ifdef PARALLEL
// Return communicator specified
MPI_Comm ProcessPool::communicator(ProcessPool::CommunicatorType commType)
{
    if (commType == ProcessPool::GroupProcessesCommunicator)
        return groupCommunicator_;
    else if (commType == ProcessPool::GroupLeadersCommunicator)
        return leaderCommunicator_;
    else if (commType == ProcessPool::PoolProcessesCommunicator)
        return poolCommunicator_;
    Messenger::print("BAD_USAGE - CommunicatorType {} is not valid in ProcessPool::communicator().\n", commType);

    return MPI_COMM_WORLD;
}
#endif

/*
 * Global Information
 */

// Initialise parallel communications, setting world ranks / nProcesses
bool ProcessPool::initialiseMPI(int *argn, char ***argv)
{
    // Initialise MPI
#ifdef PARALLEL
    Messenger::printVerbose("Initialising MPI...\n");
    if (MPI_Init(argn, argv) == MPI_SUCCESS)
    {
        Messenger::print("Initialised MPI.\n");
        if (MPI_Comm_size(MPI_COMM_WORLD, &nWorldProcesses_))
        {
            Messenger::error("Failed to get world size.\n");
            return false;
        }
        Messenger::print("Number of processes = {}\n", nWorldProcesses_);

        if (MPI_Comm_rank(MPI_COMM_WORLD, &worldRank_))
        {
            Messenger::error("Failed to get process rank.\n");
            return false;
        }
    }
    else
    {
        Messenger::error("Failed to initialise MPI.\n");
        return false;
    }
#endif
    return true;
}

// End parallel communications
void ProcessPool::finalise()
{
#ifdef PARALLEL
    MPI_Finalize();
#endif
}

// Return number of world processes
int ProcessPool::nWorldProcesses() { return nWorldProcesses_; }

// Return world rank of this process
int ProcessPool::worldRank() { return worldRank_; }

// Return if this is the world master process
bool ProcessPool::isWorldMaster() { return (worldRank_ == 0); }

/*
 * Timing
 */

// Reset accumulated Comm time
void ProcessPool::resetAccumulatedTime() { timer_.zero(); }

// Return accumulated time string
std::string ProcessPool::accumulatedTimeString() { return timer_.totalTimeString(); }

/*
 * Process Identification
 */

// Return local rank of this process in the pool
int ProcessPool::poolRank() const { return poolRank_; }

// Return whether this process is the master for the specified communicator
bool ProcessPool::isMaster(ProcessPool::CommunicatorType commType) const
{
    if (commType == ProcessPool::PoolProcessesCommunicator)
        return (poolRank_ == 0);
    else if (commType == ProcessPool::GroupProcessesCommunicator)
        return (groupLeaders_.constAt(groupIndex_) == poolRank_);
    else if (commType == ProcessPool::GroupLeadersCommunicator)
        return (groupLeaders_.constAt(0) == poolRank_);

    return false;
}

// Return whether this process is a local slave for the specified communicatyr
bool ProcessPool::isSlave(ProcessPool::CommunicatorType commType) const
{
    if (commType == ProcessPool::PoolProcessesCommunicator)
        return (poolRank_ != 0);
    else if (commType == ProcessPool::GroupProcessesCommunicator)
        return (groupLeaders_.constAt(groupIndex_) != poolRank_);
    else if (commType == ProcessPool::GroupLeadersCommunicator)
        return (groupLeaders_.constAt(0) != poolRank_);

    return true;
}

// Return whether this process is the pool index specified
bool ProcessPool::isMe(int poolIndex) const { return (poolRank_ == poolIndex); }

// Return whether this pool involves this process
bool ProcessPool::involvesMe() const
{
    for (auto n = 0; n < worldRanks_.nItems(); ++n)
        if (worldRanks_.constAt(n) == worldRank_)
            return true;
    return false;
}

// Return group index in which this process exists
int ProcessPool::groupIndex() const { return groupIndex_; }

// Return local group in which this process exists
ProcessGroup &ProcessPool::myGroup()
{
#ifdef CHECKS
    if ((groupIndex_ < 0) || (groupIndex_ >= processGroups_.nItems()))
    {
        static ProcessGroup dummyGroup;
        Messenger::print("OUT_OF_RANGE - Local group index for this process ({}) is out of range in "
                         "ProcessPool::localGroupSize() (nProcessGroups = {}).\n",
                         groupIndex_, processGroups_.nItems());
        return dummyGroup;
    }
#endif
    return processGroups_[groupIndex_];
}

// Return rank of this process in its local group
int ProcessPool::groupRank() const { return groupRank_; }

// Return whether this process is a group leader
bool ProcessPool::groupLeader() const { return (groupRank_ == 0); }

/*
 * Pool Contents
 */

// Set up pool with world ranks specified
bool ProcessPool::setUp(std::string_view name, Array<int> worldRanks, int groupPopulation)
{
    clear();

    name_ = name;

    Messenger::print("Setting up process pool '{}'...\n", name_);

    // Set rank list
    worldRanks_ = worldRanks;

    // See if our rank is in the list
    for (auto n = 0; n < worldRanks_.nItems(); ++n)
    {
        if (worldRank_ == worldRanks_[n])
        {
            poolRank_ = n;
            Messenger::print("Process with world rank {} added to pool '{}' with local rank {}.\n", worldRanks_[n], name_, n);
            break;
        }
    }

    // Set default maximum number of groups
    switch (groupPopulation)
    {
        case (ProcessPool::MaximumGroupPopulation):
            maxProcessGroups_ = worldRanks_.nItems();
            break;
        case (ProcessPool::MinimumGroupPopulation):
            maxProcessGroups_ = 1;
            break;
        case (ProcessPool::HalfMaximumGroupPopulation):
            maxProcessGroups_ = worldRanks_.nItems() / 2;
            break;
        default:
            maxProcessGroups_ = groupPopulation;
    }

    Messenger::print("There are {} processes in pool '{}' (max groups = {}).\n", worldRanks_.nItems(), name_,
                     maxProcessGroups_);

#ifdef PARALLEL
    // Create pool group and communicator
    MPI_Group origGroup;
    MPI_Comm_group(MPI_COMM_WORLD, &origGroup);
    if (MPI_Group_incl(origGroup, worldRanks_.nItems(), worldRanks_.array(), &poolGroup_) != MPI_SUCCESS)
        return false;
    if (MPI_Comm_create(MPI_COMM_WORLD, poolGroup_, &poolCommunicator_) != MPI_SUCCESS)
        return false;
#endif

    return true;
}

// Return name of pool
std::string_view ProcessPool::name() const { return name_; }

// Return total number of processes in pool
int ProcessPool::nProcesses() const { return worldRanks_.nItems(); }

// Return root (first) world rank of this pool
int ProcessPool::rootWorldRank() const { return worldRanks_.constAt(0); }

// Assign processes to groups
bool ProcessPool::assignProcessesToGroups()
{
    /*
     * Create process groups and set group membership for each process
     * The process in the pool (list in worldRanks_) will be assigned to one or more ProcessGroups.
     * Each process in the pool will construct a list of the groups and the world ranks in each.
     * Afterwards, an MPI communicator is constructed for each group.
     */
#ifdef PARALLEL
    int baseAlloc = worldRanks_.nItems() / maxProcessGroups_;
    int remainder = worldRanks_.nItems() % maxProcessGroups_;
    std::string rankString;
    for (auto n = 0; n < maxProcessGroups_; ++n)
    {
        // Create nth process group and add a (currently null) entry to the groupLeaders_ array
        ProcessGroup group;
        groupLeaders_.add(-1);
        Messenger::printVerbose("Created process group {}\n", n);

        // Create array of ranks to put in new group
        auto firstRank = baseAlloc * n + (n < remainder ? n : remainder);
        auto lastRank = firstRank + baseAlloc - (n >= remainder ? 1 : 0);
        rankString.clear();
        for (auto localRank = firstRank; localRank <= lastRank; ++localRank)
        {
            auto wr = worldRanks_[localRank];
            group.addProcess(localRank, wr);
            rankString += fmt::format(" {}", wr);

            // If this process is the current worldRank_ we are considering, set its group membership
            if (wr == worldRank_)
                groupIndex_ = n;
        }
        Messenger::printVerbose("Group will contain {} processes (world ranks:{}).\n", group.nProcesses(), rankString);
        processGroups_.add(group);
    }

    // Create local group and communicator - each process will only create and be involved in one group communicator
    // (groupGroup_)
    MPI_Group origGroup;
    MPI_Comm_group(MPI_COMM_WORLD, &origGroup);
    if (MPI_Group_incl(origGroup, myGroup().nProcesses(), myGroup().worldRanks().array(), &groupGroup_) != MPI_SUCCESS)
        return false;
    if (MPI_Comm_create(MPI_COMM_WORLD, groupGroup_, &groupCommunicator_) != MPI_SUCCESS)
        return false;
    MPI_Group_rank(groupGroup_, &groupRank_);
    Messenger::printVerbose("... Process with pool rank {} (world rank {}) has local group {}, group rank {}, and is "
                            "a process group {}\n",
                            poolRank_, worldRank_, groupIndex_, groupRank_, groupLeader() ? "leader" : "slave");

    // Master now assembles list of group leaders
    bool leader;
    if (isMaster())
    {
        Messenger::printVerbose("Process world rank {} is the master of pool '{}', and will assemble group leaders...\n",
                                worldRank_, name_);
        // Loop over process groups
        for (auto group = 0; group < processGroups_.nItems(); ++group)
        {
            // Query each process in the group to see if it is the leader...
            for (auto n = 0; n < nProcessesInGroup(group); ++n)
            {
                auto prank = processGroups_[group].poolRank(n);

                // Is this us, the master process?
                if (prank == poolRank_)
                    leader = groupLeader();
                else if (!receive(leader, prank))
                    return false;

                // Is this process the leader?
                if (leader)
                {
                    // Check for existing value
                    if (groupLeaders_[group] == -1)
                        groupLeaders_[group] = prank;
                    else
                    {
                        Messenger::error("MPI Error: More than one process group leader for group {}.\n", group);
                        return false;
                    }

                    Messenger::printVerbose("Process with pool rank {} (world rank {}) added to group "
                                            "leaders list for pool '{}'.\n",
                                            prank, worldRanks_[prank], name_);
                }
            }
        }
    }
    else if (!send(groupLeader(), 0))
        return false;

    // Broadcast group leader list
    if (!broadcast(groupLeaders_))
        return false;
    Messenger::printVerbose("Group leader processes are :\n");
    for (auto group = 0; group < processGroups_.nItems(); ++group)
        Messenger::printVerbose("   Group {:3d} : process rank {}\n", group, groupLeaders_[group]);

    // Create group leader communicator
    // Must first convert local pool ranks of the group leaders into world ranks, before passing this to MPI_Group_incl
    Array<int> groupLeadersW;
    for (auto n = 0; n < groupLeaders_.nItems(); ++n)
        groupLeadersW.add(worldRanks_[groupLeaders_[n]]);
    MPI_Comm_group(MPI_COMM_WORLD, &origGroup);
    if (MPI_Group_incl(origGroup, groupLeadersW.nItems(), groupLeadersW.array(), &leaderGroup_) != MPI_SUCCESS)
        return false;
    if (MPI_Comm_create(MPI_COMM_WORLD, leaderGroup_, &leaderCommunicator_) != MPI_SUCCESS)
        return false;
#else
    // No MPI, but must still set up a dummy process group
    ProcessGroup group;
    group.addProcess(0, 0);
    processGroups_.add(group);
    groupIndex_ = 0;
    groupRank_ = 0;
#endif

    return true;
}

// Assign processes to groups taken from supplied ProcessPool
bool ProcessPool::assignProcessesToGroups(ProcessPool &groupsSource)
{
    /*
     * Since we have the ability to run Modules with any ProcessPool and at any point, we must occasionally
     * re-assign the processes in the pool (typically the Dissolve::worldPool_) to a different set of groups in
     * order to utilise all available processing power (e.g. when a Module is run as, or is performing, a
     * post-processing step).
     */

    // If we have been supplied with ourself as the reference ProcessPool, we can exit gracefully now
    if (this == &groupsSource)
        return true;

    // First check that we are allowed to modify the groups within this pool
    if (!groupsModifiable_)
    {
        Messenger::error("Tried to modify the group contents of a ProcessPool in which they have explicitly been fixed.\n");
        return false;
    }

#ifdef PARALLEL
    // All processes in this pool first abandon their current groupGroup_ and leaderGroup_ communicators and groups
    if (groupGroup_ != 0)
        MPI_Group_free(&groupGroup_);
    if (groupCommunicator_ != 0)
        MPI_Comm_free(&groupCommunicator_);
    if (leaderGroup_ != 0)
        MPI_Group_free(&leaderGroup_);
    // -- NOTE If a group slave tries to free the leaderCommunicator_, we get an 'invalid communicator' error
    if (groupLeader() && (leaderCommunicator_ != 0))
        MPI_Comm_free(&leaderCommunicator_);
    groupGroup_ = 0;
    groupCommunicator_ = 0;
    leaderGroup_ = 0;
    leaderCommunicator_ = 0;
    groupRank_ = -1;
    groupIndex_ = -1;
#endif

    // Reset the groupLeaders and processGroups arrays
    groupLeaders_.clear();
    processGroups_.clear();

    // Copy over the number of allowable groups from the source ProcessPool
    maxProcessGroups_ = groupsSource.maxProcessGroups_;
    if (!assignProcessesToGroups())
    {
        Messenger::error("Failed to re-assign processes to groups in this ProcessPool.\n");
        return false;
    }

    return true;
}

// Return number of process groups
int ProcessPool::nProcessGroups() const { return processGroups_.nItems(); }

// Return nth process group
ProcessGroup &ProcessPool::processGroup(int n)
{
#ifdef CHECKS
    if ((n < 0) || (n >= processGroups_.nItems()))
    {
        static ProcessGroup dummyGroup;
        Messenger::print("OUT_OF_RANGE - Specified groupId ({}) is out of range in ProcessPool::processGroup() "
                         "(nProcessGroups = {}).\n",
                         n, processGroups_.nItems());
        return dummyGroup;
    }
#endif
    return processGroups_[n];
}

// Return number of processes in specified group
int ProcessPool::nProcessesInGroup(int groupId) const
{
#ifdef CHECKS
    if ((groupId < 0) || (groupId >= processGroups_.nItems()))
    {
        Messenger::print("OUT_OF_RANGE - Specified groupId ({}) is out of range in ProcessPool::nProcessesInGroup() "
                         "(nProcessGroups = {}).\n",
                         groupId, processGroups_.nItems());
        return 0;
    }
#endif
    return processGroups_.constAt(groupId).nProcesses();
}

// Return array of pool ranks in specified group
int *ProcessPool::poolRanksInGroup(int groupId) const
{
#ifdef CHECKS
    if ((groupId < 0) || (groupId >= processGroups_.nItems()))
    {
        Messenger::print("OUT_OF_RANGE - Specified groupId ({}) is out of range in ProcessPool::worldRanksInGroup() "
                         "(nProcessGroups = {}).\n",
                         groupId, processGroups_.nItems());
        return 0;
    }
#endif
    return processGroups_.constAt(groupId).poolRanks().array();
}

// Return whether group data is modifiable
bool ProcessPool::groupsModifiable() const { return groupsModifiable_; }

// Prevent group data from being modified
void ProcessPool::setGroupsFixed() { groupsModifiable_ = false; }

// Return maximum number of simultaneous, single-Cell-modifying process groups
int ProcessPool::maxProcessGroups() const { return maxProcessGroups_; }

/*
 * Strategy / Limits
 */

// Return sub-strategy for specified dividion of labour strategy
ProcessPool::DivisionStrategy ProcessPool::subDivisionStrategy(ProcessPool::DivisionStrategy strategy)
{
    switch (strategy)
    {
        case (GroupsStrategy):
            return GroupProcessesStrategy;
        case (GroupProcessesStrategy):
            Messenger::error("Strategy is GroupProcessesStrategy, and so can't subdivide any further. Results may "
                             "be incorrect!\n");
            return GroupProcessesStrategy;
        case (PoolStrategy):
            return PoolProcessesStrategy;
        case (PoolProcessesStrategy):
            Messenger::error("Strategy is PoolProcessesStrategy, and so can't subdivide any further. Results may "
                             "be incorrect!\n");
            return PoolProcessesStrategy;
    }

    // Default
    return PoolProcessesStrategy;
}

// Return starting index for loop using specified strategy
int ProcessPool::interleavedLoopStart(ProcessPool::DivisionStrategy strategy) const
{
    if (strategy == ProcessPool::GroupsStrategy)
        return groupIndex_;
    else if (strategy == ProcessPool::GroupProcessesStrategy)
        return groupRank_;
    else if (strategy == ProcessPool::PoolStrategy)
        return poolRank_;

    // PoolProcessesStrategy
    return 0;
}

// Return stride for general outer loop using specified strategy
int ProcessPool::interleavedLoopStride(ProcessPool::DivisionStrategy strategy) const
{
    if (strategy == ProcessPool::GroupsStrategy)
        return processGroups_.nItems();
    else if (strategy == ProcessPool::GroupProcessesStrategy)
        return nProcessesInGroup(groupIndex_);
    else if (strategy == ProcessPool::PoolStrategy)
        return worldRanks_.nItems();

    // PoolProcessesStrategy
    return 1;
}

// Return 'size' for specified strategy
int ProcessPool::strategyNDivisions(ProcessPool::DivisionStrategy strategy) const
{
    switch (strategy)
    {
        case (GroupsStrategy):
            return nProcessGroups();
        case (GroupProcessesStrategy):
            return nProcessesInGroup(groupIndex());
        case (PoolStrategy):
            return nProcesses();
        case (PoolProcessesStrategy):
            return 1;
    }

    // Default
    return 1;
}

// Return index of this process within the specified strategy
int ProcessPool::strategyProcessIndex(ProcessPool::DivisionStrategy strategy) const
{
    switch (strategy)
    {
        case (GroupsStrategy):
            return groupIndex_;
        case (GroupProcessesStrategy):
            return groupRank_;
        case (PoolStrategy):
            return poolRank_;
        case (PoolProcessesStrategy):
            return 0;
    }

    // Default
    return 0;
}

// Return best strategy (by process or by pool) for this process pool
ProcessPool::DivisionStrategy ProcessPool::bestStrategy() const
{
    return (worldRanks_.nItems() > maxProcessGroups_ ? ProcessPool::GroupsStrategy : ProcessPool::PoolStrategy);
}

// Return starting outer loop index for a two-body interaction calculation where only the upper half (i >= j) is required
int ProcessPool::twoBodyLoopStart(int nItems) const
{
    // TODO Optimise calculation of limit
    // Don't do anything if this pool doesn't involve us
#ifdef PARALLEL
    if (!involvesMe())
        return -1;
#endif

    // Diagonal Atoms - For calculation of upper-diagonal half of any two-body interaction matrix
    double rnproc = 1.0 / worldRanks_.nItems(), area = 1.0;
    int startAtom = 0, finishAtom = -1;

    // Loop over processes
    for (auto process = 0; process < worldRanks_.nItems(); ++process)
    {
        // If this is the last process, make sure we avoid doing sqrt of zero or delta-neg value
        if (process == (worldRanks_.nItems() - 1))
            finishAtom = nItems - 1;
        else
            finishAtom = (1.0 - sqrt(area - rnproc)) * nItems - 1;
        area -= rnproc;

        // Store limits for this process (if it is us)
        if (process == poolRank_)
        {
            Messenger::printVerbose("Assigned two-body outer loop start index of {} for process with pool rank {}.\n",
                                    startAtom, process);
            return startAtom;
        }

        // Update startAtom
        startAtom = finishAtom + 1;
    }

    return -1;
}

// Return ending outer loop index for a two-body interaction calculation where only the upper half (i >= j) is required
int ProcessPool::twoBodyLoopEnd(int nItems) const
{
    // TODO Optimise calculation of limit
    // Don't do anything if this pool doesn't involve us
#ifdef PARALLEL
    if (!involvesMe())
        return -1;
#endif

    // Diagonal Atoms - For calculation of upper-diagonal half of any two-body interaction matrix
    double rnproc = 1.0 / worldRanks_.nItems(), area = 1.0;
    int finishAtom;

    // Loop over processes
    for (auto process = 0; process < worldRanks_.nItems(); ++process)
    {
        // If this is the last process, make sure we avoid doing sqrt of zero or delta-neg value
        if (process == (worldRanks_.nItems() - 1))
            finishAtom = nItems - 1;
        else
            finishAtom = (1.0 - sqrt(area - rnproc)) * nItems - 1;
        area -= rnproc;

        // Store limits for this process (if it is us)
        if (process == poolRank_)
        {
            Messenger::printVerbose("Assigned two-body outer loop final index of {} for process with pool rank {}.\n",
                                    finishAtom, process);
            return finishAtom;
        }
    }

    return -1;
}

/*
 * Send/Receive Functions
 */

// Wait for all processes
bool ProcessPool::wait(ProcessPool::CommunicatorType commType)
{
#ifdef PARALLEL
    if (MPI_Barrier(communicator(commType)) != MPI_SUCCESS)
        return false;
#endif
    return true;
}

// Send single integer value to target process
bool ProcessPool::send(int value, int targetRank, ProcessPool::CommunicatorType commType)
{
#ifdef PARALLEL
    timer_.start();
    if (MPI_Send(&value, 1, MPI_INTEGER, targetRank, 0, communicator(commType)) != MPI_SUCCESS)
        return false;
    timer_.accumulate();
#endif
    return true;
}

// Receive single integer value from source process
bool ProcessPool::receive(int &value, int sourceRank, ProcessPool::CommunicatorType commType)
{
#ifdef PARALLEL
    timer_.start();
    MPI_Status status;
    if (MPI_Recv(&value, 1, MPI_INTEGER, sourceRank, 0, communicator(commType), &status) != MPI_SUCCESS)
        return false;
    timer_.accumulate();
#endif
    return true;
}

// Send single long integer value to target process
bool ProcessPool::send(long int value, int targetRank, ProcessPool::CommunicatorType commType)
{
#ifdef PARALLEL
    timer_.start();
    if (MPI_Send(&value, 1, MPI_LONG, targetRank, 0, communicator(commType)) != MPI_SUCCESS)
        return false;
    timer_.accumulate();
#endif
    return true;
}

// Receive single long integer value from source process
bool ProcessPool::receive(long int &value, int sourceRank, ProcessPool::CommunicatorType commType)
{
#ifdef PARALLEL
    timer_.start();
    MPI_Status status;
    if (MPI_Recv(&value, 1, MPI_LONG, sourceRank, 0, communicator(commType), &status) != MPI_SUCCESS)
        return false;
    timer_.accumulate();
#endif
    return true;
}

// Send single double value to target process
bool ProcessPool::send(double value, int targetRank, ProcessPool::CommunicatorType commType)
{
#ifdef PARALLEL
    timer_.start();
    if (MPI_Send(&value, 1, MPI_DOUBLE, targetRank, 0, communicator(commType)) != MPI_SUCCESS)
        return false;
    timer_.accumulate();
#endif
    return true;
}

// Receive single double value from source process
bool ProcessPool::receive(double &value, int sourceRank, ProcessPool::CommunicatorType commType)
{
#ifdef PARALLEL
    timer_.start();
    MPI_Status status;
    if (MPI_Recv(&value, 1, MPI_DOUBLE, sourceRank, 0, communicator(commType), &status) != MPI_SUCCESS)
        return false;
    timer_.accumulate();
#endif
    return true;
}

// Send single bool value to target process
bool ProcessPool::send(bool value, int targetRank, ProcessPool::CommunicatorType commType)
{
#ifdef PARALLEL
    timer_.start();
    int data = value;
    if (MPI_Send(&data, 1, MPI_INTEGER, targetRank, 0, communicator(commType)) != MPI_SUCCESS)
        return false;
    timer_.accumulate();
#endif
    return true;
}

// Receive single bool value from source process
bool ProcessPool::receive(bool &value, int sourceRank, ProcessPool::CommunicatorType commType)
{
#ifdef PARALLEL
    timer_.start();
    MPI_Status status;
    int result;
    if (MPI_Recv(&result, 1, MPI_INTEGER, sourceRank, 0, communicator(commType), &status) != MPI_SUCCESS)
        return false;
    value = result;
    timer_.accumulate();
#endif
    return true;
}

// Send integer array data to target process
bool ProcessPool::send(int *source, int nData, int targetRank, ProcessPool::CommunicatorType commType)
{
#ifdef PARALLEL
    timer_.start();
    if (MPI_Send(source, nData, MPI_INTEGER, targetRank, 0, communicator(commType)) != MPI_SUCCESS)
        return false;
    timer_.accumulate();
#endif
    return true;
}

// Receive integer array data from target process
bool ProcessPool::receive(int *source, int nData, int sourceRank, ProcessPool::CommunicatorType commType)
{
#ifdef PARALLEL
    timer_.start();
    MPI_Status status;
    if (MPI_Recv(source, nData, MPI_INTEGER, sourceRank, 0, communicator(commType), &status) != MPI_SUCCESS)
        return false;
    timer_.accumulate();
#endif
    return true;
}

// Send double array data to target process
bool ProcessPool::send(double *source, int nData, int targetRank, ProcessPool::CommunicatorType commType)
{
#ifdef PARALLEL
    timer_.start();
    if (MPI_Send(source, nData, MPI_DOUBLE, targetRank, 0, communicator(commType)) != MPI_SUCCESS)
        return false;
    timer_.accumulate();
#endif
    return true;
}

// Receive double array data from target process
bool ProcessPool::receive(double *source, int nData, int sourceRank, ProcessPool::CommunicatorType commType)
{
#ifdef PARALLEL
    timer_.start();
    MPI_Status status;
    if (MPI_Recv(source, nData, MPI_DOUBLE, sourceRank, 0, communicator(commType), &status) != MPI_SUCCESS)
        return false;
    timer_.accumulate();
#endif
    return true;
}

/*
 * Broadcast Functions
 */

// Broadcast std::string
bool ProcessPool::broadcast(std::string &source, int rootRank, ProcessPool::CommunicatorType commType)
{
#ifdef PARALLEL
    timer_.start();
    int length;
    if (poolRank_ == rootRank)
    {
        // Broadcast string length first...
        length = source.size();
        if (MPI_Bcast(&length, 1, MPI_INTEGER, rootRank, communicator(commType)) != MPI_SUCCESS)
        {
            Messenger::print("Failed to broadcast char length data from root rank {}.\n", rootRank);
            return false;
        }

        // Now broadcast character data
        if (MPI_Bcast(const_cast<char *>(source.data()), length, MPI_CHARACTER, rootRank, communicator(commType)) !=
            MPI_SUCCESS)
        {
            Messenger::print("Failed to broadcast char data from root rank {}.\n", rootRank);
            return false;
        }
    }
    else
    {
        // Slaves receive the data into the buffer, and then set the source string.
        // Length first...
        if (MPI_Bcast(&length, 1, MPI_INTEGER, rootRank, communicator(commType)) != MPI_SUCCESS)
        {
            Messenger::print("Slave {} (world rank {}) failed to receive char length data from root rank {}.\n", poolRank_,
                             worldRank_, rootRank);
            return false;
        }
        source.resize(length);
        if (MPI_Bcast(const_cast<char *>(source.data()), length, MPI_CHARACTER, rootRank, communicator(commType)) !=
            MPI_SUCCESS)
        {
            Messenger::print("Slave {} (world rank {}) failed to receive char data from root rank {}.\n", poolRank_, worldRank_,
                             rootRank);
            return false;
        }
    }
    timer_.accumulate();
#endif
    return true;
}

// Broadcast char data to all Processes
bool ProcessPool::broadcast(char *source, int rootRank, ProcessPool::CommunicatorType commType)
{
#ifdef PARALLEL
    timer_.start();
    int length;
    if (poolRank_ == rootRank)
    {
        // Broadcast string length first...
        length = strlen(source) + 1;
        if (MPI_Bcast(&length, 1, MPI_INTEGER, rootRank, communicator(commType)) != MPI_SUCCESS)
        {
            Messenger::print("Failed to broadcast char length data from root rank {}.\n", rootRank);
            return false;
        }

        // Now broadcast character data
        if (MPI_Bcast(source, length, MPI_CHARACTER, rootRank, communicator(commType)) != MPI_SUCCESS)
        {
            Messenger::print("Failed to broadcast char data from root rank {}.\n", rootRank);
            return false;
        }
    }
    else
    {
        // Slaves receive the data into the buffer, and then set the source string.
        // Length first...
        if (MPI_Bcast(&length, 1, MPI_INTEGER, rootRank, communicator(commType)) != MPI_SUCCESS)
        {
            Messenger::print("Slave {} (world rank {}) failed to receive char length data from root rank {}.\n", poolRank_,
                             worldRank_, rootRank);
            return false;
        }

        if (MPI_Bcast(source, length, MPI_CHARACTER, rootRank, communicator(commType)) != MPI_SUCCESS)
        {
            Messenger::print("Slave {} (world rank {}) failed to receive char data from root rank {}.\n", poolRank_, worldRank_,
                             rootRank);
            return false;
        }
    }
    timer_.accumulate();
#endif
    return true;
}

// Broadcast Vec3<int> to all Processes
bool ProcessPool::broadcast(Vec3<int> &source, int rootRank, ProcessPool::CommunicatorType commType)
{
#ifdef PARALLEL
    timer_.start();
    double buffer[3];
    if (poolRank_ == rootRank)
    {
        // Construct an array from the data...
        buffer[0] = source.x;
        buffer[1] = source.y;
        buffer[2] = source.z;
        if (MPI_Bcast(buffer, 3, MPI_INTEGER, rootRank, communicator(commType)) != MPI_SUCCESS)
        {
            Messenger::print("Failed to broadcast Vec3<int> data from root rank {}.\n", rootRank);
            return false;
        }
    }
    else
    {
        // Slaves receive the data into the buffer, and then set the source variable.
        if (MPI_Bcast(buffer, 3, MPI_INTEGER, rootRank, communicator(commType)) != MPI_SUCCESS)
        {
            Messenger::print("Slave {} (world rank {}) failed to receive Vec3<int> data from root rank {} (world "
                             "rank {}).\n",
                             poolRank_, worldRank_, rootRank);
            return false;
        }
        source.x = buffer[0];
        source.y = buffer[1];
        source.z = buffer[2];
    }
    timer_.accumulate();
#endif
    return true;
}

// Broadcast Vec3<double> to all Processes
bool ProcessPool::broadcast(Vec3<double> &source, int rootRank, ProcessPool::CommunicatorType commType)
{
#ifdef PARALLEL
    timer_.start();
    double buffer[3];
    if (poolRank_ == rootRank)
    {
        // Construct an array from the data...
        buffer[0] = source.x;
        buffer[1] = source.y;
        buffer[2] = source.z;
        if (MPI_Bcast(buffer, 3, MPI_DOUBLE, rootRank, communicator(commType)) != MPI_SUCCESS)
        {
            Messenger::print("Failed to broadcast Vec3<double> data from root rank {}.\n", rootRank);
            return false;
        }
    }
    else
    {
        // Slaves receive the data into the buffer, and then set the source variable.
        if (MPI_Bcast(buffer, 3, MPI_DOUBLE, rootRank, communicator(commType)) != MPI_SUCCESS)
        {
            Messenger::print("Slave {} (world rank {}) failed to receive Vec3<double> data from root rank {} "
                             "(world rank {}).\n",
                             poolRank_, worldRank_, rootRank);
            return false;
        }
        source.x = buffer[0];
        source.y = buffer[1];
        source.z = buffer[2];
    }
    timer_.accumulate();
#endif
    return true;
}

// Broadcast single integer
bool ProcessPool::broadcast(int &source, int rootRank, ProcessPool::CommunicatorType commType)
{
    return broadcast(&source, 1, rootRank, commType);
}

// Broadcast integer(s) to all Processes
bool ProcessPool::broadcast(int *source, int count, int rootRank, ProcessPool::CommunicatorType commType)
{
#ifdef PARALLEL
    timer_.start();
    if (MPI_Bcast(source, count, MPI_INTEGER, rootRank, communicator(commType)) != MPI_SUCCESS)
    {
        Messenger::print("Failed to broadcast int data from root rank {}.\n", rootRank);
        return false;
    }
    timer_.accumulate();
#endif
    return true;
}

// Broadcast char(s) to all Processes
bool ProcessPool::broadcast(char *source, int count, int rootRank, ProcessPool::CommunicatorType commType)
{
#ifdef PARALLEL
    timer_.start();
    if (MPI_Bcast(source, count, MPI_CHAR, rootRank, communicator(commType)) != MPI_SUCCESS)
    {
        Messenger::print("Failed to broadcast int data from root rank {}.\n", rootRank);
        return false;
    }
    timer_.accumulate();
#endif
    return true;
}

// Broadcast long integer to all Processes
bool ProcessPool::broadcast(long int &source, int rootRank, ProcessPool::CommunicatorType commType)
{
#ifdef PARALLEL
    timer_.start();
    if (MPI_Bcast(&source, 1, MPI_LONG, rootRank, communicator(commType)) != MPI_SUCCESS)
    {
        Messenger::print("Failed to broadcast long int data from root rank {}.\n", rootRank);
        return false;
    }
    timer_.accumulate();
#endif
    return true;
}

// Broadcast long integer to all Processes
bool ProcessPool::broadcast(long int *source, int count, int rootRank, ProcessPool::CommunicatorType commType)
{
#ifdef PARALLEL
    timer_.start();
    if (MPI_Bcast(source, count, MPI_LONG, rootRank, communicator(commType)) != MPI_SUCCESS)
    {
        Messenger::print("Failed to broadcast long int data from root rank {}.\n", rootRank);
        return false;
    }
    timer_.accumulate();
#endif
    return true;
}

// Broadcast single double
bool ProcessPool::broadcast(double &source, int rootRank, ProcessPool::CommunicatorType commType)
{
    return broadcast(&source, 1, rootRank, commType);
}

// Broadcast double(s) to all Processes
bool ProcessPool::broadcast(double *source, int count, int rootRank, ProcessPool::CommunicatorType commType)
{
#ifdef PARALLEL
    timer_.start();
    if (MPI_Bcast(source, count, MPI_DOUBLE, rootRank, communicator(commType)) != MPI_SUCCESS)
    {
        Messenger::print("Failed to broadcast int data from root rank {}.\n", rootRank);
        return false;
    }
    timer_.accumulate();
#endif
    return true;
}

// Broadcast float(s) to all Processes
bool ProcessPool::broadcast(float *source, int count, int rootRank, ProcessPool::CommunicatorType commType)
{
#ifdef PARALLEL
    timer_.start();
    if (MPI_Bcast(source, count, MPI_FLOAT, rootRank, communicator(commType)) != MPI_SUCCESS)
    {
        Messenger::print("Failed to broadcast float data from root rank {}.\n", rootRank);
        return false;
    }
    timer_.accumulate();
#endif

    return true;
}

// Broadcast bool to all Processes
bool ProcessPool::broadcast(bool &source, int rootRank, ProcessPool::CommunicatorType commType)
{
#ifdef PARALLEL
    timer_.start();
    int result = (source ? 1 : 0);
    if (MPI_Bcast(&result, 1, MPI_INTEGER, rootRank, communicator(commType)) != MPI_SUCCESS)
    {
        Messenger::print("Failed to broadcast int data from root rank {}.\n", rootRank);
        return false;
    }
    source = result;
    timer_.accumulate();
#endif
    return true;
}

// Broadcast Array<int>
bool ProcessPool::broadcast(Array<int> &array, int rootRank, ProcessPool::CommunicatorType commType)
{
#ifdef PARALLEL
    timer_.start();

    int length;
    if (poolRank_ == rootRank)
    {
        // Broadcast array length first...
        length = array.nItems();
        if (MPI_Bcast(&length, 1, MPI_INTEGER, rootRank, communicator(commType)) != MPI_SUCCESS)
        {
            Messenger::print("Failed to broadcast Array<int> size from root rank {} (world rank {}).\n", rootRank,
                             worldRanks_[rootRank]);
            return false;
        }

        // Now broadcast Array data
        if (length > 0)
        {
            if (MPI_Bcast(array.array(), length, MPI_INTEGER, rootRank, communicator(commType)) != MPI_SUCCESS)
            {
                Messenger::print("Failed to broadcast Array<int> data from root rank {} (world rank {}).\n", rootRank,
                                 worldRanks_[rootRank]);
                return false;
            }
        }
    }
    else
    {
        // Slaves receive the length, and then create and receive the array
        // Length first...
        if (MPI_Bcast(&length, 1, MPI_INTEGER, rootRank, communicator(commType)) != MPI_SUCCESS)
        {
            Messenger::print("Slave {} (world rank {}) failed to receive Array<int> size from root rank {}.\n", poolRank_,
                             worldRank_, rootRank);
            return false;
        }

        if (length > 0)
        {
            // Create array of specified size
            array.initialise(length);

            if (MPI_Bcast(array.array(), length, MPI_INTEGER, rootRank, communicator(commType)) != MPI_SUCCESS)
            {
                Messenger::print("Slave {} (world rank {}) failed to receive Array<int> data from root rank {}.\n", poolRank_,
                                 worldRank_, rootRank);
                return false;
            }
        }
        else
            array.clear();
    }

    timer_.accumulate();
#endif
    return true;
}

// Broadcast Array<long int>
bool ProcessPool::broadcast(Array<long int> &array, int rootRank, ProcessPool::CommunicatorType commType)
{
#ifdef PARALLEL
    timer_.start();

    int length;
    if (poolRank_ == rootRank)
    {
        // Broadcast array length first...
        length = array.nItems();
        if (MPI_Bcast(&length, 1, MPI_LONG, rootRank, communicator(commType)) != MPI_SUCCESS)
        {
            Messenger::print("Failed to broadcast Array<long int> size from root rank {} (world rank {}).\n", rootRank,
                             worldRanks_[rootRank]);
            return false;
        }

        // Now broadcast Array data
        if (length > 0)
        {
            if (MPI_Bcast(array.array(), length, MPI_LONG, rootRank, communicator(commType)) != MPI_SUCCESS)
            {
                Messenger::print("Failed to broadcast Array<long int> data from root rank {} (world rank {}).\n", rootRank,
                                 worldRanks_[rootRank]);
                return false;
            }
        }
    }
    else
    {
        // Slaves receive the length, and then create and receive the array
        // Length first...
        if (MPI_Bcast(&length, 1, MPI_LONG, rootRank, communicator(commType)) != MPI_SUCCESS)
        {
            Messenger::print("Slave {} (world rank {}) failed to receive Array<long int> size from root rank {}.\n", poolRank_,
                             worldRank_, rootRank);
            return false;
        }

        if (length > 0)
        {
            // Create array of specified size
            array.initialise(length);

            if (MPI_Bcast(array.array(), length, MPI_LONG, rootRank, communicator(commType)) != MPI_SUCCESS)
            {
                Messenger::print("Slave {} (world rank {}) failed to receive Array<long int> data from root rank {}.\n",
                                 poolRank_, worldRank_, rootRank);
                return false;
            }
        }
        else
            array.clear();
    }

    timer_.accumulate();
#endif
    return true;
}

// Boradcast Data1D
bool ProcessPool::broadcast(Data1D &array, int rootRank, ProcessPool::CommunicatorType commType)
{
#ifdef PARALLEL
    timer_.start();

    if (!broadcast(array.xAxis(), rootRank, commType))
    {
        Messenger::print("Failed to broadcast Data1D from root rank {} (world rank {}).\n", rootRank,
                         worldRanks_[rootRank]);
        return false;
    }
    if (!broadcast(array.values(), rootRank, commType))
    {
        Messenger::print("Failed to broadcast Data1D from root rank {} (world rank {}).\n", rootRank,
                         worldRanks_[rootRank]);
        return false;
    }
    if (array.valuesHaveErrors())
    {
        if (!broadcast(array.errors(), rootRank, commType))
        {
            Messenger::print("Failed to broadcast Data1D from root rank {} (world rank {}).\n", rootRank,
                             worldRanks_[rootRank]);
            return false;
        }
    }
    else
        array.errors().clear();

    timer_.accumulate();
#endif
    return true;
}

// Broadcast std::vector<long int>
bool ProcessPool::broadcast(std::vector<long int> &array, int rootRank, ProcessPool::CommunicatorType commType)
{
#ifdef PARALLEL
    timer_.start();

    if (!broadcast(array.data(), array.size(), rootRank, commType))
    {
        Messenger::print("Failed to broadcast std::vector<long int> data from root rank {} (world rank {}).\n", rootRank,
                         worldRanks_[rootRank]);
        return false;
    }

    timer_.accumulate();
#endif
    return true;
}

// Broadcast Array<double>
bool ProcessPool::broadcast(Array<double> &array, int rootRank, ProcessPool::CommunicatorType commType)
{
#ifdef PARALLEL
    timer_.start();

    int length;
    if (poolRank_ == rootRank)
    {
        // Broadcast array length first...
        length = array.nItems();
        if (MPI_Bcast(&length, 1, MPI_INTEGER, rootRank, communicator(commType)) != MPI_SUCCESS)
        {
            Messenger::print("Failed to broadcast Array<double> size from root rank {}.\n", rootRank);
            return false;
        }

        // Now broadcast Array data
        if (length > 0)
        {
            if (MPI_Bcast(array.array(), length, MPI_DOUBLE, rootRank, communicator(commType)) != MPI_SUCCESS)
            {
                Messenger::print("Failed to broadcast Array<double> data from root rank {}.\n", rootRank);
                return false;
            }
        }
    }
    else
    {
        // Slaves receive the length, and then create and receive the array
        // Length first...
        if (MPI_Bcast(&length, 1, MPI_INTEGER, rootRank, communicator(commType)) != MPI_SUCCESS)
        {
            Messenger::print("Slave {} (world rank {}) failed to receive Array<double> size from root rank {}.\n", poolRank_,
                             worldRank_, rootRank);
            return false;
        }

        if (length > 0)
        {
            // Create array of specified size
            array.initialise(length);

            if (MPI_Bcast(array.array(), length, MPI_DOUBLE, rootRank, communicator(commType)) != MPI_SUCCESS)
            {
                Messenger::print("Slave {} (world rank {}) failed to receive Array<double> data from root rank {}.\n",
                                 poolRank_, worldRank_, rootRank);
                return false;
            }
        }
        else
            array.clear();
    }

    timer_.accumulate();
#endif
    return true;
}

// Broadcast std::vector<char>
bool ProcessPool::broadcast(std::vector<char> &array, int rootRank, ProcessPool::CommunicatorType commType)
{
#ifdef PARALLEL
    timer_.start();

    if (!broadcast(array.data(), array.size(), rootRank, commType))
    {
        Messenger::print("Failed to broadcast std::vector<char> data from root rank {} (world rank {}).\n", rootRank,
                         worldRanks_[rootRank]);
        return false;
    }

    timer_.accumulate();
#endif
    return true;
}

// Broadcast std::vector<double>
bool ProcessPool::broadcast(std::vector<double> &array, int rootRank, ProcessPool::CommunicatorType commType)
{
#ifdef PARALLEL
    timer_.start();

    if (!broadcast(array.data(), array.size(), rootRank, commType))
    {
        Messenger::print("Failed to broadcast std::vector<double> data from root rank {} (world rank {}).\n", rootRank,
                         worldRanks_[rootRank]);
        return false;
    }

    timer_.accumulate();
#endif
    return true;
}

// Broadcast Array< Vec3<int> >
bool ProcessPool::broadcast(Array<Vec3<int>> &array, int rootRank, ProcessPool::CommunicatorType commType)
{
#ifdef PARALLEL
    timer_.start();

    // Working arrays (static)
    static Array<int> tempx, tempy, tempz;

    int length;
    if (poolRank_ == rootRank)
    {
        // Broadcast array length first...
        length = array.nItems();
        if (MPI_Bcast(&length, 1, MPI_INTEGER, rootRank, communicator(commType)) != MPI_SUCCESS)
        {
            Messenger::print("Failed to broadcast Array< Vec3<int> > size from root rank {}.\n", rootRank);
            return false;
        }

        // Now broadcast Array data
        if (length > 0)
        {
            // Construct local array data to broadcast
            tempx.initialise(length);
            tempy.initialise(length);
            tempz.initialise(length);
            for (auto n = 0; n < length; ++n)
            {
                tempx[n] = array[n].x;
                tempy[n] = array[n].y;
                tempz[n] = array[n].z;
            }

            if (MPI_Bcast(tempx.array(), length, MPI_DOUBLE, rootRank, communicator(commType)) != MPI_SUCCESS)
            {
                Messenger::print("Failed to broadcast Array< Vec3<int> > (x) data from root rank {}.\n", rootRank);
                return false;
            }
            if (MPI_Bcast(tempy.array(), length, MPI_DOUBLE, rootRank, communicator(commType)) != MPI_SUCCESS)
            {
                Messenger::print("Failed to broadcast Array< Vec3<int> > (y) data from root rank {}.\n", rootRank);
                return false;
            }
            if (MPI_Bcast(tempz.array(), length, MPI_DOUBLE, rootRank, communicator(commType)) != MPI_SUCCESS)
            {
                Messenger::print("Failed to broadcast Array< Vec3<int> > (z) data from root rank {}.\n", rootRank);
                return false;
            }
        }
    }
    else
    {
        // Slaves receive the length, and then create and receive the array
        // Length first...
        if (MPI_Bcast(&length, 1, MPI_INTEGER, rootRank, communicator(commType)) != MPI_SUCCESS)
        {
            Messenger::print("Slave {} (world rank {}) failed to receive Array< Vec3<int> > size from root rank {}.\n",
                             poolRank_, worldRank_, rootRank);
            return false;
        }

        if (length > 0)
        {
            // Create array of specified size, and temporary storage arrays
            array.initialise(length);
            tempx.initialise(length);
            tempy.initialise(length);
            tempz.initialise(length);

            if (MPI_Bcast(tempx.array(), length, MPI_DOUBLE, rootRank, communicator(commType)) != MPI_SUCCESS)
            {
                Messenger::print("Slave {} (world rank {}) failed to receive Array< Vec3<int> > (x) data from "
                                 "root rank {}.\n",
                                 poolRank_, worldRank_, rootRank);
                return false;
            }
            if (MPI_Bcast(tempy.array(), length, MPI_DOUBLE, rootRank, communicator(commType)) != MPI_SUCCESS)
            {
                Messenger::print("Slave {} (world rank {}) failed to receive Array< Vec3<int> > (y) data from "
                                 "root rank {}.\n",
                                 poolRank_, worldRank_, rootRank);
                return false;
            }
            if (MPI_Bcast(tempz.array(), length, MPI_DOUBLE, rootRank, communicator(commType)) != MPI_SUCCESS)
            {
                Messenger::print("Slave {} (world rank {}) failed to receive Array< Vec3<int> > (z) data from "
                                 "root rank {}.\n",
                                 poolRank_, worldRank_, rootRank);
                return false;
            }

            // Store received data in array
            for (auto n = 0; n < length; ++n)
            {
                array[n].x = tempx[n];
                array[n].y = tempy[n];
                array[n].z = tempz[n];
            }
        }
        else
            array.clear();
    }

    timer_.accumulate();
#endif
    return true;
}

// Broadcast Array< Vec3<double> >
bool ProcessPool::broadcast(Array<Vec3<double>> &array, int rootRank, ProcessPool::CommunicatorType commType)
{
#ifdef PARALLEL
    timer_.start();

    // Working arrays (static)
    static Array<double> tempx, tempy, tempz;

    int length;
    if (poolRank_ == rootRank)
    {
        // Broadcast array length first...
        length = array.nItems();
        if (MPI_Bcast(&length, 1, MPI_INTEGER, rootRank, communicator(commType)) != MPI_SUCCESS)
        {
            Messenger::print("Failed to broadcast Array< Vec3<double> > size from root rank {}.\n", rootRank);
            return false;
        }

        // Now broadcast Array data
        if (length > 0)
        {
            // Construct local array data to broadcast
            tempx.initialise(length);
            tempy.initialise(length);
            tempz.initialise(length);
            for (auto n = 0; n < length; ++n)
            {
                tempx[n] = array[n].x;
                tempy[n] = array[n].y;
                tempz[n] = array[n].z;
            }

            if (MPI_Bcast(tempx.array(), length, MPI_DOUBLE, rootRank, communicator(commType)) != MPI_SUCCESS)
            {
                Messenger::print("Failed to broadcast Array< Vec3<double> > (x) data from root rank {}.\n", rootRank);
                return false;
            }
            if (MPI_Bcast(tempy.array(), length, MPI_DOUBLE, rootRank, communicator(commType)) != MPI_SUCCESS)
            {
                Messenger::print("Failed to broadcast Array< Vec3<double> > (y) data from root rank {}.\n", rootRank);
                return false;
            }
            if (MPI_Bcast(tempz.array(), length, MPI_DOUBLE, rootRank, communicator(commType)) != MPI_SUCCESS)
            {
                Messenger::print("Failed to broadcast Array< Vec3<double> > (z) data from root rank {}.\n", rootRank);
                return false;
            }
        }
    }
    else
    {
        // Slaves receive the length, and then create and receive the array
        // Length first...
        if (MPI_Bcast(&length, 1, MPI_INTEGER, rootRank, communicator(commType)) != MPI_SUCCESS)
        {
            Messenger::print("Slave {} (world rank {}) failed to receive Array< Vec3<double> > size from root rank {}.\n",
                             poolRank_, worldRank_, rootRank);
            return false;
        }

        if (length > 0)
        {
            // Create array of specified size, and temporary storage arrays
            array.initialise(length);
            tempx.initialise(length);
            tempy.initialise(length);
            tempz.initialise(length);

            if (MPI_Bcast(tempx.array(), length, MPI_DOUBLE, rootRank, communicator(commType)) != MPI_SUCCESS)
            {
                Messenger::print("Slave {} (world rank {}) failed to receive Array< Vec3<double> > (x) data "
                                 "from root rank {}.\n",
                                 poolRank_, worldRank_, rootRank);
                return false;
            }
            if (MPI_Bcast(tempy.array(), length, MPI_DOUBLE, rootRank, communicator(commType)) != MPI_SUCCESS)
            {
                Messenger::print("Slave {} (world rank {}) failed to receive Array< Vec3<double> > (y) data "
                                 "from root rank {}.\n",
                                 poolRank_, worldRank_, rootRank);
                return false;
            }
            if (MPI_Bcast(tempz.array(), length, MPI_DOUBLE, rootRank, communicator(commType)) != MPI_SUCCESS)
            {
                Messenger::print("Slave {} (world rank {}) failed to receive Array< Vec3<double> > (z) data "
                                 "from root rank {}.\n",
                                 poolRank_, worldRank_, rootRank);
                return false;
            }

            // Store received data in array
            for (auto n = 0; n < length; ++n)
            {
                array[n].x = tempx[n];
                array[n].y = tempy[n];
                array[n].z = tempz[n];
            }
        }
        else
            array.clear();
    }

    timer_.accumulate();
#endif
    return true;
}

// Broadcast Array2D<double>
bool ProcessPool::broadcast(Array2D<double> &array, int rootRank, ProcessPool::CommunicatorType commType)
{
#ifdef PARALLEL
    timer_.start();

    int nRows, nColumns;
    bool half;
    if (poolRank_ == rootRank)
    {
        // Broadcast array size first...
        nRows = array.nRows();
        if (!broadcast(nRows, rootRank))
        {
            Messenger::print("Failed to broadcast Array2D<double> nRows from root rank {}.\n", rootRank);
            return false;
        }
        nColumns = array.nColumns();
        if (!broadcast(nColumns, rootRank))
        {
            Messenger::print("Failed to broadcast Array2D<double> nColmnns from root rank {}.\n", rootRank);
            return false;
        }
        half = array.halved();
        if (!broadcast(half, rootRank))
        {
            Messenger::print("Failed to broadcast Array2D<double> half-diagonal status from root rank {}.\n", rootRank);
            return false;
        }

        // Now broadcast Array data
        if (!array.empty())
        {
            if (!broadcast(array.linearArray(), rootRank, commType))
            {
                Messenger::print("Failed to broadcast Array2D<double> data from root rank {}.\n", rootRank);
                return false;
            }
        }
    }
    else
    {
        // Slaves receive the size, and then create and receive the array
        if (!broadcast(nRows, rootRank))
        {
            Messenger::print("Slave {} (world rank {}) failed to receive Array2D<double> nRows from root rank {}.\n", poolRank_,
                             worldRank_, rootRank);
            return false;
        }
        if (!broadcast(nColumns, rootRank))
        {
            Messenger::print("Slave {} (world rank {}) failed to receive Array2D<double> nRows from root rank {}.\n", poolRank_,
                             worldRank_, rootRank);
            return false;
        }
        if (!broadcast(half, rootRank))
        {
            Messenger::print("Slave {} (world rank {}) failed to receive Array2D<double> halved status from root rank {}.\n",
                             poolRank_, worldRank_, rootRank);
            return false;
        }

        // Resize and receive array
        array.initialise(nRows, nColumns, half);
        if (!array.empty())
        {
            if (!broadcast(array.linearArray(), rootRank, commType))
            {
                Messenger::print("Slave {} (world rank {}) failed to receive ArrayD<double> data from root rank {}.\n",
                                 poolRank_, worldRank_, rootRank);
                return false;
            }
        }
        else
            array.clear();
    }

    timer_.accumulate();
#endif
    return true;
}

// Broadcast Array2D<char>
bool ProcessPool::broadcast(Array2D<char> &array, int rootRank, ProcessPool::CommunicatorType commType)
{
#ifdef PARALLEL
    timer_.start();

    int nRows, nColumns;
    bool half;
    if (poolRank_ == rootRank)
    {
        // Broadcast array size first...
        nRows = array.nRows();
        if (!broadcast(nRows, rootRank))
        {
            Messenger::print("Failed to broadcast Array2D<char> nRows from root rank {}.\n", rootRank);
            return false;
        }
        nColumns = array.nColumns();
        if (!broadcast(nColumns, rootRank))
        {
            Messenger::print("Failed to broadcast Array2D<char> nColmnns from root rank {}.\n", rootRank);
            return false;
        }
        half = array.halved();
        if (!broadcast(half, rootRank))
        {
            Messenger::print("Failed to broadcast Array2D<char> half-diagonal status from root rank {}.\n", rootRank);
            return false;
        }

        // Now broadcast Array data
        if (!array.empty())
        {
            if (!broadcast(array.linearArray(), rootRank, commType))
            {
                Messenger::print("Failed to broadcast Array2D<char> data from root rank {}.\n", rootRank);
                return false;
            }
        }
    }
    else
    {
        // Slaves receive the size, and then create and receive the array
        if (!broadcast(nRows, rootRank))
        {
            Messenger::print("Slave {} (world rank {}) failed to receive Array2D<char> nRows from root rank {}.\n", poolRank_,
                             worldRank_, rootRank);
            return false;
        }
        if (!broadcast(nColumns, rootRank))
        {
            Messenger::print("Slave {} (world rank {}) failed to receive Array2D<char> nRows from root rank {}.\n", poolRank_,
                             worldRank_, rootRank);
            return false;
        }
        if (!broadcast(half, rootRank))
        {
            Messenger::print("Slave {} (world rank {}) failed to receive Array2D<char> halved status from root rank {}.\n",
                             poolRank_, worldRank_, rootRank);
            return false;
        }

        // Resize and receive array
        array.initialise(nRows, nColumns, half);
        if ((nRows * nColumns) > 0)
        {
            if (!broadcast(array.linearArray(), rootRank, commType))
            {
<<<<<<< HEAD
                return Messenger::error("Slave {} (world rank {}) failed to receive ArrayD<bool> data from root rank{} .\n ",
=======
                Messenger::print("Slave {} (world rank {}) failed to receive Array2D<char> data from root rank {}.\n ",
>>>>>>> 1895b979
                                 poolRank_, worldRank_, rootRank);
            }
        }
        else
            array.clear();
    }

    timer_.accumulate();
#endif
    return true;
}

/*
 * Special Array Functions
 */

// Reduce (sum) double data to root rank
bool ProcessPool::sum(double *source, int count, int rootRank, ProcessPool::CommunicatorType commType)
{
#ifdef PARALLEL
    timer_.start();
    // If we are the target process then we need to construct a temporary buffer to store the received data in.
    if ((commType == ProcessPool::GroupLeadersCommunicator) && (!groupLeader()))
        return true;
    if (poolRank_ == rootRank)
    {
        double buffer[count];
        if (MPI_Reduce(source, buffer, count, MPI_DOUBLE, MPI_SUM, rootRank, communicator(commType)) != MPI_SUCCESS)
            return false;
        // Put reduced data back into original buffer
        for (auto n = 0; n < count; ++n)
            source[n] = buffer[n];
    }
    else
    {
        // Not the target process, so just send data
        if (MPI_Reduce(source, nullptr, count, MPI_DOUBLE, MPI_SUM, rootRank, communicator(commType)) != MPI_SUCCESS)
            return false;
    }
    timer_.accumulate();
#endif
    return true;
}

// Reduce (sum) int data to root rank
bool ProcessPool::sum(int *source, int count, int rootRank, ProcessPool::CommunicatorType commType)
{
#ifdef PARALLEL
    timer_.start();
    // If we are the target process then we need to construct a temporary buffer to store the received data in.
    if ((commType == ProcessPool::GroupLeadersCommunicator) && (!groupLeader()))
        return true;
    if (poolRank_ == rootRank)
    {
        int buffer[count];
        if (MPI_Reduce(source, buffer, count, MPI_INTEGER, MPI_SUM, rootRank, communicator(commType)) != MPI_SUCCESS)
            return false;
        // Put reduced data back into original buffer
        for (auto n = 0; n < count; ++n)
            source[n] = buffer[n];
    }
    else
    {
        // Not the target process, so just send data
        if (MPI_Reduce(source, nullptr, count, MPI_INTEGER, MPI_SUM, rootRank, communicator(commType)) != MPI_SUCCESS)
            return false;
    }
    timer_.accumulate();
#endif
    return true;
}

// Reduce (sum) double data to all processes
bool ProcessPool::allSum(double *source, int count, ProcessPool::CommunicatorType commType)
{
#ifdef PARALLEL
    timer_.start();
    double buffer[count];
    if ((commType == ProcessPool::GroupLeadersCommunicator) && (!groupLeader()))
        return true;
    if (MPI_Allreduce(source, &buffer, count, MPI_DOUBLE, MPI_SUM, communicator(commType)) != MPI_SUCCESS)
        return false;
    // Put reduced data back into original buffer
    for (auto n = 0; n < count; ++n)
        source[n] = buffer[n];
    timer_.accumulate();
#endif
    return true;
}

// Reduce (sum) int data to all processes
bool ProcessPool::allSum(int *source, int count, ProcessPool::CommunicatorType commType)
{
#ifdef PARALLEL
    timer_.start();
    int buffer[count];
    for (auto n = 0; n < count; ++n)
        buffer[n] = 0;

    if ((commType == ProcessPool::GroupLeadersCommunicator) && (!groupLeader()))
        return true;
    if (MPI_Allreduce(source, &buffer, count, MPI_INTEGER, MPI_SUM, communicator(commType)) != MPI_SUCCESS)
        return false;

    // Put reduced data back into original buffer
    for (auto n = 0; n < count; ++n)
        source[n] = buffer[n];
    timer_.accumulate();
#endif
    return true;
}

// Reduce (sum) long int data to all processes
bool ProcessPool::allSum(long int *source, int count, ProcessPool::CommunicatorType commType)
{
#ifdef PARALLEL
    timer_.start();
    long int buffer[count];
    if ((commType == ProcessPool::GroupLeadersCommunicator) && (!groupLeader()))
        return true;
    if (MPI_Allreduce(source, &buffer, count, MPI_LONG, MPI_SUM, communicator(commType)) != MPI_SUCCESS)
        return false;

    // Put reduced data back into original buffer
    for (auto n = 0; n < count; ++n)
        source[n] = buffer[n];
    timer_.accumulate();
#endif
    return true;
}

// Reduce (sum) double data over processes relevant to specifeid strategy
bool ProcessPool::allSum(double *source, int count, ProcessPool::DivisionStrategy strategy)
{
#ifdef PARALLEL
    timer_.start();
    if (strategy == ProcessPool::GroupsStrategy)
    {
        // Sum values from group leaders, then broadcast to other processes in their respective groups
        if (!allSum(source, count, ProcessPool::GroupLeadersCommunicator))
            return false;
        return broadcast(source, count, 0, ProcessPool::GroupProcessesCommunicator);
    }
    else if (strategy == ProcessPool::GroupProcessesStrategy)
    {
        // Sum values over processes within group
        return allSum(source, count, ProcessPool::GroupProcessesCommunicator);
    }
    else if (strategy == ProcessPool::PoolStrategy)
    {
        return allSum(source, count, ProcessPool::PoolProcessesCommunicator);
    }
    else if (strategy == ProcessPool::PoolProcessesStrategy)
    {
        // No need to perform any summation
    }
    timer_.accumulate();
#endif
    return true;
}

// Reduce (sum) int data over processes relevant to specified strategy
bool ProcessPool::allSum(int *source, int count, ProcessPool::DivisionStrategy strategy)
{
#ifdef PARALLEL
    timer_.start();
    if (strategy == ProcessPool::GroupsStrategy)
    {
        // Sum values from group leaders, then broadcast to other processes in their respective groups
        if (!allSum(source, count, ProcessPool::GroupLeadersCommunicator))
            return false;
        return broadcast(source, count, 0, ProcessPool::GroupProcessesCommunicator);
    }
    else if (strategy == ProcessPool::GroupProcessesStrategy)
    {
        // Sum values over processes within group
        return allSum(source, count, ProcessPool::GroupProcessesCommunicator);
    }
    else if (strategy == ProcessPool::PoolStrategy)
    {
        return allSum(source, count, ProcessPool::PoolProcessesCommunicator);
    }
    else if (strategy == ProcessPool::PoolProcessesStrategy)
    {
        // No need to perform any summation
    }
    timer_.accumulate();
#endif
    return true;
}

// Assemble integer array for entire pool on target process
bool ProcessPool::assemble(int *array, int nData, int *rootDest, int rootMaxData, int rootRank,
                           ProcessPool::CommunicatorType commType)
{
    /*
     * Given that the integer 'array' exists on all processes, and each process has stored nData at the
     * beginning of this array, this function will assemble the data into a complete, continuous array (up to
     * maxData elements in the new array rootDest) on the rootRank.
     */
#ifdef PARALLEL
    timer_.start();
    if (poolRank_ == rootRank)
    {
        int n;
        // The root's data must be copied into the local array
        for (n = 0; n < nData; ++n)
            rootDest[n] = array[n];

        // Now get data from other processes, appending each chunk to the rootDest array
        int slaveNData;
        for (auto n = 0; n < worldRanks_.nItems(); ++n)
        {
            if (poolRank_ == n)
                continue;

            // Get length of data to receive
            if (!receive(slaveNData, n, commType))
                return false;

            // Check buffer length
            if ((nData + slaveNData) > rootMaxData)
            {
                Messenger::error("Tried to assemble more data on process '{}' than the array allows for "
                                 "(maxData = {}).\n",
                                 rootRank, rootMaxData);
                return false;
            }
            // Receive data
            if (!receive(&rootDest[nData], slaveNData, n, commType))
                return false;
            nData += slaveNData;
        }
    }
    else
    {
        // Slaves send array size and then the data to the master...
        if (!send(nData, rootRank, commType))
            return false;
        if (!send(array, nData, rootRank, commType))
            return false;
    }
    timer_.accumulate();
#endif
    return true;
}

// Assemble double array for entire pool on target process
bool ProcessPool::assemble(double *array, int nLocalData, double *rootDest, int rootMaxData, int rootRank,
                           ProcessPool::CommunicatorType commType)
{
    /*
     * Given that the double 'array' exists on all processes, and each process has stored nData at the
     * beginning of this array, this function will assemble the data into a complete, continuous array (up to
     * maxData elements in the new array rootDest) on the root.
     */
#ifdef PARALLEL
    timer_.start();
    if (poolRank_ == rootRank)
    {
        // The root's data must be copied into the local array
        for (auto n = 0; n < nLocalData; ++n)
            rootDest[n] = array[n];

        // Now get data from other processes, appending each chunk to the rootDest array
        int slaveNData;
        for (auto n = 0; n < worldRanks_.nItems(); ++n)
        {
            if (poolRank_ == n)
                continue;

            // Get length of data to receive
            if (!receive(slaveNData, n, commType))
                return false;

            // Check buffer length
            if ((nLocalData + slaveNData) > rootMaxData)
            {
                Messenger::error("Tried to assemble more data on process '{}' than the array allows for "
                                 "(maxData = {}).\n",
                                 rootRank, rootMaxData);
                return false;
            }
            // Receive data
            if (!receive(&rootDest[nLocalData], slaveNData, n, commType))
                return false;
            nLocalData += slaveNData;
        }
    }
    else
    {
        // Slaves send array size and then the data to the master...
        if (!send(nLocalData, rootRank, commType))
            return false;
        if (!send(array, nLocalData, rootRank, commType))
            return false;
    }
    timer_.accumulate();
#endif
    return true;
}

// Assemble Array<double> for entire pool on target process
bool ProcessPool::assemble(Array<double> &array, int nData, Array<double> &rootDest, int rootMaxData, int rootRank,
                           ProcessPool::CommunicatorType commType)
{
    if (poolRank_ == rootRank)
    {
        if (rootDest.size() < rootMaxData)
        {
            Messenger::error("Destination Array<double> in ProcessPool::assemble() is not large enough.");
            decideFalse(rootRank, commType);
            return false;
        }
        else
            decideTrue(rootRank, commType);
    }
    else if (!decision(rootRank, commType))
        return false;

    // Call double* version of routine...
    return assemble(array.array(), nData, rootDest.array(), rootMaxData, rootRank, commType);
}

/*
 * Decisions
 */

// Broadcast logical 'true' decision to all processes (Master only)
bool ProcessPool::decideTrue(int rootRank, ProcessPool::CommunicatorType commType)
{
#ifdef PARALLEL
    auto decision = true;
    if (!broadcast(decision, rootRank, commType))
        return Messenger::error("Error telling processes to proceed.\n");
#endif
    return true;
}

// Broadcast logical 'false' decision to all processes (Master only)
bool ProcessPool::decideFalse(int rootRank, ProcessPool::CommunicatorType commType)
{
#ifdef PARALLEL
    auto decision = false;
    if (!broadcast(decision, rootRank, commType))
        return Messenger::error("Error telling processes to stop.\n");
#endif
    return true;
}

// Receive logical decision from master (Slaves only)
bool ProcessPool::decision(int rootRank, ProcessPool::CommunicatorType commType)
{
#ifdef PARALLEL
    bool data;
    if (!broadcast(data, rootRank, commType))
        Messenger::error("Error receiving decision from root rank {}.\n", rootRank);
    return data;
#endif
    return true;
}

// Test the supplied condition over all processes, returning true only if they all report truth
bool ProcessPool::allTrue(bool value, ProcessPool::CommunicatorType commType)
{
#ifdef PARALLEL
    // First, sum all bool values of the processes in the pool
    auto summedResult = (value ? 1 : 0);
    if (!allSum(&summedResult, 1, commType))
        return false;
    if (commType == ProcessPool::GroupLeadersCommunicator)
        return (summedResult == groupLeaders_.nItems());
    else
        return (summedResult == nProcesses());
#endif
    return value;
}

/*
 * Equality Operations
 */

// Check equality of bool value across involved processes
bool ProcessPool::equality(bool b, ProcessPool::CommunicatorType commType)
{
#ifdef PARALLEL
    // First, sum all bool values of the processes in the pool
    auto summedResult = (b ? 1 : 0);
    if (!allSum(&summedResult, 1, commType))
        return false;
    // Now check the sum - if it's zero, then everything must have been 'false'.
    // Otherwise, it must be equal to the relevant number of processes
    if (summedResult == 0)
        return true;
    else if (commType == ProcessPool::GroupLeadersCommunicator)
        return (summedResult == groupLeaders_.nItems());
    else
        return (summedResult == nProcesses());
#endif
    return true;
}

// Check equality of integer value across involved processes
bool ProcessPool::equality(int i, ProcessPool::CommunicatorType commType)
{
#ifdef PARALLEL
    if (poolRank_ != 0)
    {
        if (!send(i, 0, commType))
            return false;
        if (!decision(0, commType))
            return Messenger::error("Integer value is not equivalent (process {} has {}).\n", poolRank_, i);
    }
    else
    {
        int j;
        for (auto n = 1; n < nProcesses(); ++n)
        {
            if (!receive(j, n, commType))
                return false;
            if (i != j)
            {
                decideFalse(0, commType);
                return Messenger::error("Integer value is not equivalent (process {} has {}).\n", poolRank_, i);
            }
        }
        decideTrue(0, commType);
    }

#endif
    return true;
}

// Check equality of long integer value across involved processes
bool ProcessPool::equality(long int i, ProcessPool::CommunicatorType commType)
{
#ifdef PARALLEL
    if (poolRank_ != 0)
    {
        if (!send(i, 0, commType))
            return false;
        if (!decision(0, commType))
            return Messenger::error("Long integer value is not equivalent (process {} has {}).\n", poolRank_, i);
    }
    else
    {
        long int j;
        for (auto n = 1; n < nProcesses(); ++n)
        {
            if (!receive(j, n, commType))
                return false;
            if (i != j)
            {
                decideFalse(0, commType);
                return Messenger::error("Long integer value is not equivalent (process {} has {}).\n", poolRank_, i);
            }
        }
        decideTrue(0, commType);
    }

#endif
    return true;
}

// Check equality of double value across involved processes
bool ProcessPool::equality(double x, ProcessPool::CommunicatorType commType)
{
#ifdef PARALLEL
    if (poolRank_ != 0)
    {
        if (!send(x, 0, commType))
            return false;
        if (!decision(0, commType))
            return Messenger::error("Double value is not equivalent (process {} has {:e}).\n", poolRank_, x);
    }
    else
    {
        double y;
        for (auto n = 1; n < nProcesses(); ++n)
        {
            if (!receive(y, n, commType))
                return false;
            // TODO This is a terrible test for small numbers - replace with something better
            if (fabs(x - y) > 1.0e-8)
            {
                decideFalse();
                return Messenger::error("Double value is not equivalent (process {} has {:e}).\n", poolRank_, x);
            }
        }
        decideTrue(0, commType);
    }

#endif
    return true;
}

// Check equality of string value across involved processes
bool ProcessPool::equality(std::string s, ProcessPool::CommunicatorType commType)
{
#ifdef PARALLEL
    // Root process of the pool will broadcast the string for comparison
    std::string testString;
    if (poolRank_ == 0)
        testString = s;
    if (!broadcast(testString))
        return false;
    if (!allTrue(DissolveSys::sameString(testString, s)))
        return Messenger::error("Strings are not equal - '{}' vs '{}'.\n", testString, s);
#endif
    return true;
}

// Check equality of string view across involved processes
bool ProcessPool::equality(std::string_view s, ProcessPool::CommunicatorType commType)
{
#ifdef PARALLEL
    // Root process of the pool will broadcast the string for comparison
    std::string testString;
    if (poolRank_ == 0)
        testString = s;
    if (!broadcast(testString))
        return false;
    if (!allTrue(DissolveSys::sameString(testString, s)))
        return Messenger::error("Strings are not equal - '{}' vs '{}'.\n", testString, s);
#endif
    return true;
}

// Check equality of Vec3<double> value across involved processes
bool ProcessPool::equality(Vec3<double> v, ProcessPool::CommunicatorType commType)
{
#ifdef PARALLEL
    if (!equality(v.x, commType))
        return false;
    if (!equality(v.y, commType))
        return false;
    if (!equality(v.z, commType))
        return false;
#endif
    return true;
}

// Check equality of Vec3<int> value across involved processes
bool ProcessPool::equality(Vec3<int> v, ProcessPool::CommunicatorType commType)
{
#ifdef PARALLEL
    if (!equality(v.x, commType))
        return false;
    if (!equality(v.y, commType))
        return false;
    if (!equality(v.z, commType))
        return false;
#endif
    return true;
}

// Check equality of long int array across involved processes
bool ProcessPool::equality(long int *array, int nx, ProcessPool::CommunicatorType commType)
{
#ifdef PARALLEL
    for (auto n = 0; n < nx; ++n)
        if (!equality(array[n], commType))
            return Messenger::error("Value {} of long int array is not equivalent (process {} has {}).\n", n, poolRank_,
                                    array[n]);
#endif
    return true;
}

// Check equality of double array across involved processes
bool ProcessPool::equality(double *array, int nx, ProcessPool::CommunicatorType commType)
{
#ifdef PARALLEL
    for (auto n = 0; n < nx; ++n)
        if (!equality(array[n], commType))
            return Messenger::error("Value {} of double array is not equivalent (process {} has {:e}).\n", n, poolRank_,
                                    array[n]);
#endif
    return true;
}

// Check equality of Array<int> across involved processes
bool ProcessPool::equality(const Array<int> &array, ProcessPool::CommunicatorType commType)
{
#ifdef PARALLEL
    // Verify array size first
    if (!equality(array.nItems(), commType))
        return Messenger::error("Array<int> sizes are not equal (process {} has {}).\n", poolRank_, array.nItems());

    // Keep it simple (and slow) and check/send one value at a time
    for (auto n = 0; n < array.nItems(); ++n)
        if (!equality(array.constAt(n), commType))
            return Messenger::error("Array<int> value {} is not equivalent (process {} has {:e}).\n", n, poolRank_,
                                    array.constAt(n));
#endif
    return true;
}

// Check equality of Array<double> across involved processes
bool ProcessPool::equality(const Array<double> &array, ProcessPool::CommunicatorType commType)
{
#ifdef PARALLEL
    // Verify array size first
    if (!equality(array.nItems(), commType))
        return Messenger::error("Array<double> sizes are not equal (process {} has {}).\n", poolRank_, array.nItems());

    // Keep it simple (and slow) and check/send one value at a time
    for (auto n = 0; n < array.nItems(); ++n)
        if (!equality(array.constAt(n), commType))
            return Messenger::error("Array<double> value {} is not equivalent (process {} has {:e}).\n", n, poolRank_,
                                    array.constAt(n));
#endif
    return true;
}

// Check equality of std::vector<double> across involved processes
bool ProcessPool::equality(const std::vector<double> &array, ProcessPool::CommunicatorType commType)
{
#ifdef PARALLEL
    // Verify array size first
    if (!equality((long int)array.size(), commType))
        return Messenger::error("Array<int> sizes are not equal (process {} has {}).\n", poolRank_, array.size());

    // Keep it simple (and slow) and check/send one value at a time
    for (auto n : array)
        if (!equality(n, commType))
            return Messenger::error("Array<int> value {} is not equivalent (process {} has {:e}).\n", n, poolRank_, n);
#endif
    return true;
}

// Check equality of std::vector<long int> across involved processes
bool ProcessPool::equality(const std::vector<long int> &array, ProcessPool::CommunicatorType commType)
{
#ifdef PARALLEL
    // Verify array size first
    if (!equality((long int)array.size(), commType))
        return Messenger::error("Array<int> sizes are not equal (process {} has {}).\n", poolRank_, array.size());

    // Keep it simple (and slow) and check/send one value at a time
    for (auto n : array)
        if (!equality(n, commType))
            return Messenger::error("Array<int> value {} is not equivalent (process {} has {:e}).\n", n, poolRank_, n);
#endif
    return true;
}

// Check equality of Array2D<int> across involved processes
bool ProcessPool::equality(const Array2D<int> &array, ProcessPool::CommunicatorType commType)
{
#ifdef PARALLEL
    // Verify array size and state first
    if (!equality(array.nRows(), commType))
        return Messenger::error("Array2D<int> nRows are not equal (process {} has {}).\n", poolRank_, array.nRows());
    if (!equality(array.nColumns(), commType))
        return Messenger::error("Array2D<int> nColumns are not equal (process {} has {}).\n", poolRank_, array.nColumns());
    if (!equality(array.halved(), commType))
        return Messenger::error("Array2D<int> half-status are not equivalent (process {} has {}).\n", poolRank_,
                                array.halved());

    // Keep it simple (and slow) and check/send one value at a time
    for (auto n : array)
        if (!equality(n, commType))
            return Messenger::error("Array2D<int> value {} is not equivalent (process {} has {:e}).\n", n, poolRank_, n);
#endif
    return true;
}

// Check equality of Array2D<double> across involved processes
bool ProcessPool::equality(const Array2D<double> &array, ProcessPool::CommunicatorType commType)
{
#ifdef PARALLEL
    // Verify array size and state first
    if (!equality(array.nRows(), commType))
        return Messenger::error("Array2D<double> nRows are not equal (process {} has {}).\n", poolRank_, array.nRows());
    if (!equality(array.nColumns(), commType))
        return Messenger::error("Array2D<double> nColumns are not equal (process {} has {}).\n", poolRank_, array.nColumns());
    if (!equality(array.halved(), commType))
        return Messenger::error("Array2D<double> half-status are not equivalent (process {} has {}).\n", poolRank_,
                                array.halved());

    // Keep it simple (and slow) and check/send one value at a time
    for (auto n : array)
        if (!equality(n, commType))
            return Messenger::error("Array2D<double> value {} is not equivalent (process {} has {:e}).\n", n, poolRank_, n);
#endif
    return true;
}

// Check equality of Array2D<char> across involved processes
bool ProcessPool::equality(const Array2D<char> &array, ProcessPool::CommunicatorType commType)
{
#ifdef PARALLEL
    // Verify array size and state first
    if (!equality(array.nRows(), commType))
        return Messenger::error("Array2D<char> nRows are not equal (process {} has {}).\n", poolRank_, array.nRows());
    if (!equality(array.nColumns(), commType))
        return Messenger::error("Array2D<char> nColumns are not equal (process {} has {}).\n", poolRank_, array.nColumns());
    if (!equality(array.halved(), commType))
        return Messenger::error("Array2D<char> half-status are not equivalent (process {} has {}).\n", poolRank_,
                                array.halved());

    // Keep it simple (and slow) and check/send one value at a time
    for (auto n : array)
        if (!equality(n, commType))
            return Messenger::error("Array2D<char> value {} is not equivalent (process {} has {}).\n", n, poolRank_, n);
#endif
    return true;
}

/*
 * Buffered Random Numbers
 */

// Refill random number buffer
void ProcessPool::refillRandomBuffer()
{
#ifdef PARALLEL
    // Reset index
    randomBufferIndex_ = 0;

    // Generate new random numbers in array
    if (randomBufferCommGroup_ == ProcessPool::PoolProcessesCommunicator)
    {
        // Master creates buffer and sends to slaves
        Messenger::printVerbose("Random Buffer - Pool parallel, so master ({}) will create and send array.\n",
                                isMaster() ? "me" : "not me");
        if (isMaster())
        {
            for (auto n = 0; n < RANDBUFFERSIZE; ++n)
                randomBuffer_[n] = DissolveMath::random();
            broadcast(randomBuffer_, RANDBUFFERSIZE, 0, randomBufferCommGroup_);
        }
        else
            broadcast(randomBuffer_, RANDBUFFERSIZE, 0, randomBufferCommGroup_);
    }
    else if (randomBufferCommGroup_ == ProcessPool::GroupLeadersCommunicator)
    {
        // Master creates buffer and sends to slaves
        Messenger::printVerbose("Random Buffer - Group leaders parallel, so master ({}) will create and send array.\n",
                                isMaster() ? "me" : "not me");
        if (isMaster())
        {
            for (auto n = 0; n < RANDBUFFERSIZE; ++n)
                randomBuffer_[n] = DissolveMath::random();
            broadcast(randomBuffer_, RANDBUFFERSIZE, 0, randomBufferCommGroup_);
        }
        else
            broadcast(randomBuffer_, RANDBUFFERSIZE, 0, randomBufferCommGroup_);
    }
    else if (randomBufferCommGroup_ == ProcessPool::GroupProcessesCommunicator)
    {
        // Group leader creates buffer and sends to slaves
        Messenger::printVerbose("Random Buffer - Group parallel, so process leader ({}) will create and send array.\n",
                                groupLeader() ? "me" : "not me");
        if (groupLeader())
        {
            for (auto n = 0; n < RANDBUFFERSIZE; ++n)
                randomBuffer_[n] = DissolveMath::random();
            broadcast(randomBuffer_, RANDBUFFERSIZE, 0, randomBufferCommGroup_);
        }
        else
            broadcast(randomBuffer_, RANDBUFFERSIZE, 0, randomBufferCommGroup_);
    }
    else
    {
        // Create own random buffer
        Messenger::printVerbose("Random Buffer - Solo parallel, so will create own array.\n");
        for (auto n = 0; n < RANDBUFFERSIZE; ++n)
            randomBuffer_[n] = DissolveMath::random();
    }
#endif
}

// Initialise random number buffer
void ProcessPool::initialiseRandomBuffer(ProcessPool::CommunicatorType commType)
{
    randomBufferCommGroup_ = commType;
    refillRandomBuffer();
}

// Initialise random number buffer for processes
void ProcessPool::initialiseRandomBuffer(ProcessPool::DivisionStrategy strategy)
{
    switch (strategy)
    {
        case (GroupsStrategy):
            randomBufferCommGroup_ = ProcessPool::GroupLeadersCommunicator;
            break;
        case (GroupProcessesStrategy):
            randomBufferCommGroup_ = ProcessPool::GroupProcessesCommunicator;
            break;
        case (PoolStrategy):
            randomBufferCommGroup_ = ProcessPool::PoolProcessesCommunicator;
            break;
        case (PoolProcessesStrategy):
            randomBufferCommGroup_ = ProcessPool::NoCommunicator;
            break;
    }
    refillRandomBuffer();
}

// Get next buffered random number
double ProcessPool::random()
{
#ifdef PARALLEL
    // Have we exhausted the buffer?
    if (randomBufferIndex_ == RANDBUFFERSIZE)
        refillRandomBuffer();
    return randomBuffer_[randomBufferIndex_++];
#else
    return DissolveMath::random();
#endif
}

// Get next buffered random number (-1 to +1 inclusive)
double ProcessPool::randomPlusMinusOne()
{
#ifdef PARALLEL
    // Have we exhausted the buffer?
    if (randomBufferIndex_ == RANDBUFFERSIZE)
        refillRandomBuffer();
    return (randomBuffer_[randomBufferIndex_++] - 0.5) * 2.0;
#else
    return DissolveMath::randomPlusMinusOne();
#endif
}<|MERGE_RESOLUTION|>--- conflicted
+++ resolved
@@ -1795,11 +1795,7 @@
         {
             if (!broadcast(array.linearArray(), rootRank, commType))
             {
-<<<<<<< HEAD
                 return Messenger::error("Slave {} (world rank {}) failed to receive ArrayD<bool> data from root rank{} .\n ",
-=======
-                Messenger::print("Slave {} (world rank {}) failed to receive Array2D<char> data from root rank {}.\n ",
->>>>>>> 1895b979
                                  poolRank_, worldRank_, rootRank);
             }
         }
