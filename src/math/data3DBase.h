--- conflicted
+++ resolved
@@ -17,11 +17,7 @@
      * Type Definitions
      */
     public:
-<<<<<<< HEAD
-    using Formatter = class Data3DImportFileFormat;
-=======
     using Formatter = Data3DImportFileFormat;
->>>>>>> 8437c75c
 
     /*
      * Axis Information
