--- conflicted
+++ resolved
@@ -13,16 +13,11 @@
 // Data 2D Base
 class Data2DBase : public DataBase
 {
-
     /*
      * Type Definitions
      */
     public:
-<<<<<<< HEAD
-    using Formatter = class Data2DImportFileFormat;
-=======
     using Formatter = Data2DImportFileFormat;
->>>>>>> 8437c75c
 
     /*
      * Axis Information
