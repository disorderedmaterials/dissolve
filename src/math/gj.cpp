--- conflicted
+++ resolved
@@ -20,11 +20,7 @@
     }
 
     const auto rank = A.nRows();
-<<<<<<< HEAD
-    auto array = A.linearArray();
-=======
     auto &array = A.linearArray();
->>>>>>> 54e88a92
 
     std::vector<int> pivotrows(rank), pivotcols(rank);
     std::vector<bool> pivoted(rank);
