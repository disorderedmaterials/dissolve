--- conflicted
+++ resolved
@@ -230,15 +230,8 @@
 // Return sum of all absolute values in supplied data
 double Integrator::absSum(const Data2D &data)
 {
-<<<<<<< HEAD
-    // Grab data array
-    const auto &values = data.constValues2D();
-
-    return std::accumulate(values.begin(), values.end(), 0.0, [](auto a, auto b) { return fabs(a) + fabs(b); });
-=======
     return std::accumulate(data.constValues2D().begin(), data.constValues2D().end(), 0.0,
                            [](auto a, auto b) { return fabs(a) + fabs(b); });
->>>>>>> 54e88a92
 }
 
 // Return sum of all values in supplied data
